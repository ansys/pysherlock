[build-system]
requires = ["flit_core >=3.2,<4"]
build-backend = "flit_core.buildapi"

[project]
name = "ansys-sherlock-core"
version = "0.9.dev0"
description = "A python wrapper for Ansys Sherlock"
readme = "README.rst"
requires-python = ">=3.10,<4"
license = {file = "LICENSE"}
authors = [{name = "ANSYS, Inc.", email = "pyansys.core@ansys.com"}]
maintainers = [{name = "ANSYS, Inc.", email = "pyansys.core@ansys.com"}]
classifiers = [
    "Development Status :: 4 - Beta",
    "Intended Audience :: Science/Research",
    "Topic :: Scientific/Engineering :: Information Analysis",
    "License :: OSI Approved :: MIT License",
    "Operating System :: OS Independent",
    "Programming Language :: Python :: 3.10",
    "Programming Language :: Python :: 3.11",
    "Programming Language :: Python :: 3.12",
    "Programming Language :: Python :: 3.13",
]

dependencies = [
<<<<<<< HEAD
    "ansys-api-sherlock==0.1.35",
=======
    "ansys-api-sherlock==0.1.38",
>>>>>>> 3ac70867
    "grpcio>=1.17, <1.68.0",
    "protobuf>=3.20",
    "pydantic>=2.9.2",
]

[project.optional-dependencies]
tests = [
    "grpcio>=1.17, <1.68.0",
    "protobuf==5.28.0",
    "pytest==8.3.4",
    "pytest-cov==6.0.0",
]
doc = [
    "ansys-sphinx-theme==1.2.6",
    "numpydoc==1.8.0",
    "Sphinx==8.1.3", # BLOCKED BY sphinx-design - Cannot upgrade to Sphinx 7 for now
    "sphinx-copybutton==0.5.2",
    "sphinx_design==0.6.1",
    "sphinx-gallery==0.18.0",
]

[project.urls]
Documentation = "https://sherlock.docs.pyansys.com"
Homepage = "https://github.com/ansys/pysherlock"
Source = "https://github.com/ansys/pysherlock"
Tracker = "https://github.com/ansys/pysherlock/issues"

[tool.flit.module]
name = "ansys.sherlock.core"

[tool.black]
line-length = 100

[tool.isort]
profile = "black"
force_sort_within_sections = true
line_length = 100
src_paths = ["doc", "src", "tests"]

[tool.coverage.run]
source = ["ansys.sherlock"]

[tool.coverage.report]
show_missing = true

[tool.pytest.ini_options]
minversion = "7.1"
testpaths = [
    "tests",
]

[tool.towncrier]
package = "ansys.sherlock.core"
directory = "doc/changelog.d"
filename = "doc/source/changelog.rst"
start_string = ".. towncrier release notes start\n"
template = "doc/changelog.d/changelog_template.jinja"
title_format = "`{version} <https://github.com/ansys/pysherlock/releases/tag/v{version}>`_ - {project_date}"
issue_format = "`#{issue} <https://github.com/ansys/pysherlock/pull/{issue}>`_"

[[tool.towncrier.type]]
directory = "added"
name = "Added"
showcontent = true

[[tool.towncrier.type]]
directory = "changed"
name = "Changed"
showcontent = true

[[tool.towncrier.type]]
directory = "fixed"
name = "Fixed"
showcontent = true

[[tool.towncrier.type]]
directory = "dependencies"
name = "Dependencies"
showcontent = true

[[tool.towncrier.type]]
directory = "miscellaneous"
name = "Miscellaneous"
showcontent = true

[[tool.towncrier.type]]
directory = "documentation"
name = "Documentation"
showcontent = true

[[tool.towncrier.type]]
directory = "maintenance"
name = "Maintenance"
showcontent = true

[[tool.towncrier.type]]
directory = "test"
name = "Test"
showcontent = true<|MERGE_RESOLUTION|>--- conflicted
+++ resolved
@@ -24,11 +24,7 @@
 ]
 
 dependencies = [
-<<<<<<< HEAD
-    "ansys-api-sherlock==0.1.35",
-=======
     "ansys-api-sherlock==0.1.38",
->>>>>>> 3ac70867
     "grpcio>=1.17, <1.68.0",
     "protobuf>=3.20",
     "pydantic>=2.9.2",
