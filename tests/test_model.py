# © 2023-2024 ANSYS, Inc. All rights reserved

import os
import platform
import unittest

import grpc
import pytest

<<<<<<< HEAD
from ansys.sherlock.core.errors import SherlockExportAEDBError, SherlockModelServiceError
=======
from ansys.sherlock.core.errors import (
    SherlockExportAEDBError,
    SherlockExportFEAModelError,
    SherlockModelServiceError,
)
>>>>>>> 815298e3
from ansys.sherlock.core.model import Model
from ansys.sherlock.core.types.common_types import Measurement
from ansys.sherlock.core.utils.version_check import SKIP_VERSION_CHECK


class TestModel(unittest.TestCase):
    def test_model_export_trace_reinforcement_model(self):
        channel_param = "127.0.0.1:9090"
        channel = grpc.insecure_channel(channel_param)
        model = Model(channel, SKIP_VERSION_CHECK)

        if platform.system() == "Windows":
            temp_dir = os.environ.get("TEMP", "C:\\TEMP")
        else:
            temp_dir = os.environ.get("TEMP", "/tmp")
        path = os.path.join(temp_dir, "export.wbjn")

        if model._is_connection_up():
            try:
                invalid_cca = "Invalid CCA"
                model.export_trace_reinforcement_model("Tutorial Project", invalid_cca, path)
                pytest.fail("No exception raised when using an invalid parameter")
            except Exception as e:
                assert type(e) is SherlockModelServiceError

            try:
                result = model.export_trace_reinforcement_model(
                    "Tutorial Project", "Main Board", path
                )
                assert result == 0
            except SherlockModelServiceError as e:
                pytest.fail(str(e))

        try:
            model.export_trace_reinforcement_model("", "Main Board", path)
            pytest.fail("No exception raised when using an invalid parameter")
        except SherlockModelServiceError as e:
            assert str(e) == "Model service error: Project name is invalid."

        try:
            model.export_trace_reinforcement_model("Tutorial Project", "", path)
            pytest.fail("No exception raised when using an invalid parameter")
        except SherlockModelServiceError as e:
            assert str(e) == "Model service error: CCA name is invalid."

        try:
            model.export_trace_reinforcement_model("Tutorial Project", "Main Board", export_file="")
            pytest.fail("No exception raised when using an invalid parameter")
        except SherlockModelServiceError as e:
            assert str(e) == "Model service error: Export file path is invalid."

        missing_file_path = "missing\\file\\path\\"
        try:
            model.export_trace_reinforcement_model(
                "Tutorial Project", "Main Board", missing_file_path
            )
            pytest.fail("No exception raised when using an invalid parameter")
        except SherlockModelServiceError as e:
            assert (
                str(e) == "Model service error: Export file directory"
                ' "' + missing_file_path + '" does not exist.'
            )

    def test_model_generate_trace_model(self):
        channel_param = "127.0.0.1:9090"
        channel = grpc.insecure_channel(channel_param)
        model = Model(channel, SKIP_VERSION_CHECK)

        project_name = "Tutorial Project"
        cca_name = "Main Board"
        copper_layer_name = "copper-03.odb"
        max_arc_segment = 5
        try:
            model.generate_trace_model(
                project_name="",
                cca_name=cca_name,
                copper_layer_name=copper_layer_name,
                max_arc_segment=max_arc_segment,
            )
            pytest.fail("No exception raised when using an invalid parameter")
        except SherlockModelServiceError as e:
            assert str(e) == "Model service error: Project name is invalid."

        if model._is_connection_up():
            try:
                invalid_cca_name = "Invalid CCA"
                model.generate_trace_model(
                    project_name=project_name,
                    cca_name=invalid_cca_name,
                    copper_layer_name=copper_layer_name,
                    max_arc_segment=max_arc_segment,
                )
                pytest.fail("No exception raised when using an invalid parameter")
            except Exception as e:
                assert type(e) is SherlockModelServiceError

            try:
                result = model.generate_trace_model(
                    project_name,
                    cca_name,
                    copper_layer_name,
                    max_arc_segment,
                )
                assert result == 0
            except SherlockModelServiceError as e:
                pytest.fail(str(e))

    def test_model_export_aedb(self):
        channel_param = "127.0.0.1:9090"
        channel = grpc.insecure_channel(channel_param)
        model = Model(channel, SKIP_VERSION_CHECK)

        project_name = "Tutorial Project"
        cca_name = "Main Board"
        export_file = "test_aedb_export"
        try:
            model.export_aedb(
                project_name="",
                cca_name=cca_name,
                export_file=export_file,
                overwrite=True,
                display_model=False,
            )
            pytest.fail("No exception raised when using an invalid parameter")
        except SherlockExportAEDBError as e:
            assert str(e) == "Export AEDB error: Project name is invalid."

        try:
            model.export_aedb(
                project_name=project_name,
                cca_name="",
                export_file=export_file,
                overwrite=True,
                display_model=False,
            )
            pytest.fail("No exception raised when using an invalid parameter")
        except SherlockExportAEDBError as e:
            assert str(e) == "Export AEDB error: CCA name is invalid."

        try:
            model.export_aedb(
                project_name=project_name,
                cca_name=cca_name,
                export_file="",
                overwrite=True,
                display_model=False,
            )
            pytest.fail("No exception raised when using an invalid parameter")
        except SherlockExportAEDBError as e:
            assert str(e) == "Export AEDB error: Export filepath is required."

        if model._is_connection_up():
            try:
                invalid_cca_name = "Invalid CCA"
                model.export_aedb(
                    project_name=project_name,
                    cca_name=invalid_cca_name,
                    export_file=export_file,
                    overwrite=True,
                    display_model=False,
                )
                pytest.fail("No exception raised when using an invalid parameter")
            except Exception as e:
                assert type(e) is SherlockExportAEDBError

            try:
                result = model.export_aedb(
                    project_name=project_name,
                    cca_name=cca_name,
                    export_file=export_file,
                    overwrite=True,
                    display_model=False,
                )
                assert result == 0
            except SherlockExportAEDBError as e:
                pytest.fail(str(e))

    def test_model_export_trace_model(self):
        channel_param = "127.0.0.1:9090"
        channel = grpc.insecure_channel(channel_param)
        model = Model(channel, SKIP_VERSION_CHECK)

        project_name = "Tutorial Project"
        cca_name = "Main Board"
        output_file_path = ".\\outputFile.stp"
        copper_layer_name = "copper-01.odb"

        try:
            model.exportTraceModel(
                [
                    model.createExportTraceCopperLayerParams(
                        project_name="",
                        cca_name=cca_name,
                        output_file_path=output_file_path,
                        copper_layer=copper_layer_name,
                        overwrite=True,
                    )
                ]
            )
        except SherlockModelServiceError as e:
            assert str(e) == "Model service error: Project name is invalid."

        try:
            model.exportTraceModel(
                [
                    model.createExportTraceCopperLayerParams(
                        project_name=project_name,
                        cca_name="",
                        output_file_path=output_file_path,
                        copper_layer=copper_layer_name,
                        overwrite=True,
                    )
                ]
            )
        except SherlockModelServiceError as e:
            assert str(e) == "Model service error: CCA name is invalid."

        try:
            model.exportTraceModel(
                [
                    model.createExportTraceCopperLayerParams(
                        project_name=project_name,
                        cca_name=cca_name,
                        output_file_path="",
                        copper_layer=copper_layer_name,
                        overwrite=True,
                    )
                ]
            )
        except SherlockModelServiceError as e:
            assert str(e) == "Model service error: Output File path is required"

        try:
            model.exportTraceModel(
                [
                    model.createExportTraceCopperLayerParams(
                        project_name=project_name,
                        cca_name=cca_name,
                        output_file_path=output_file_path,
                        copper_layer="",
                        overwrite=True,
                    )
                ]
            )
        except SherlockModelServiceError as e:
            assert str(e) == "Model service error: Copper layer name is required."

        if model._is_connection_up():
            try:
                result = model.exportTraceModel(
                    [
                        model.createExportTraceCopperLayerParams(
                            project_name=project_name,
                            cca_name=cca_name,
                            output_file_path=output_file_path,
                            copper_layer=copper_layer_name,
                            overwrite=True,
                        )
                    ]
                )
                assert result == 0
            except SherlockModelServiceError as e:
                pytest.fail(str(e))

    def test_export_FEA_model(self):
        channel_param = "127.0.0.1:9090"
        channel = grpc.insecure_channel(channel_param)
        model = Model(channel, SKIP_VERSION_CHECK)

        if platform.system() == "Windows":
            temp_dir = os.environ.get("TEMP", "C:\\TEMP")
        else:
            temp_dir = os.environ.get("TEMP", "/tmp")
        path = os.path.join(temp_dir, "export.wbjn")

        try:
            model.export_FEA_model(
                project="",
                cca_name="Main Board",
                export_file=path,
                analysis="NaturalFreq",
                drill_hole_parameters=[
                    {
                        "drill_hole_modeling": "ENABLED",
                        "min_hole_diameter": Measurement(value=0.5, unit="mm"),
                        "max_edge_length": Measurement(value=1.0, unit="mm"),
                    }
                ],
                detect_lead_modeling="ENABLED",
                lead_model_parameters=[
                    {
                        "lead_modeling": "ENABLED",
                        "lead_element_order": "First Order (Linear)",
                        "max_mesh_size": Measurement(value=0.5, unit="mm"),
                        "vertical_mesh_size": Measurement(value=0.1, unit="mm"),
                        "thicknessCount": 3,
                        "aspectRatio": 2,
                    }
                ],
                display_model=True,
                clear_FEA_database=True,
                use_FEA_model_id=True,
                coordinate_units="mm",
            )
            pytest.fail("No exception raised for invalid project name")
        except SherlockExportFEAModelError as e:
            assert str(e) == "Export FEA model error: Project name is invalid."

        try:
            model.export_FEA_model(
                project="Tutorial Project",
                cca_name="",
                export_file=path,
                analysis="NaturalFreq",
                drill_hole_parameters=[
                    {
                        "drill_hole_modeling": "ENABLED",
                        "min_hole_diameter": Measurement(value=0.5, unit="mm"),
                        "max_edge_length": Measurement(value=1.0, unit="mm"),
                    }
                ],
                detect_lead_modeling="ENABLED",
                lead_model_parameters=[
                    {
                        "lead_modeling": "ENABLED",
                        "lead_element_order": "First Order (Linear)",
                        "max_mesh_size": Measurement(value=0.5, unit="mm"),
                        "vertical_mesh_size": Measurement(value=0.1, unit="mm"),
                        "thicknessCount": 3,
                        "aspectRatio": 2,
                    }
                ],
                display_model=True,
                clear_FEA_database=True,
                use_FEA_model_id=True,
                coordinate_units="mm",
            )
            pytest.fail("No exception raised for invalid project name")
        except SherlockExportFEAModelError as e:
            assert str(e) == "Export FEA model error: CCA name is invalid."

        try:
            model.export_FEA_model(
                project="Tutorial Project",
                cca_name="Main Board",
                export_file="",
                analysis="NaturalFreq",
                drill_hole_parameters=[
                    {
                        "drill_hole_modeling": "ENABLED",
                        "min_hole_diameter": Measurement(value=0.5, unit="mm"),
                        "max_edge_length": Measurement(value=1.0, unit="mm"),
                    }
                ],
                detect_lead_modeling="ENABLED",
                lead_model_parameters=[
                    {
                        "lead_modeling": "ENABLED",
                        "lead_element_order": "First Order (Linear)",
                        "max_mesh_size": Measurement(value=0.5, unit="mm"),
                        "vertical_mesh_size": Measurement(value=0.1, unit="mm"),
                        "thicknessCount": 3,
                        "aspectRatio": 2,
                    }
                ],
                display_model=True,
                clear_FEA_database=True,
                use_FEA_model_id=True,
                coordinate_units="mm",
            )
            pytest.fail("No exception raised for invalid project name")
        except SherlockExportFEAModelError as e:
            assert str(e) == "Export FEA model error: Export file path is invalid."

        try:
            model.export_FEA_model(
                project="Tutorial Project",
                cca_name="Main Board",
                export_file="test",
                analysis="NaturalFreq",
                drill_hole_parameters=[
                    {
                        "drill_hole_modeling": "ENABLED",
                        "min_hole_diameter": Measurement(value=0.5, unit="mm"),
                        "max_edge_length": Measurement(value=1.0, unit="mm"),
                    }
                ],
                detect_lead_modeling="ENABLED",
                lead_model_parameters=[
                    {
                        "lead_modeling": "ENABLED",
                        "lead_element_order": "First Order (Linear)",
                        "max_mesh_size": Measurement(value=0.5, unit="mm"),
                        "vertical_mesh_size": Measurement(value=0.1, unit="mm"),
                        "thicknessCount": 3,
                        "aspectRatio": 2,
                    }
                ],
                display_model=True,
                clear_FEA_database=True,
                use_FEA_model_id=True,
                coordinate_units="mm",
            )
            pytest.fail("No exception raised for invalid project name")
        except SherlockExportFEAModelError as e:
            assert str(e) == f'Export FEA model error: Export file directory "test" does not exist.'

        try:
            model.export_FEA_model(
                project="Tutorial Project",
                cca_name="Main Board",
                export_file=path,
                analysis="NaturalFreq",
                drill_hole_parameters=[
                    {
                        "drill_hole_modeling": "ENABLED",
                        "min_hole_diameter": 0,
                        "max_edge_length": Measurement(value=1.0, unit="mm"),
                    }
                ],
                detect_lead_modeling="ENABLED",
                lead_model_parameters=[
                    {
                        "lead_modeling": "ENABLED",
                        "lead_element_order": "First Order (Linear)",
                        "max_mesh_size": Measurement(value=0.5, unit="mm"),
                        "vertical_mesh_size": Measurement(value=0.1, unit="mm"),
                        "thicknessCount": 3,
                        "aspectRatio": 2,
                    }
                ],
                display_model=True,
                clear_FEA_database=True,
                use_FEA_model_id=True,
                coordinate_units="mm",
            )
            pytest.fail("No exception raised for invalid project name")
        except SherlockExportFEAModelError as e:
            assert str(e) == "Export FEA model error: Minimum hole diameter is invalid."

        try:
            model.export_FEA_model(
                project="Tutorial Project",
                cca_name="Main Board",
                export_file=path,
                analysis="NaturalFreq",
                drill_hole_parameters=[
                    {
                        "drill_hole_modeling": "ENABLED",
                        "min_hole_diameter": Measurement(value=0.5, unit="mm"),
                        "max_edge_length": 0,
                    }
                ],
                detect_lead_modeling="ENABLED",
                lead_model_parameters=[
                    {
                        "lead_modeling": "ENABLED",
                        "lead_element_order": "First Order (Linear)",
                        "max_mesh_size": Measurement(value=0.5, unit="mm"),
                        "vertical_mesh_size": Measurement(value=0.1, unit="mm"),
                        "thicknessCount": 3,
                        "aspectRatio": 2,
                    }
                ],
                display_model=True,
                clear_FEA_database=True,
                use_FEA_model_id=True,
                coordinate_units="mm",
            )
            pytest.fail("No exception raised for invalid project name")
        except SherlockExportFEAModelError as e:
            assert str(e) == "Export FEA model error: Maximum edge length is invalid."

        try:
            model.export_FEA_model(
                project="Tutorial Project",
                cca_name="Main Board",
                export_file=path,
                analysis="NaturalFreq",
                drill_hole_parameters=[
                    {
                        "drill_hole_modeling": "ENABLED",
                        "min_hole_diameter": Measurement(value=0.5, unit="mm"),
                        "max_edge_length": Measurement(value=1.0, unit="mm"),
                    }
                ],
                detect_lead_modeling="ENABLED",
                lead_model_parameters=[
                    {
                        "lead_modeling": "ENABLED",
                        "lead_element_order": "First Order (Linear)",
                        "max_mesh_size": 0,
                        "vertical_mesh_size": Measurement(value=0.1, unit="mm"),
                        "thicknessCount": 3,
                        "aspectRatio": 2,
                    }
                ],
                display_model=True,
                clear_FEA_database=True,
                use_FEA_model_id=True,
                coordinate_units="mm",
            )
            pytest.fail("No exception raised for invalid project name")
        except SherlockExportFEAModelError as e:
            assert str(e) == "Export FEA model error: Maximum mesh size is invalid."

        try:
            model.export_FEA_model(
                project="Tutorial Project",
                cca_name="Main Board",
                export_file=path,
                analysis="NaturalFreq",
                drill_hole_parameters=[
                    {
                        "drill_hole_modeling": "ENABLED",
                        "min_hole_diameter": Measurement(value=0.5, unit="mm"),
                        "max_edge_length": Measurement(value=1.0, unit="mm"),
                    }
                ],
                detect_lead_modeling="ENABLED",
                lead_model_parameters=[
                    {
                        "lead_modeling": "ENABLED",
                        "lead_element_order": "First Order (Linear)",
                        "max_mesh_size": Measurement(value=0.5, unit="mm"),
                        "vertical_mesh_size": 0,
                        "thicknessCount": 3,
                        "aspectRatio": 2,
                    }
                ],
                display_model=True,
                clear_FEA_database=True,
                use_FEA_model_id=True,
                coordinate_units="mm",
            )
            pytest.fail("No exception raised for invalid project name")
        except SherlockExportFEAModelError as e:
            assert str(e) == "Export FEA model error: Vertical mesh size is invalid."

        if model._is_connection_up():
            try:
                model.export_FEA_model(
                    project="Tutorial Project",
                    cca_name="Invalid CCA",
                    export_file=path,
                    analysis="NaturalFreq",
                    drill_hole_parameters=[
                        {
                            "drill_hole_modeling": "ENABLED",
                            "min_hole_diameter": Measurement(value=0.5, unit="mm"),
                            "max_edge_length": Measurement(value=1.0, unit="mm"),
                        }
                    ],
                    detect_lead_modeling="ENABLED",
                    lead_model_parameters=[
                        {
                            "lead_modeling": "ENABLED",
                            "lead_element_order": "First Order (Linear)",
                            "max_mesh_size": Measurement(value=0.5, unit="mm"),
                            "vertical_mesh_size": Measurement(value=0.1, unit="mm"),
                            "thicknessCount": 3,
                            "aspectRatio": 2,
                        }
                    ],
                    display_model=True,
                    clear_FEA_database=True,
                    use_FEA_model_id=True,
                    coordinate_units="mm",
                )
                pytest.fail("No exception raised for invalid project name")
            except Exception as e:
                assert type(e) == SherlockExportFEAModelError

            try:
                result = model.export_FEA_model(
                    project="Tutorial Project",
                    cca_name="Main Board",
                    export_file=path,
                    analysis="NaturalFreq",
                    drill_hole_parameters=[
                        {
                            "drill_hole_modeling": "ENABLED",
                            "min_hole_diameter": Measurement(value=0.5, unit="mm"),
                            "max_edge_length": Measurement(value=1.0, unit="mm"),
                        }
                    ],
                    detect_lead_modeling="ENABLED",
                    lead_model_parameters=[
                        {
                            "lead_modeling": "ENABLED",
                            "lead_element_order": "First Order (Linear)",
                            "max_mesh_size": Measurement(value=0.5, unit="mm"),
                            "vertical_mesh_size": Measurement(value=0.1, unit="mm"),
                            "thicknessCount": 3,
                            "aspectRatio": 2,
                        }
                    ],
                    display_model=False,
                    clear_FEA_database=False,
                    use_FEA_model_id=False,
                    coordinate_units="mm",
                )
                assert result == 0

            except SherlockExportFEAModelError as e:
                pytest.fail(str(e))
            finally:
                # Clean up file
                if os.path.exists(path):
                    os.remove(path)

    def test_model_export_aedb(self):
        channel_param = "127.0.0.1:9090"
        channel = grpc.insecure_channel(channel_param)
        model = Model(channel)

        project_name = "Tutorial Project"
        cca_name = "Main Board"
        export_file = "test_aedb_export"
        try:
            model.export_aedb(
                project_name="",
                cca_name=cca_name,
                export_file=export_file,
                overwrite=True,
                display_model=False,
            )
            pytest.fail("No exception raised when using an invalid parameter")
        except SherlockExportAEDBError as e:
            assert str(e) == "Export AEDB error: Project name is invalid."

        try:
            model.export_aedb(
                project_name=project_name,
                cca_name="",
                export_file=export_file,
                overwrite=True,
                display_model=False,
            )
            pytest.fail("No exception raised when using an invalid parameter")
        except SherlockExportAEDBError as e:
            assert str(e) == "Export AEDB error: CCA name is invalid."

        try:
            model.export_aedb(
                project_name=project_name,
                cca_name=cca_name,
                export_file="",
                overwrite=True,
                display_model=False,
            )
            pytest.fail("No exception raised when using an invalid parameter")
        except SherlockExportAEDBError as e:
            assert str(e) == "Export AEDB error: Export filepath is required."

        if model._is_connection_up():
            try:
                invalid_cca_name = "Invalid CCA"
                model.export_aedb(
                    project_name=project_name,
                    cca_name=invalid_cca_name,
                    export_file=export_file,
                    overwrite=True,
                    display_model=False,
                )
                pytest.fail("No exception raised when using an invalid parameter")
            except Exception as e:
                assert type(e) == SherlockExportAEDBError

            try:
                result = model.export_aedb(
                    project_name=project_name,
                    cca_name=cca_name,
                    export_file=export_file,
                    overwrite=True,
                    display_model=False,
                )
                assert result == 0
            except SherlockExportAEDBError as e:
                pytest.fail(str(e))


if __name__ == "__main__":
    unittest.main()<|MERGE_RESOLUTION|>--- conflicted
+++ resolved
@@ -7,15 +7,11 @@
 import grpc
 import pytest
 
-<<<<<<< HEAD
-from ansys.sherlock.core.errors import SherlockExportAEDBError, SherlockModelServiceError
-=======
 from ansys.sherlock.core.errors import (
     SherlockExportAEDBError,
     SherlockExportFEAModelError,
     SherlockModelServiceError,
 )
->>>>>>> 815298e3
 from ansys.sherlock.core.model import Model
 from ansys.sherlock.core.types.common_types import Measurement
 from ansys.sherlock.core.utils.version_check import SKIP_VERSION_CHECK
@@ -627,76 +623,6 @@
                 if os.path.exists(path):
                     os.remove(path)
 
-    def test_model_export_aedb(self):
-        channel_param = "127.0.0.1:9090"
-        channel = grpc.insecure_channel(channel_param)
-        model = Model(channel)
-
-        project_name = "Tutorial Project"
-        cca_name = "Main Board"
-        export_file = "test_aedb_export"
-        try:
-            model.export_aedb(
-                project_name="",
-                cca_name=cca_name,
-                export_file=export_file,
-                overwrite=True,
-                display_model=False,
-            )
-            pytest.fail("No exception raised when using an invalid parameter")
-        except SherlockExportAEDBError as e:
-            assert str(e) == "Export AEDB error: Project name is invalid."
-
-        try:
-            model.export_aedb(
-                project_name=project_name,
-                cca_name="",
-                export_file=export_file,
-                overwrite=True,
-                display_model=False,
-            )
-            pytest.fail("No exception raised when using an invalid parameter")
-        except SherlockExportAEDBError as e:
-            assert str(e) == "Export AEDB error: CCA name is invalid."
-
-        try:
-            model.export_aedb(
-                project_name=project_name,
-                cca_name=cca_name,
-                export_file="",
-                overwrite=True,
-                display_model=False,
-            )
-            pytest.fail("No exception raised when using an invalid parameter")
-        except SherlockExportAEDBError as e:
-            assert str(e) == "Export AEDB error: Export filepath is required."
-
-        if model._is_connection_up():
-            try:
-                invalid_cca_name = "Invalid CCA"
-                model.export_aedb(
-                    project_name=project_name,
-                    cca_name=invalid_cca_name,
-                    export_file=export_file,
-                    overwrite=True,
-                    display_model=False,
-                )
-                pytest.fail("No exception raised when using an invalid parameter")
-            except Exception as e:
-                assert type(e) == SherlockExportAEDBError
-
-            try:
-                result = model.export_aedb(
-                    project_name=project_name,
-                    cca_name=cca_name,
-                    export_file=export_file,
-                    overwrite=True,
-                    display_model=False,
-                )
-                assert result == 0
-            except SherlockExportAEDBError as e:
-                pytest.fail(str(e))
-
 
 if __name__ == "__main__":
     unittest.main()