--- conflicted
+++ resolved
@@ -1,9 +1,5 @@
-<<<<<<< HEAD
-import os
-=======
 # Copyright (c) 2023 ANSYS, Inc. and/or its affiliates.
 
->>>>>>> c5576c7e
 import platform
 import unittest
 
