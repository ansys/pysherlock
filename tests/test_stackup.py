import grpc

from ansys.sherlock.core.errors import (
    SherlockGenStackupError,
    SherlockListConductorLayersError,
    SherlockUpdateConductorLayerError,
    SherlockUpdateLaminateLayerError,
<<<<<<< HEAD
=======
    SherlockListConductorLayersError,
    SherlockListLaminateLayersError
>>>>>>> 9a8097ee
)
from ansys.sherlock.core.stackup import Stackup


def test_all():
    """Test all stackup APIs."""
    channel_param = "127.0.0.1:9090"
    channel = grpc.insecure_channel(channel_param)
    stackup = Stackup(channel)

    helper_test_gen_stackup(stackup)
    helper_test_update_conductor_layer(stackup)
    helper_test_update_laminate_layer(stackup)
    helper_test_list_conductor_layers(stackup)
    helper_test_list_laminate_layers(stackup)

def helper_test_gen_stackup(stackup):
    """Test gen_stackup API."""
    try:
        stackup.gen_stackup(
            "",
            "Card",
            82.6,
            "mil",
            "Generic",
            "FR-4",
            "Generic FR-4",
            6,
            0.5,
            "oz",
            1.0,
            "mil",
            False,
            1.0,
            "mil",
        )
        assert False
    except SherlockGenStackupError as e:
        assert str(e) == "Generate stackup error: Invalid project name"

    try:
        stackup.gen_stackup(
            "Test",
            "",
            82.6,
            "mil",
            "Generic",
            "FR-4",
            "Generic FR-4",
            6,
            0.5,
            "oz",
            1.0,
            "mil",
            False,
            1.0,
            "mil",
        )
        assert False
    except SherlockGenStackupError as e:
        assert str(e) == "Generate stackup error: Invalid cca name"

    try:
        stackup.gen_stackup(
            "Test",
            "Card",
            -5,
            "mil",
            "Generic",
            "FR-4",
            "Generic FR-4",
            6,
            0.5,
            "oz",
            1.0,
            "mil",
            False,
            1.0,
            "mil",
        )
        assert False
    except SherlockGenStackupError as e:
        assert str(e) == "Generate stackup error: Invalid board thickness provided"

    try:
        stackup.gen_stackup(
            "Test",
            "Card",
            82.6,
            "mil",
            "Generic",
            "FR-4",
            "Generic FR-4",
            1,
            0.5,
            "oz",
            1.0,
            "mil",
            False,
            1.0,
            "mil",
        )
        assert False
    except SherlockGenStackupError as e:
        assert (
            str(e)
            == "Generate stackup error: The number of conductor layers must be greater than 1"
        )

    try:
        stackup.gen_stackup(
            "Test",
            "Card",
            82.6,
            "mil",
            "Generic",
            "FR-4",
            "Generic FR-4",
            6,
            -4,
            "oz",
            1.0,
            "mil",
            False,
            1.0,
            "mil",
        )
        assert False
    except SherlockGenStackupError as e:
        assert str(e) == "Generate stackup error: Invalid conductor thickness provided"

    try:
        stackup.gen_stackup(
            "Test",
            "Card",
            82.6,
            "mil",
            "Generic",
            "FR-4",
            "Generic FR-4",
            6,
            0.5,
            "oz",
            -10,
            "mil",
            False,
            1.0,
            "mil",
        )
        assert False
    except SherlockGenStackupError as e:
        assert str(e) == "Generate stackup error: Invalid laminate thickness provided"

    try:
        stackup.gen_stackup(
            "Test",
            "Card",
            82.6,
            "mil",
            "Generic",
            "FR-4",
            "Generic FR-4",
            6,
            0.5,
            "oz",
            1.0,
            "mil",
            False,
            -1,
            "mil",
        )
        assert False
    except SherlockGenStackupError as e:
        assert str(e) == "Generate stackup error: Invalid power thickness provided"

    if stackup._is_connection_up():
        try:
            stackup.gen_stackup(
                "Test",
                "Card",
                82.6,
                "Invalid",
                "Generic",
                "FR-4",
                "Generic FR-4",
                6,
                0.5,
                "oz",
                1.0,
                "mil",
                False,
                1.0,
                "mil",
            )
            assert False
        except SherlockGenStackupError as e:
            assert str(e) == "Generate stackup error: Invalid board thickness unit provided"

        try:
            stackup.gen_stackup(
                "Test",
                "Card",
                82.6,
                "mil",
                "Invalid",
                "FR-4",
                "Generic FR-4",
                6,
                0.5,
                "oz",
                1.0,
                "mil",
                False,
                1.0,
                "mil",
            )
            assert False
        except SherlockGenStackupError as e:
            assert str(e) == "Generate stackup error: Invalid laminate manufacturer provided"

        try:
            stackup.gen_stackup(
                "Test",
                "Card",
                82.6,
                "mil",
                "Generic",
                "Invalid",
                "Generic FR-4",
                6,
                0.5,
                "oz",
                1.0,
                "mil",
                False,
                1.0,
                "mil",
            )
            assert False
        except SherlockGenStackupError as e:
            assert str(e) == "Generate stackup error: Invalid laminate grade provided"

        try:
            stackup.gen_stackup(
                "Test",
                "Card",
                82.6,
                "mil",
                "Generic",
                "FR-4",
                "Invalid",
                6,
                0.5,
                "oz",
                1.0,
                "mil",
                False,
                1.0,
                "mil",
            )
            assert False
        except SherlockGenStackupError as e:
            assert str(e) == "Generate stackup error: Invalid laminate material provided"

        try:
            stackup.gen_stackup(
                "Test",
                "Card",
                82.6,
                "mil",
                "Hitachi",
                "FR-4",
                "Generic FR-4",
                6,
                0.5,
                "oz",
                1.0,
                "mil",
                False,
                1.0,
                "mil",
            )
            assert False
        except SherlockGenStackupError as e:
            assert str(e) == "Generate stackup error: Invalid laminate material provided"

        try:
            stackup.gen_stackup(
                "Test",
                "Card",
                82.6,
                "mil",
                "Generic",
                "FR-4",
                "Generic FR-4",
                6,
                0.5,
                "Invalid",
                1.0,
                "mil",
                False,
                1.0,
                "mil",
            )
            assert False
        except SherlockGenStackupError as e:
            assert str(e) == "Generate stackup error: Invalid conductor thickness unit provided"

        try:
            stackup.gen_stackup(
                "Test",
                "Card",
                82.6,
                "mil",
                "Generic",
                "FR-4",
                "Generic FR-4",
                6,
                0.5,
                "oz",
                1.0,
                "Invalid",
                False,
                1.0,
                "mil",
            )
            assert False
        except SherlockGenStackupError as e:
            assert str(e) == "Generate stackup error: Invalid laminate thickness unit provided"

        try:
            stackup.gen_stackup(
                "Test",
                "Card",
                82.6,
                "mil",
                "Generic",
                "FR-4",
                "Generic FR-4",
                6,
                0.5,
                "oz",
                1.0,
                "mil",
                False,
                1.0,
                "Invalid",
            )
            assert False
        except SherlockGenStackupError as e:
            assert str(e) == "Generate stackup error: Invalid power thickness unit provided"


def helper_test_update_conductor_layer(stackup):
    """Test update_conductor_layer API."""
    try:
        stackup.update_conductor_layer(
            "",
            "Card",
            "3",
            "POWER",
            "COPPER",
            1.0,
            "oz",
            "94.2",
            "Generic FR-4 Generic FR-4",
        )
        assert False
    except SherlockUpdateConductorLayerError as e:
        assert str(e) == "Update conductor layer error: Invalid project name"

    try:
        stackup.update_conductor_layer(
            "Test",
            "",
            "3",
            "POWER",
            "COPPER",
            1.0,
            "oz",
            "94.2",
            "Generic FR-4 Generic FR-4",
        )
        assert False
    except SherlockUpdateConductorLayerError as e:
        assert str(e) == "Update conductor layer error: Invalid cca name"

    try:
        stackup.update_conductor_layer(
            "Test",
            "Card",
            "",
            "POWER",
            "COPPER",
            1.0,
            "oz",
            "94.2",
            "Generic FR-4 Generic FR-4",
        )
        assert False
    except SherlockUpdateConductorLayerError as e:
        assert str(e) == "Update conductor layer error: Missing conductor layer ID"

    try:
        stackup.update_conductor_layer(
            "Test",
            "Card",
            "-4",
            "POWER",
            "COPPER",
            1.0,
            "oz",
            "94.2",
            "Generic FR-4 Generic FR-4",
        )
        assert False
    except SherlockUpdateConductorLayerError as e:
        assert str(e) == (
            "Update conductor layer error: "
            "Invalid layer ID provided, it must be an integer greater than 0"
        )

    try:
        stackup.update_conductor_layer(
            "Test",
            "Card",
            "Invalid",
            "POWER",
            "COPPER",
            1.0,
            "oz",
            "94.2",
            "Generic FR-4 Generic FR-4",
        )
        assert False
    except SherlockUpdateConductorLayerError as e:
        assert str(e) == "Update conductor layer error: Invalid layer ID, layer ID must be numeric"

    try:
        stackup.update_conductor_layer(
            "Test",
            "Card",
            "3",
            "Invalid",
            "COPPER",
            1.0,
            "oz",
            "94.2",
            "Generic FR-4 Generic FR-4",
        )
        assert False
    except SherlockUpdateConductorLayerError as e:
        assert str(e) == (
            "Update conductor layer error: "
            'Invalid conductor type provided. Valid values are "SIGNAL", "POWER", or "SUBSTRATE".'
        )

    if stackup._is_connection_up():
        try:
            stackup.update_conductor_layer(
                "Test",
                "Card",
                "3",
                "",
                "Invalid",
                1.0,
                "oz",
                "94.2",
                "Generic FR-4 Generic FR-4",
            )
            assert False
        except SherlockUpdateConductorLayerError as e:
            assert str(e) == "Update conductor layer error: Invalid conductor material provided"

    try:
        stackup.update_conductor_layer(
            "Test",
            "Card",
            "3",
            "POWER",
            "COPPER",
            -4,
            "oz",
            "94.2",
            "Generic FR-4 Generic FR-4",
        )
        assert False
    except SherlockUpdateConductorLayerError as e:
        assert str(e) == "Update conductor layer error: Invalid conductor thickness provided"

    if stackup._is_connection_up():
        try:
            stackup.update_conductor_layer(
                "Test",
                "Card",
                "3",
                "POWER",
                "COPPER",
                1.0,
                "Invalid",
                "94.2",
                "Generic FR-4 Generic FR-4",
            )
            assert False
        except SherlockUpdateConductorLayerError as e:
            assert (
                str(e) == "Update conductor layer error: Invalid conductor thickness "
                "unit provided"
            )

    try:
        stackup.update_conductor_layer(
            "Test",
            "Card",
            "3",
            "POWER",
            "COPPER",
            0,
            "oz",
            "105",
            "Generic FR-4 Generic FR-4",
        )
        assert False
    except SherlockUpdateConductorLayerError as e:
        assert str(e) == (
            "Update conductor layer error: "
            "Invalid conductor percent provided, it must be between 0 and 100"
        )

    try:
        stackup.update_conductor_layer(
            "Test",
            "Card",
            "3",
            "POWER",
            "COPPER",
            1.0,
            "oz",
            "Invalid",
            "Generic FR-4 Generic FR-4",
        )
        assert False
    except SherlockUpdateConductorLayerError as e:
        assert str(e) == "Update conductor layer error: Invalid percent, percent must be numeric"


def helper_test_update_laminate_layer(stackup):
    """Test update_laminate_layer API."""

    try:
        stackup.update_laminate_layer(
            "",
            "Card",
            "2",
            "Generic",
            "FR-4",
            "Generic FR-4",
            0.015,
            "in",
            "106",
            [("106", 68.0, 0.015, "in")],
            "E-GLASS",
            "COPPER",
            "0.0",
        )
        assert False
    except SherlockUpdateLaminateLayerError as e:
        assert str(e) == "Update laminate layer error: Invalid project name"

    try:
        stackup.update_laminate_layer(
            "Test",
            "",
            "2",
            "Generic",
            "FR-4",
            "Generic FR-4",
            0.015,
            "in",
            "106",
            [("106", 68.0, 0.015, "in")],
            "E-GLASS",
            "COPPER",
            "0.0",
        )
        assert False
    except SherlockUpdateLaminateLayerError as e:
        assert str(e) == "Update laminate layer error: Invalid cca name"

    try:
        stackup.update_laminate_layer(
            "Test",
            "Card",
            "",
            "Generic",
            "FR-4",
            "Generic FR-4",
            0.015,
            "in",
            "106",
            [("106", 68.0, 0.015, "in")],
            "E-GLASS",
            "COPPER",
            "0.0",
        )
        assert False
    except SherlockUpdateLaminateLayerError as e:
        assert str(e) == "Update laminate layer error: Missing laminate layer ID"

    try:
        stackup.update_laminate_layer(
            "Test",
            "Card",
            "-2",
            "Generic",
            "FR-4",
            "Generic FR-4",
            0.015,
            "in",
            "106",
            [("106", 68.0, 0.015, "in")],
            "E-GLASS",
            "COPPER",
            "0.0",
        )
        assert False
    except SherlockUpdateLaminateLayerError as e:
        assert str(e) == (
            "Update laminate layer error: Invalid layer ID provided, "
            "it must be an integer greater than 0"
        )

    try:
        stackup.update_laminate_layer(
            "Test",
            "Card",
            "Invalid",
            "Generic",
            "FR-4",
            "Generic FR-4",
            0.015,
            "in",
            "106",
            [("106", 68.0, 0.015, "in")],
            "E-GLASS",
            "COPPER",
            "0.0",
        )
        assert False
    except SherlockUpdateLaminateLayerError as e:
        assert str(e) == "Update laminate layer error: Invalid layer ID, layer ID must be numeric"

    if stackup._is_connection_up():
        try:
            stackup.update_laminate_layer(
                "Test",
                "Card",
                "2",
                "Invalid",
                "FR-4",
                "Generic FR-4",
                0.015,
                "in",
                "106",
                [("106", 68.0, 0.015, "in")],
                "E-GLASS",
                "COPPER",
                "0.0",
            )
            assert False
        except SherlockUpdateLaminateLayerError as e:
            assert str(e) == "Update laminate layer error: Invalid laminate manufacturer provided"

    if stackup._is_connection_up():
        try:
            stackup.update_laminate_layer(
                "Test",
                "Card",
                "2",
                "Generic",
                "Invalid",
                "Generic FR-4",
                0.015,
                "in",
                "106",
                [("106", 68.0, 0.015, "in")],
                "E-GLASS",
                "COPPER",
                "0.0",
            )
            assert False
        except SherlockUpdateLaminateLayerError as e:
            assert str(e) == "Update laminate layer error: Invalid laminate grade provided"

    if stackup._is_connection_up():
        try:
            stackup.update_laminate_layer(
                "Test",
                "Card",
                "2",
                "Generic",
                "FR-4",
                "Invalid",
                0.015,
                "in",
                "106",
                [("106", 68.0, 0.015, "in")],
                "E-GLASS",
                "COPPER",
                "0.0",
            )
            assert False
        except SherlockUpdateLaminateLayerError as e:
            assert str(e) == "Update laminate layer error: Invalid laminate material provided"

    try:
        stackup.update_laminate_layer(
            "Test",
            "Card",
            "2",
            "Generic",
            "FR-4",
            "Generic FR-4",
            -0.015,
            "in",
            "106",
            [("106", 68.0, 0.015, "in")],
            "E-GLASS",
            "COPPER",
            "0.0",
        )
        assert False
    except SherlockUpdateLaminateLayerError as e:
        assert str(e) == "Update laminate layer error: Invalid laminate thickness provided"

    if stackup._is_connection_up():
        try:
            stackup.update_laminate_layer(
                "Test",
                "Card",
                "2",
                "Generic",
                "FR-4",
                "Generic FR-4",
                0.015,
                "Invalid",
                "106",
                [("106", 68.0, 0.015, "in")],
                "E-GLASS",
                "COPPER",
                "0.0",
            )
            assert False
        except SherlockUpdateLaminateLayerError as e:
            assert str(e) == "Update laminate layer error: Invalid laminate thickness unit provided"

    try:
        stackup.update_laminate_layer(
            "Test",
            "Card",
            "2",
            "Generic",
            "FR-4",
            "Generic FR-4",
            0.015,
            "in",
            "106",
            "Invalid",
            "E-GLASS",
            "COPPER",
            "0.0",
        )
        assert False
    except SherlockUpdateLaminateLayerError as e:
        assert str(e) == "Update laminate layer error: Invalid glass_construction argument"

    try:
        stackup.update_laminate_layer(
            "Test",
            "Card",
            "2",
            "Generic",
            "FR-4",
            "Generic FR-4",
            0.015,
            "in",
            "106",
            [("106", 0.015, "in")],
            "E-GLASS",
            "COPPER",
            "0.0",
        )
        assert False
    except SherlockUpdateLaminateLayerError as e:
        assert str(e) == "Update laminate layer error: Invalid layer 0: Wrong number of args"

    try:
        stackup.update_laminate_layer(
            "Test",
            "Card",
            "2",
            "Generic",
            "FR-4",
            "Generic FR-4",
            0.015,
            "in",
            "106",
            [("106", 68.0, -0.015, "in")],
            "E-GLASS",
            "COPPER",
            "0.0",
        )
        assert False
    except SherlockUpdateLaminateLayerError as e:
        assert str(e) == "Update laminate layer error: Invalid layer 0: Invalid thickness provided"

    if stackup._is_connection_up():
        try:
            stackup.update_laminate_layer(
                "Test",
                "Card",
                "2",
                "Generic",
                "FR-4",
                "Generic FR-4",
                0.015,
                "in",
                "106",
                [("106", 68.0, 0.015, "Invalid")],
                "E-GLASS",
                "COPPER",
                "0.0",
            )
            assert False
        except SherlockUpdateLaminateLayerError as e:
            assert (
                str(e)
                == "Update laminate layer error: Invalid layer 0: Invalid thickness unit provided"
            )

    if stackup._is_connection_up():
        try:
            stackup.update_laminate_layer(
                "Test",
                "Card",
                "2",
                "Generic",
                "FR-4",
                "Generic FR-4",
                0.015,
                "in",
                "106",
                [("106", 68.0, 0.015, "in")],
                "Invalid",
                "COPPER",
                "0.0",
            )
            assert False
        except SherlockUpdateLaminateLayerError as e:
            assert str(e) == "Update laminate layer error: Invalid fiber material"

    if stackup._is_connection_up():
        try:
            stackup.update_laminate_layer(
                "Test",
                "Card",
                "2",
                "Generic",
                "FR-4",
                "Generic FR-4",
                0.015,
                "in",
                "106",
                [("106", 68.0, 0.015, "in")],
                "E-GLASS",
                "Invalid",
                "0.0",
            )
            assert False
        except SherlockUpdateLaminateLayerError as e:
            assert str(e) == "Update laminate layer error: Invalid conductor material"

    try:
        stackup.update_laminate_layer(
            "Test",
            "Card",
            "2",
            "",
            "FR-4",
            "Generic FR-4",
            0,
            "Invalid",
            "106",
            [("106", 68.0, 0.015, "in")],
            "",
            "",
            "101",
        )
        assert False
    except SherlockUpdateLaminateLayerError as e:
        assert str(e) == (
            "Update laminate layer error: Invalid conductor percent provided,"
            " it must be between 0 and 100"
        )


def helper_test_list_conductor_layers(stackup):
    """Test list_conductor_layers API"""
    try:
        stackup.list_conductor_layers("")
        assert False
    except SherlockListConductorLayersError as e:
        assert str(e) == "List conductor layer error: Invalid project name"

<<<<<<< HEAD
=======
def helper_test_list_laminate_layers(stackup):
    """Test list_laminate_layers API"""
    try:
        stackup.list_laminate_layers("")
        assert False
    except SherlockListLaminateLayersError as e:
        assert str(e) == "List laminate layer error: Invalid project name"

>>>>>>> 9a8097ee

if __name__ == "__main__":
    test_all()<|MERGE_RESOLUTION|>--- conflicted
+++ resolved
@@ -3,13 +3,9 @@
 from ansys.sherlock.core.errors import (
     SherlockGenStackupError,
     SherlockListConductorLayersError,
+    SherlockListLaminateLayersError,
     SherlockUpdateConductorLayerError,
     SherlockUpdateLaminateLayerError,
-<<<<<<< HEAD
-=======
-    SherlockListConductorLayersError,
-    SherlockListLaminateLayersError
->>>>>>> 9a8097ee
 )
 from ansys.sherlock.core.stackup import Stackup
 
@@ -25,6 +21,7 @@
     helper_test_update_laminate_layer(stackup)
     helper_test_list_conductor_layers(stackup)
     helper_test_list_laminate_layers(stackup)
+
 
 def helper_test_gen_stackup(stackup):
     """Test gen_stackup API."""
@@ -924,8 +921,7 @@
     except SherlockListConductorLayersError as e:
         assert str(e) == "List conductor layer error: Invalid project name"
 
-<<<<<<< HEAD
-=======
+
 def helper_test_list_laminate_layers(stackup):
     """Test list_laminate_layers API"""
     try:
@@ -934,7 +930,6 @@
     except SherlockListLaminateLayersError as e:
         assert str(e) == "List laminate layer error: Invalid project name"
 
->>>>>>> 9a8097ee
 
 if __name__ == "__main__":
     test_all()