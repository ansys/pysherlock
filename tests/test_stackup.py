# Copyright (c) 2023 ANSYS, Inc. and/or its affiliates.

import grpc

from ansys.sherlock.core.errors import (
    SherlockGenStackupError,
<<<<<<< HEAD
=======
    SherlockGetStackupPropsError,
>>>>>>> 9a2099f2
    SherlockListConductorLayersError,
    SherlockListLaminateLayersError,
    SherlockUpdateConductorLayerError,
    SherlockUpdateLaminateLayerError,
)
from ansys.sherlock.core.stackup import Stackup


def test_all():
    """Test all stackup APIs."""
    channel_param = "127.0.0.1:9090"
    channel = grpc.insecure_channel(channel_param)
    stackup = Stackup(channel)

    helper_test_gen_stackup(stackup)
    helper_test_update_conductor_layer(stackup)
    helper_test_update_laminate_layer(stackup)
    helper_test_list_conductor_layers(stackup)
    helper_test_list_laminate_layers(stackup)
    helper_test_get_stackup_props(stackup)



def helper_test_gen_stackup(stackup):
    """Test gen_stackup API."""
    try:
        stackup.gen_stackup(
            "",
            "Card",
            82.6,
            "mil",
            "Generic",
            "FR-4",
            "Generic FR-4",
            6,
            0.5,
            "oz",
            1.0,
            "mil",
            False,
            1.0,
            "mil",
        )
        assert False
    except SherlockGenStackupError as e:
        assert str(e) == "Generate stackup error: Project name is invalid."

    try:
        stackup.gen_stackup(
            "Test",
            "",
            82.6,
            "mil",
            "Generic",
            "FR-4",
            "Generic FR-4",
            6,
            0.5,
            "oz",
            1.0,
            "mil",
            False,
            1.0,
            "mil",
        )
        assert False
    except SherlockGenStackupError as e:
        assert str(e) == "Generate stackup error: CCA name is invalid."

    try:
        stackup.gen_stackup(
            "Test",
            "Card",
            -5,
            "mil",
            "Generic",
            "FR-4",
            "Generic FR-4",
            6,
            0.5,
            "oz",
            1.0,
            "mil",
            False,
            1.0,
            "mil",
        )
        assert False
    except SherlockGenStackupError as e:
        assert str(e) == "Generate stackup error: Board thickness is invalid."

    try:
        stackup.gen_stackup(
            "Test",
            "Card",
            82.6,
            "mil",
            "Generic",
            "FR-4",
            "Generic FR-4",
            1,
            0.5,
            "oz",
            1.0,
            "mil",
            False,
            1.0,
            "mil",
        )
        assert False
    except SherlockGenStackupError as e:
        assert (
            str(e) == "Generate stackup error: Number of conductor layers must be greater than 1."
        )

    try:
        stackup.gen_stackup(
            "Test",
            "Card",
            82.6,
            "mil",
            "Generic",
            "FR-4",
            "Generic FR-4",
            6,
            -4,
            "oz",
            1.0,
            "mil",
            False,
            1.0,
            "mil",
        )
        assert False
    except SherlockGenStackupError as e:
        assert str(e) == "Generate stackup error: Conductor thickness is invalid."

    try:
        stackup.gen_stackup(
            "Test",
            "Card",
            82.6,
            "mil",
            "Generic",
            "FR-4",
            "Generic FR-4",
            6,
            0.5,
            "oz",
            -10,
            "mil",
            False,
            1.0,
            "mil",
        )
        assert False
    except SherlockGenStackupError as e:
        assert str(e) == "Generate stackup error: Laminate thickness is invalid."

    try:
        stackup.gen_stackup(
            "Test",
            "Card",
            82.6,
            "mil",
            "Generic",
            "FR-4",
            "Generic FR-4",
            6,
            0.5,
            "oz",
            1.0,
            "mil",
            False,
            -1,
            "mil",
        )
        assert False
    except SherlockGenStackupError as e:
        assert str(e) == "Generate stackup error: Power thickness is invalid."

    if stackup._is_connection_up():
        try:
            stackup.gen_stackup(
                "Test",
                "Card",
                82.6,
                "Invalid",
                "Generic",
                "FR-4",
                "Generic FR-4",
                6,
                0.5,
                "oz",
                1.0,
                "mil",
                False,
                1.0,
                "mil",
            )
            assert False
        except SherlockGenStackupError as e:
            assert str(e) == "Generate stackup error: Board thickness units are invalid."

        try:
            stackup.gen_stackup(
                "Test",
                "Card",
                82.6,
                "mil",
                "Invalid",
                "FR-4",
                "Generic FR-4",
                6,
                0.5,
                "oz",
                1.0,
                "mil",
                False,
                1.0,
                "mil",
            )
            assert False
        except SherlockGenStackupError as e:
            assert str(e) == "Generate stackup error: Laminate manufacturer is invalid."

        try:
            stackup.gen_stackup(
                "Test",
                "Card",
                82.6,
                "mil",
                "Generic",
                "Invalid",
                "Generic FR-4",
                6,
                0.5,
                "oz",
                1.0,
                "mil",
                False,
                1.0,
                "mil",
            )
            assert False
        except SherlockGenStackupError as e:
            assert str(e) == "Generate stackup error: Laminate grade is invalid."

        try:
            stackup.gen_stackup(
                "Test",
                "Card",
                82.6,
                "mil",
                "Generic",
                "FR-4",
                "Invalid",
                6,
                0.5,
                "oz",
                1.0,
                "mil",
                False,
                1.0,
                "mil",
            )
            assert False
        except SherlockGenStackupError as e:
            assert str(e) == "Generate stackup error: Laminate material is invalid."

        try:
            stackup.gen_stackup(
                "Test",
                "Card",
                82.6,
                "mil",
                "Hitachi",
                "FR-4",
                "Generic FR-4",
                6,
                0.5,
                "oz",
                1.0,
                "mil",
                False,
                1.0,
                "mil",
            )
            assert False
        except SherlockGenStackupError as e:
            assert str(e) == "Generate stackup error: Laminate material is invalid."

        try:
            stackup.gen_stackup(
                "Test",
                "Card",
                82.6,
                "mil",
                "Generic",
                "FR-4",
                "Generic FR-4",
                6,
                0.5,
                "Invalid",
                1.0,
                "mil",
                False,
                1.0,
                "mil",
            )
            assert False
        except SherlockGenStackupError as e:
            assert str(e) == "Generate stackup error: Conductor thickness units are invalid."

        try:
            stackup.gen_stackup(
                "Test",
                "Card",
                82.6,
                "mil",
                "Generic",
                "FR-4",
                "Generic FR-4",
                6,
                0.5,
                "oz",
                1.0,
                "Invalid",
                False,
                1.0,
                "mil",
            )
            assert False
        except SherlockGenStackupError as e:
            assert str(e) == "Generate stackup error: Laminate thickness units are invalid."

        try:
            stackup.gen_stackup(
                "Test",
                "Card",
                82.6,
                "mil",
                "Generic",
                "FR-4",
                "Generic FR-4",
                6,
                0.5,
                "oz",
                1.0,
                "mil",
                False,
                1.0,
                "Invalid",
            )
            assert False
        except SherlockGenStackupError as e:
            assert str(e) == "Generate stackup error: Power thickness units are invalid."


def helper_test_update_conductor_layer(stackup):
    """Test update_conductor_layer API."""
    try:
        stackup.update_conductor_layer(
            "",
            "Card",
            "3",
            "POWER",
            "COPPER",
            1.0,
            "oz",
            "94.2",
            "Generic FR-4 Generic FR-4",
        )
        assert False
    except SherlockUpdateConductorLayerError as e:
        assert str(e) == "Update conductor layer error: Project name is invalid."

    try:
        stackup.update_conductor_layer(
            "Test",
            "",
            "3",
            "POWER",
            "COPPER",
            1.0,
            "oz",
            "94.2",
            "Generic FR-4 Generic FR-4",
        )
        assert False
    except SherlockUpdateConductorLayerError as e:
        assert str(e) == "Update conductor layer error: CCA name is invalid."

    try:
        stackup.update_conductor_layer(
            "Test",
            "Card",
            "",
            "POWER",
            "COPPER",
            1.0,
            "oz",
            "94.2",
            "Generic FR-4 Generic FR-4",
        )
        assert False
    except SherlockUpdateConductorLayerError as e:
        assert str(e) == "Update conductor layer error: Layer ID conductor is missing."

    try:
        stackup.update_conductor_layer(
            "Test",
            "Card",
            "-4",
            "POWER",
            "COPPER",
            1.0,
            "oz",
            "94.2",
            "Generic FR-4 Generic FR-4",
        )
        assert False
    except SherlockUpdateConductorLayerError as e:
        assert str(e) == (
            "Update conductor layer error: "
            "Layer ID is invalid. It must be an integer greater than 0."
        )

    try:
        stackup.update_conductor_layer(
            "Test",
            "Card",
            "Invalid",
            "POWER",
            "COPPER",
            1.0,
            "oz",
            "94.2",
            "Generic FR-4 Generic FR-4",
        )
        assert False
    except SherlockUpdateConductorLayerError as e:
        assert (
            str(e) == "Update conductor layer error: Layer ID is invalid. "
            "It must be an integer greater than 0."
        )

    try:
        stackup.update_conductor_layer(
            "Test",
            "Card",
            "3",
            "Invalid",
            "COPPER",
            1.0,
            "oz",
            "94.2",
            "Generic FR-4 Generic FR-4",
        )
        assert False
    except SherlockUpdateConductorLayerError as e:
        assert str(e) == (
            "Update conductor layer error: "
            'Conductor type is invalid. Options are "SIGNAL", "POWER", and "SUBSTRATE".'
        )

    if stackup._is_connection_up():
        try:
            stackup.update_conductor_layer(
                "Test",
                "Card",
                "3",
                "",
                "Invalid",
                1.0,
                "oz",
                "94.2",
                "Generic FR-4 Generic FR-4",
            )
            assert False
        except SherlockUpdateConductorLayerError as e:
            assert str(e) == "Update conductor layer error: Conductor material is invalid."

    try:
        stackup.update_conductor_layer(
            "Test",
            "Card",
            "3",
            "POWER",
            "COPPER",
            -4,
            "oz",
            "94.2",
            "Generic FR-4 Generic FR-4",
        )
        assert False
    except SherlockUpdateConductorLayerError as e:
        assert str(e) == "Update conductor layer error: Conductor thickness is invalid."

    if stackup._is_connection_up():
        try:
            stackup.update_conductor_layer(
                "Test",
                "Card",
                "3",
                "POWER",
                "COPPER",
                1.0,
                "Invalid",
                "94.2",
                "Generic FR-4 Generic FR-4",
            )
            assert False
        except SherlockUpdateConductorLayerError as e:
            assert (
<<<<<<< HEAD
                str(e) == "Update conductor layer error: Invalid conductor thickness "
                "unit provided"
=======
                str(e) == "Update conductor layer error: Conductor thickness " "units are invalid."
>>>>>>> 9a2099f2
            )

    try:
        stackup.update_conductor_layer(
            "Test",
            "Card",
            "3",
            "POWER",
            "COPPER",
            0,
            "oz",
            "105",
            "Generic FR-4 Generic FR-4",
        )
        assert False
    except SherlockUpdateConductorLayerError as e:
        assert str(e) == (
            "Update conductor layer error: "
            "Conductor percent is invalid. It must be between 0 and 100."
        )

    try:
        stackup.update_conductor_layer(
            "Test",
            "Card",
            "3",
            "POWER",
            "COPPER",
            1.0,
            "oz",
            "Invalid",
            "Generic FR-4 Generic FR-4",
        )
        assert False
    except SherlockUpdateConductorLayerError as e:
        assert (
            str(e) == "Update conductor layer error: Conductor percent is invalid. "
            "It must be between 0 and 100."
        )


def helper_test_update_laminate_layer(stackup):
    """Test update_laminate_layer API."""

    try:
        stackup.update_laminate_layer(
            "",
            "Card",
            "2",
            "Generic",
            "FR-4",
            "Generic FR-4",
            0.015,
            "in",
            "106",
            [("106", 68.0, 0.015, "in")],
            "E-GLASS",
            "COPPER",
            "0.0",
        )
        assert False
    except SherlockUpdateLaminateLayerError as e:
        assert str(e) == "Update laminate layer error: Project name is invalid."

    try:
        stackup.update_laminate_layer(
            "Test",
            "",
            "2",
            "Generic",
            "FR-4",
            "Generic FR-4",
            0.015,
            "in",
            "106",
            [("106", 68.0, 0.015, "in")],
            "E-GLASS",
            "COPPER",
            "0.0",
        )
        assert False
    except SherlockUpdateLaminateLayerError as e:
        assert str(e) == "Update laminate layer error: CCA name is invalid."

    try:
        stackup.update_laminate_layer(
            "Test",
            "Card",
            "",
            "Generic",
            "FR-4",
            "Generic FR-4",
            0.015,
            "in",
            "106",
            [("106", 68.0, 0.015, "in")],
            "E-GLASS",
            "COPPER",
            "0.0",
        )
        assert False
    except SherlockUpdateLaminateLayerError as e:
        assert str(e) == "Update laminate layer error: Layer ID laminate is missing."

    try:
        stackup.update_laminate_layer(
            "Test",
            "Card",
            "-2",
            "Generic",
            "FR-4",
            "Generic FR-4",
            0.015,
            "in",
            "106",
            [("106", 68.0, 0.015, "in")],
            "E-GLASS",
            "COPPER",
            "0.0",
        )
        assert False
    except SherlockUpdateLaminateLayerError as e:
        assert str(e) == (
            "Update laminate layer error: Layer ID is invalid. "
            "It must be an integer greater than 0."
        )

    try:
        stackup.update_laminate_layer(
            "Test",
            "Card",
            "Invalid",
            "Generic",
            "FR-4",
            "Generic FR-4",
            0.015,
            "in",
            "106",
            [("106", 68.0, 0.015, "in")],
            "E-GLASS",
            "COPPER",
            "0.0",
        )
        assert False
    except SherlockUpdateLaminateLayerError as e:
        assert (
            str(e) == "Update laminate layer error: Layer ID is invalid. "
            "It must be an integer greater than 0."
        )

    if stackup._is_connection_up():
        try:
            stackup.update_laminate_layer(
                "Test",
                "Card",
                "2",
                "Invalid",
                "FR-4",
                "Generic FR-4",
                0.015,
                "in",
                "106",
                [("106", 68.0, 0.015, "in")],
                "E-GLASS",
                "COPPER",
                "0.0",
            )
            assert False
        except SherlockUpdateLaminateLayerError as e:
            assert str(e) == "Update laminate layer error: Laminate manufacturer is invalid."

    if stackup._is_connection_up():
        try:
            stackup.update_laminate_layer(
                "Test",
                "Card",
                "2",
                "Generic",
                "Invalid",
                "Generic FR-4",
                0.015,
                "in",
                "106",
                [("106", 68.0, 0.015, "in")],
                "E-GLASS",
                "COPPER",
                "0.0",
            )
            assert False
        except SherlockUpdateLaminateLayerError as e:
            assert str(e) == "Update laminate layer error: Laminate grade is invalid."

    if stackup._is_connection_up():
        try:
            stackup.update_laminate_layer(
                "Test",
                "Card",
                "2",
                "Generic",
                "FR-4",
                "Invalid",
                0.015,
                "in",
                "106",
                [("106", 68.0, 0.015, "in")],
                "E-GLASS",
                "COPPER",
                "0.0",
            )
            assert False
        except SherlockUpdateLaminateLayerError as e:
            assert str(e) == "Update laminate layer error: Laminate material is invalid."

    try:
        stackup.update_laminate_layer(
            "Test",
            "Card",
            "2",
            "Generic",
            "FR-4",
            "Generic FR-4",
            -0.015,
            "in",
            "106",
            [("106", 68.0, 0.015, "in")],
            "E-GLASS",
            "COPPER",
            "0.0",
        )
        assert False
    except SherlockUpdateLaminateLayerError as e:
        assert str(e) == "Update laminate layer error: Laminate thickness is invalid."

    if stackup._is_connection_up():
        try:
            stackup.update_laminate_layer(
                "Test",
                "Card",
                "2",
                "Generic",
                "FR-4",
                "Generic FR-4",
                0.015,
                "Invalid",
                "106",
                [("106", 68.0, 0.015, "in")],
                "E-GLASS",
                "COPPER",
                "0.0",
            )
            assert False
        except SherlockUpdateLaminateLayerError as e:
            assert str(e) == "Update laminate layer error: Laminate thickness units are invalid."

    try:
        stackup.update_laminate_layer(
            "Test",
            "Card",
            "2",
            "Generic",
            "FR-4",
            "Generic FR-4",
            0.015,
            "in",
            "106",
            "Invalid",
            "E-GLASS",
            "COPPER",
            "0.0",
        )
        assert False
    except SherlockUpdateLaminateLayerError as e:
        assert str(e) == "Update laminate layer error: glass_construction argument is invalid."

    try:
        stackup.update_laminate_layer(
            "Test",
            "Card",
            "2",
            "Generic",
            "FR-4",
            "Generic FR-4",
            0.015,
            "in",
            "106",
            [("106", 0.015, "in")],
            "E-GLASS",
            "COPPER",
            "0.0",
        )
        assert False
    except SherlockUpdateLaminateLayerError as e:
        assert (
            str(e) == "Update laminate layer error: Invalid layer 0: Number of arguments "
            "is wrong."
        )

    try:
        stackup.update_laminate_layer(
            "Test",
            "Card",
            "2",
            "Generic",
            "FR-4",
            "Generic FR-4",
            0.015,
            "in",
            "106",
            [("106", 68.0, -0.015, "in")],
            "E-GLASS",
            "COPPER",
            "0.0",
        )
        assert False
    except SherlockUpdateLaminateLayerError as e:
        assert str(e) == "Update laminate layer error: Invalid layer 0: Thickness is invalid."

    if stackup._is_connection_up():
        try:
            stackup.update_laminate_layer(
                "Test",
                "Card",
                "2",
                "Generic",
                "FR-4",
                "Generic FR-4",
                0.015,
                "in",
                "106",
                [("106", 68.0, 0.015, "Invalid")],
                "E-GLASS",
                "COPPER",
                "0.0",
            )
            assert False
        except SherlockUpdateLaminateLayerError as e:
            assert (
                str(e)
                == "Update laminate layer error: Invalid layer 0: Thickness units are invalid."
            )

    if stackup._is_connection_up():
        try:
            stackup.update_laminate_layer(
                "Test",
                "Card",
                "2",
                "Generic",
                "FR-4",
                "Generic FR-4",
                0.015,
                "in",
                "106",
                [("106", 68.0, 0.015, "in")],
                "Invalid",
                "COPPER",
                "0.0",
            )
            assert False
        except SherlockUpdateLaminateLayerError as e:
            assert str(e) == "Update laminate layer error: Fiber material is invalid."

    if stackup._is_connection_up():
        try:
            stackup.update_laminate_layer(
                "Test",
                "Card",
                "2",
                "Generic",
                "FR-4",
                "Generic FR-4",
                0.015,
                "in",
                "106",
                [("106", 68.0, 0.015, "in")],
                "E-GLASS",
                "Invalid",
                "0.0",
            )
            assert False
        except SherlockUpdateLaminateLayerError as e:
            assert str(e) == "Update laminate layer error: Conductor material is invalid."

    try:
        stackup.update_laminate_layer(
            "Test",
            "Card",
            "2",
            "",
            "FR-4",
            "Generic FR-4",
            0,
            "Invalid",
            "106",
            [("106", 68.0, 0.015, "in")],
            "",
            "",
            "101",
        )
        assert False
    except SherlockUpdateLaminateLayerError as e:
        assert str(e) == (
            "Update laminate layer error: Conductor percent is invalid."
            " It must be between 0 and 100."
        )


def helper_test_list_conductor_layers(stackup):
    """Test list_conductor_layers API"""
    try:
        stackup.list_conductor_layers("")
        assert False
    except SherlockListConductorLayersError as e:
        assert str(e) == "List conductor layer error: Project name is invalid."



def helper_test_list_laminate_layers(stackup):
    """Test list_laminate_layers API"""
    try:
        stackup.list_laminate_layers("")
        assert False
    except SherlockListLaminateLayersError as e:
        assert str(e) == "List laminate layer error: Project name is invalid."


def helper_test_get_stackup_props(stackup):
    """Test get_stackup_props API"""
    try:
        stackup.get_stackup_props(
            "",
            "Card",
        )
        assert False
    except SherlockGetStackupPropsError as e:
        assert str(e) == "Get stackup prop error: Invalid project name"
    try:
        stackup.get_stackup_props(
            "Test",
            "",
        )
        assert False
    except SherlockGetStackupPropsError as e:
        assert str(e) == "Get stackup prop error: Invalid CCA name"


if __name__ == "__main__":
    test_all()<|MERGE_RESOLUTION|>--- conflicted
+++ resolved
@@ -4,10 +4,7 @@
 
 from ansys.sherlock.core.errors import (
     SherlockGenStackupError,
-<<<<<<< HEAD
-=======
     SherlockGetStackupPropsError,
->>>>>>> 9a2099f2
     SherlockListConductorLayersError,
     SherlockListLaminateLayersError,
     SherlockUpdateConductorLayerError,
@@ -30,7 +27,6 @@
     helper_test_get_stackup_props(stackup)
 
 
-
 def helper_test_gen_stackup(stackup):
     """Test gen_stackup API."""
     try:
@@ -523,12 +519,8 @@
             assert False
         except SherlockUpdateConductorLayerError as e:
             assert (
-<<<<<<< HEAD
                 str(e) == "Update conductor layer error: Invalid conductor thickness "
                 "unit provided"
-=======
-                str(e) == "Update conductor layer error: Conductor thickness " "units are invalid."
->>>>>>> 9a2099f2
             )
 
     try:
@@ -945,7 +937,6 @@
         assert str(e) == "List conductor layer error: Project name is invalid."
 
 
-
 def helper_test_list_laminate_layers(stackup):
     """Test list_laminate_layers API"""
     try:
