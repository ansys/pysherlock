--- conflicted
+++ resolved
@@ -1,11 +1,8 @@
 import grpc
 
 from ansys.sherlock.core.errors import (
-<<<<<<< HEAD
     SherlockEnableLeadModelingError,
-=======
     SherlockExportPartsListError,
->>>>>>> fb6e843e
     SherlockImportPartsListError,
     SherlockUpdatePartsListError,
     SherlockUpdatePartsLocationsByFileError,
@@ -24,11 +21,8 @@
     helper_test_update_parts_locations(parts)
     helper_test_update_parts_locations_by_file(parts)
     helper_test_import_parts_list(parts)
-<<<<<<< HEAD
+    helper_test_export_parts_list(parts)
     helper_test_enable_lead_modeling(parts)
-=======
-    helper_test_export_parts_list(parts)
->>>>>>> fb6e843e
 
 
 def helper_test_update_parts_list(parts):
@@ -385,7 +379,39 @@
         assert str(e) == "Import parts list error: Invalid file path"
 
 
-<<<<<<< HEAD
+def helper_test_export_parts_list(parts):
+    """Tests iexort_parts_list API."""
+    try:
+        parts.export_parts_list(
+            "",
+            "Card",
+            "Parts List.csv",
+        )
+        assert False
+    except SherlockExportPartsListError as e:
+        assert str(e) == "Export parts list error: Invalid project name"
+
+    try:
+        parts.export_parts_list(
+            "Test",
+            "",
+            "Parts List.csv",
+        )
+        assert False
+    except SherlockExportPartsListError as e:
+        assert str(e) == "Export parts list error: Invalid cca name"
+
+    try:
+        parts.export_parts_list(
+            "Test",
+            "Card",
+            "C:Invalid/Invalid",
+        )
+        assert False
+    except SherlockExportPartsListError as e:
+        assert str(e) == "Export parts list error: Export file directory does not exist"
+
+
 def helper_test_enable_lead_modeling(parts):
     """Test enable_lead_modelign API."""
     try:
@@ -405,39 +431,6 @@
         assert False
     except SherlockEnableLeadModelingError as e:
         assert str(e) == "Enable lead modeling error: Invalid cca name"
-=======
-def helper_test_export_parts_list(parts):
-    """Tests iexort_parts_list API."""
-    try:
-        parts.export_parts_list(
-            "",
-            "Card",
-            "Parts List.csv",
-        )
-        assert False
-    except SherlockExportPartsListError as e:
-        assert str(e) == "Export parts list error: Invalid project name"
-
-    try:
-        parts.export_parts_list(
-            "Test",
-            "",
-            "Parts List.csv",
-        )
-        assert False
-    except SherlockExportPartsListError as e:
-        assert str(e) == "Export parts list error: Invalid cca name"
-
-    try:
-        parts.export_parts_list(
-            "Test",
-            "Card",
-            "C:Invalid/Invalid",
-        )
-        assert False
-    except SherlockExportPartsListError as e:
-        assert str(e) == "Export parts list error: Export file directory does not exist"
->>>>>>> fb6e843e
 
 
 if __name__ == "__main__":
