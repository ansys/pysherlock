--- conflicted
+++ resolved
@@ -171,11 +171,7 @@
     except SherlockAddStrainMapsError as e:
         assert (
             e.str_itr()[0] == "Add strain maps error: "
-<<<<<<< HEAD
-            "Header row count is required for strain map 0"
-=======
             "Header row count is required for strain map 0."
->>>>>>> 9a2099f2
         )
 
     try:
@@ -198,11 +194,7 @@
         assert (
             e.str_itr()[0] == "Add strain maps error: "
             "Header row count must be greater than or equal "
-<<<<<<< HEAD
-            "to 0 for strain map 0"
-=======
             "to 0 for strain map 0."
->>>>>>> 9a2099f2
         )
 
     try:
@@ -224,11 +216,7 @@
     except SherlockAddStrainMapsError as e:
         assert (
             e.str_itr()[0] == "Add strain maps error: Reference ID column is required "
-<<<<<<< HEAD
-            "for strain map 0"
-=======
             "for strain map 0."
->>>>>>> 9a2099f2
         )
 
     try:
@@ -293,13 +281,8 @@
         assert False
     except SherlockAddStrainMapsError as e:
         assert (
-<<<<<<< HEAD
-            e.str_itr()[0] == "Add strain maps error: Invalid strain units 'BAD' "
-            "specified for strain map 0"
-=======
             e.str_itr()[0] == "Add strain maps error: Strain units 'BAD' "
             "are invalid for strain map 0."
->>>>>>> 9a2099f2
         )
 
     if project._is_connection_up():
