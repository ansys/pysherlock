--- conflicted
+++ resolved
@@ -2,26 +2,16 @@
 
 from ansys.sherlock.core.project import Project
 
-<<<<<<< HEAD
-=======
-
-def test_delete_project(project):
-    #   """Test delete_project API"""
-    rc1, str1 = project.delete_project("")
-    assert rc1 == -1
-    assert str1 == "Delete project error: Invalid Blank Project Name"
->>>>>>> 1a817e33
 
 def test_import_odb_archive(project):
     #   """Test import_odb_archive API"""
+    rc1, str1 = project.import_odb_archive("hello", True, True, True, True)
+    assert rc1 == -1
+    assert str1 == "Import ODB error: Invalid project path"
 
-    RC1, STR1 = project.import_odb_archive("hello", True, True, True, True)
-    assert RC1 == -1
-    assert STR1 == "Import ODB error: Invalid project path"
-
-    RC2, STR2 = project.import_odb_archive("hello.tgz", True, True, True, True)
-    assert RC2 == -1
-    assert STR2 == "Import ODB error: Invalid project path"
+    rc2, str2 = project.import_odb_archive("hello.tgz", True, True, True, True)
+    assert rc2 == -1
+    assert str2 == "Import ODB error: Invalid project path"
 
     # RC3, STR3 = project.import_odb_archive(
     #     "C:/Program Files/Ansys Inc/v231/sherlock/tutorial/ODB++ Tutorial.tgz",
@@ -34,22 +24,25 @@
     # assert STR3 == ""
 
 
+def test_delete_project(project):
+    #   """Test delete_project API"""
+    rc1, str1 = project.delete_project("")
+    assert rc1 == -1
+    assert str1 == "Delete project error: Invalid Blank Project Name"
+
+    # rc2, str2 = project.delete_project("Invalid")
+    # assert rc2 == -1
+    # assert str2 == "Delete project error: Cannot find project: {projectName} Invalid"
+
+
 def test_all():
     #   """Test all project APIs"""
-    #
-<<<<<<< HEAD
-
-=======
->>>>>>> 1a817e33
     channel_param = "127.0.0.1:9090"
     channel = grpc.insecure_channel(channel_param)
     project = Project(channel)
 
-<<<<<<< HEAD
+    test_delete_project(project)
     test_import_odb_archive(project)
-=======
-    test_delete_project(project)
->>>>>>> 1a817e33
 
 
 if __name__ == "__main__":
