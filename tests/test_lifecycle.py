--- conflicted
+++ resolved
@@ -13,10 +13,7 @@
     SherlockAddThermalProfilesError,
     SherlockCreateLifePhaseError,
     SherlockLoadHarmonicProfileError,
-<<<<<<< HEAD
     SherlockLoadShockProfileDatasetError,
-=======
->>>>>>> bc56a12c
 )
 from ansys.sherlock.core.lifecycle import Lifecycle
 
@@ -37,11 +34,7 @@
     helper_test_add_shock_event(lifecycle)
     helper_test_add_shock_profiles(lifecycle)
     helper_test_load_harmonic_profile(lifecycle)
-<<<<<<< HEAD
     helper_test_load_shock_profile_dataset(lifecycle)
-    helper_test_load_shock_profile_dataset(lifecycle)
-=======
->>>>>>> bc56a12c
 
 
 def helper_test_create_life_phase(lifecycle):
@@ -1770,7 +1763,7 @@
         assert "Load Harmonic profile error: File name is invalid."
 
 
-<<<<<<< HEAD
+
 def helper_test_load_shock_profile_dataset(lifecycle):
     """Test load_shock_profile_dataset API"""
 
@@ -1818,84 +1811,6 @@
     except SherlockLoadShockProfileDatasetError as e:
         assert str(e) == "Load shock profile dataset error: File path is invalid."
 
-
-def helper_test_load_harmonic_profile(lifcycle):
-    """Test load_harmonic_profile API."""
-
-    try:
-        lifcycle.load_harmonic_profile("", "Phase 1", "Harmonic Event", "Test_Profile.dat")
-        assert False
-    except SherlockLoadHarmonicProfileError as e:
-        assert "Load Harmonic profile error: Project name is invalid."
-
-    try:
-        lifcycle.load_harmonic_profile("Test", "", "Harmonic Event", "Test_Profile.dat")
-        assert False
-    except SherlockLoadHarmonicProfileError as e:
-        assert "Load Harmonic profile error: Phase name is invalid."
-
-    try:
-        lifcycle.load_harmonic_profile("Test", "Phase 1", "", "Test_Profile.dat")
-        assert False
-    except SherlockLoadHarmonicProfileError as e:
-        assert "Load Harmonic profile error: Event name is invalid."
-
-    try:
-        lifcycle.load_harmonic_profile("Test", "Phase 1", "Harmonic Event", "")
-        assert False
-    except SherlockLoadHarmonicProfileError as e:
-        assert "Load Harmonic profile error: File name is invalid."
-
-
-def helper_test_load_shock_profile_dataset(lifecycle):
-    """Test load_shock_profile_dataset API"""
-
-    try:
-        lifecycle.load_shock_profile_dataset(
-            "",
-            "Phase 1",
-            "Shock Event",
-            "Test_Profile.dat",
-        )
-        assert False
-    except SherlockLoadShockProfileDatasetError as e:
-        assert str(e) == "Load shock profile dataset error: Project name is invalid."
-
-    try:
-        lifecycle.load_shock_profile_dataset(
-            "Test",
-            "",
-            "Shock Event",
-            "Test_Profile.dat",
-        )
-        assert False
-    except SherlockLoadShockProfileDatasetError as e:
-        assert str(e) == "Load shock profile dataset error: Phase name is invalid."
-
-    try:
-        lifecycle.load_shock_profile_dataset(
-            "Test",
-            "Phase 1",
-            "",
-            "Test_Profile.dat",
-        )
-        assert False
-    except SherlockLoadShockProfileDatasetError as e:
-        assert str(e) == "Load shock profile dataset error: Event name is invalid."
-
-    try:
-        lifecycle.load_shock_profile_dataset(
-            "Test",
-            "Phase 1",
-            "Shock Event",
-            "",
-        )
-        assert False
-    except SherlockLoadShockProfileDatasetError as e:
-        assert str(e) == "Load shock profile dataset error: File path is invalid."
-
-
-=======
->>>>>>> bc56a12c
+        
 if __name__ == "__main__":
     test_all()