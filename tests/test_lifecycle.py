# Copyright (C) 2021 - 2025 ANSYS, Inc. and/or its affiliates.

import uuid

import grpc
import pydantic
import pytest

from ansys.sherlock.core.errors import (
    SherlockAddHarmonicEventError,
    SherlockAddHarmonicVibeProfilesError,
    SherlockAddRandomVibeEventError,
    SherlockAddRandomVibeProfilesError,
    SherlockAddShockEventError,
    SherlockAddShockProfilesError,
    SherlockAddThermalEventError,
    SherlockAddThermalProfilesError,
    SherlockCreateLifePhaseError,
    SherlockDeleteError,
    SherlockLoadHarmonicProfileError,
    SherlockLoadRandomVibeProfileError,
    SherlockLoadShockProfileDatasetError,
    SherlockLoadShockProfilePulsesError,
    SherlockLoadThermalProfileError,
    SherlockSaveProfileError,
    SherlockUpdateLifePhaseError,
)
from ansys.sherlock.core.lifecycle import Lifecycle
from ansys.sherlock.core.types.lifecycle_types import (
    DeleteEventRequest,
    DeletePhaseRequest,
    HarmonicVibeProfileCsvFileProperties,
    ImportThermalSignalRequest,
    RandomVibeProfileCsvFileProperties,
    SaveHarmonicProfileRequest,
    SaveRandomVibeProfileRequest,
    SaveShockPulseProfileRequest,
    SaveThermalProfileRequest,
    ShockProfileDatasetCsvFileProperties,
    ShockProfilePulsesCsvFileProperties,
    ThermalProfileCsvFileProperties,
    ThermalSignalFileProperties,
<<<<<<< HEAD
    UpdateLifePhaseRequest,
=======
    UpdateLifeCycleRequest,
>>>>>>> df4ca2e5
)
from ansys.sherlock.core.utils.version_check import SKIP_VERSION_CHECK


def test_all():
    """Test all life cycle APIs"""
    channel_param = "127.0.0.1:9090"
    channel = grpc.insecure_channel(channel_param)
    lifecycle = Lifecycle(channel, SKIP_VERSION_CHECK)

    phase_name = helper_test_create_life_phase(lifecycle)
    random_vibe_event_name = helper_test_add_random_vibe_event(lifecycle, phase_name)
    helper_test_add_random_vibe_profiles(lifecycle, random_vibe_event_name, phase_name)
    thermal_event_name = helper_test_add_thermal_event(lifecycle, phase_name)
    helper_test_add_thermal_profiles(lifecycle, phase_name, thermal_event_name)
    harmonic_vibe_event_name = helper_test_add_harmonic_event(lifecycle, phase_name)
    helper_test_add_harmonic_vibe_profile(lifecycle, phase_name, harmonic_vibe_event_name)
    shock_event_name = helper_test_add_shock_event(lifecycle, phase_name)
    helper_test_add_shock_profile(lifecycle, phase_name, shock_event_name)
    helper_test_load_random_vibe_profile(lifecycle)
    helper_test_load_thermal_profile(lifecycle)
    helper_test_load_harmonic_profile(lifecycle)
    helper_test_load_shock_profile_dataset(lifecycle)
    helper_test_load_shock_profile_pulses(lifecycle)
    helper_test_import_thermal_signal(lifecycle)

    helper_test_save_harmonic_profile(lifecycle)
    helper_test_save_random_vibe_profile(lifecycle)
    helper_test_save_shock_pulse_profile(lifecycle)
    helper_test_save_thermal_profile(lifecycle)

    helper_test_delete_event(lifecycle, shock_event_name, phase_name)
    helper_test_delete_phase(lifecycle, phase_name)
    helper_update_life_phase(lifecycle)

    helper_test_update_life_cycle(lifecycle)


def helper_test_create_life_phase(lifecycle: Lifecycle):
    """Test create_life_phase API"""

    try:
        lifecycle.create_life_phase("", "", 1, "sec", 1, "PER SEC", description="Test1")
        pytest.fail("No exception raised when using an invalid parameter")
    except SherlockCreateLifePhaseError as e:
        assert str(e.str_itr()) == "['Create life phase error: Project name is invalid.']"

    try:
        lifecycle.create_life_phase("Test", "", 1, "sec", 1, "PER SEC", description="Test1")
        pytest.fail("No exception raised when using an invalid parameter")
    except SherlockCreateLifePhaseError as e:
        assert str(e.str_itr()) == "['Create life phase error: Phase name is invalid.']"

    try:
        lifecycle.create_life_phase("Test", "Example", 0, "sec", 1, "PER SEC", description="Test1")
        pytest.fail("No exception raised when using an invalid parameter")
    except SherlockCreateLifePhaseError as e:
        assert str(e.str_itr()) == "['Create life phase error: Duration must be greater than 0.']"

    if lifecycle._is_connection_up():
        try:
            lifecycle.create_life_phase(
                "Test", "Example", 5, "sec", 0, "invalid", description="Test1"
            )
            pytest.fail("No exception raised when using an invalid parameter")
        except SherlockCreateLifePhaseError as e:
            assert str(e.str_itr()) == "['Create life phase error: Cycle type is invalid.']"

    try:
        lifecycle.create_life_phase("Test", "Example", 5, "sec", 0, "PER SEC", description="Test1")
        pytest.fail("No exception raised when using an invalid parameter")
    except SherlockCreateLifePhaseError as e:
        assert (
            str(e.str_itr())
            == "['Create life phase error: Number of cycles must be greater than 0.']"
        )

    if lifecycle._is_connection_up():
        phase_name = "Phase " + str(uuid.uuid4())
        try:
            lifecycle.create_life_phase(
                "Invalid Project",
                phase_name,
                duration=8400,
                duration_units="sec",
                num_of_cycles=4,
                cycle_type="COUNT",
            )
            pytest.fail("No exception raised when using an invalid parameter")
        except Exception as e:
            assert type(e) == SherlockCreateLifePhaseError

        try:
            result = lifecycle.create_life_phase(
                "Tutorial Project",
                phase_name,
                duration=8400,
                duration_units="sec",
                num_of_cycles=4,
                cycle_type="COUNT",
            )
            assert result == 0
        except SherlockCreateLifePhaseError as e:
            pytest.fail(str(e.str_itr()))

        return phase_name


def helper_test_update_life_cycle(lifecycle: Lifecycle):
    """Test update_life_cycle API"""

    if lifecycle._is_connection_up():
        project = "Tutorial Project"
        new_name = "new name"
        new_description = "new description"
        new_reliability_metric = 20

        # Unit options:
        # "Reliability (%)", "Prob. of Failure (%)", "MTBF (years)",
        # "MTBF (hours)", "FITs (1E6 hrs)", "FITs (1E9 hrs)"
        new_reliability_metric_units = "invalid_unit"

        new_service_life = 5

        # Unit options:
        # "year","day","hr", "min","sec"
        new_service_life_units = "year"

        result_archive_file_name = "filename"

        # Test invalid reliability unit
        return_code = lifecycle.update_life_cycle(
            UpdateLifeCycleRequest(
                project=project,
                new_name=new_name,
                new_description=new_description,
                new_reliability_metric=new_reliability_metric,
                new_reliability_metric_units=new_reliability_metric_units,
                new_service_life=new_service_life,
                new_service_life_units=new_service_life_units,
                result_archive_file_name=result_archive_file_name,
            )
        )

        expected_err = "Unsupported unit type '" + new_reliability_metric_units
        assert return_code.message.startswith(expected_err)
        new_reliability_metric_units = "Prob. of Failure (%)"

        # Test invalid service life unit
        new_service_life_units = "invalid_unit"

        return_code = lifecycle.update_life_cycle(
            UpdateLifeCycleRequest(
                project=project,
                new_name=new_name,
                new_description=new_description,
                new_reliability_metric=new_reliability_metric,
                new_reliability_metric_units=new_reliability_metric_units,
                new_service_life=new_service_life,
                new_service_life_units=new_service_life_units,
                result_archive_file_name=result_archive_file_name,
            )
        )

        expected_err = "Unsupported unit type '" + new_service_life_units + "' Valid options are: "
        assert return_code.message.startswith(expected_err)
        new_service_life_units = "year"

        # Test invalid file name
        result_archive_file_name = "file/name"

        return_code = lifecycle.update_life_cycle(
            UpdateLifeCycleRequest(
                project=project,
                new_name=new_name,
                new_description=new_description,
                new_reliability_metric=new_reliability_metric,
                new_reliability_metric_units=new_reliability_metric_units,
                new_service_life=new_service_life,
                new_service_life_units=new_service_life_units,
                result_archive_file_name=result_archive_file_name,
            )
        )

        assert (
            return_code.message
            == "Invalid Archive Name: The archive name contains invalid characters"
        )
        result_archive_file_name = "filename"

        # Test success
        return_code = lifecycle.update_life_cycle(
            UpdateLifeCycleRequest(
                project=project,
                new_name=new_name,
                new_description=new_description,
                new_reliability_metric=new_reliability_metric,
                new_reliability_metric_units=new_reliability_metric_units,
                new_service_life=new_service_life,
                new_service_life_units=new_service_life_units,
                result_archive_file_name=result_archive_file_name,
            )
        )

        assert return_code.message == ""


def helper_test_add_random_vibe_event(lifecycle: Lifecycle, phase_name: str) -> str:
    """Test add_random_vibe_event API"""

    try:
        lifecycle.add_random_vibe_event(
            "", "", "", 1, "sec", 1, "PER SEC", "45,45", "Uniaxial", "1,2,3", description="Test1"
        )
        pytest.fail("No exception raised when using an invalid parameter")
    except SherlockAddRandomVibeEventError as e:
        assert str(e.str_itr()) == "['Add random vibe event error: Project name is invalid.']"

    try:
        lifecycle.add_random_vibe_event(
            "Test",
            "",
            "",
            1,
            "sec",
            1,
            "PER SEC",
            "45,45",
            "Uniaxial",
            "1,2,3",
            description="Test1",
        )
        pytest.fail("No exception raised when using an invalid parameter")
    except SherlockAddRandomVibeEventError as e:
        assert str(e.str_itr()) == "['Add random vibe event error: Phase name is invalid.']"

    try:
        lifecycle.add_random_vibe_event(
            "Test",
            "Example",
            "",
            1,
            "sec",
            1,
            "PER SEC",
            "45,45",
            "Uniaxial",
            "1,2,3",
            description="Test1",
        )
        pytest.fail("No exception raised when using an invalid parameter")
    except SherlockAddRandomVibeEventError as e:
        assert str(e.str_itr()) == "['Add random vibe event error: Event name is invalid.']"

    try:
        lifecycle.add_random_vibe_event(
            "Test",
            "Example",
            "Event1",
            0,
            "sec",
            1,
            "PER SEC",
            "45,45",
            "Uniaxial",
            "1,2,3",
            description="Test1",
        )
        pytest.fail("No exception raised when using an invalid parameter")
    except SherlockAddRandomVibeEventError as e:
        assert (
            str(e.str_itr()) == "['Add random vibe event error: Duration must be greater than 0.']"
        )

    if lifecycle._is_connection_up():
        try:
            lifecycle.add_random_vibe_event(
                "Test",
                "Example",
                "Event1",
                5,
                "sec",
                0,
                "invalid",
                "45,45",
                "Uniaxial",
                "1,2,3",
                description="Test1",
            )
            pytest.fail("No exception raised when using an invalid parameter")
        except SherlockAddRandomVibeEventError as e:
            assert str(e.str_itr()) == "['Add random vibe event error: Cycle type is invalid.']"

    try:
        lifecycle.add_random_vibe_event(
            "Test",
            "Example",
            "Event1",
            5,
            "sec",
            0,
            "PER SEC",
            "45,45",
            "Uniaxial",
            "1,2,3",
            description="Test1",
        )
        pytest.fail("No exception raised when using an invalid parameter")
    except SherlockAddRandomVibeEventError as e:
        assert (
            str(e.str_itr())
            == "['Add random vibe event error: Number of cycles must be greater than 0.']"
        )

    try:
        lifecycle.add_random_vibe_event(
            "Test",
            "Example",
            "Event1",
            5,
            "sec",
            4,
            "PER SEC",
            "45,x",
            "Uniaxial",
            "1,2,3",
            description="Test1",
        )
        pytest.fail("No exception raised when using an invalid parameter")
    except SherlockAddRandomVibeEventError as e:
        assert str(e.str_itr()) == "['Add random vibe event error: Elevation value is invalid.']"

    try:
        lifecycle.add_random_vibe_event(
            "Test",
            "Example",
            "Event1",
            5,
            "sec",
            4,
            "PER MIN",
            "45,45",
            "Uniaxial",
            "0,0,0",
            description="Test1",
        )
        pytest.fail("No exception raised when using an invalid parameter")
    except SherlockAddRandomVibeEventError as e:
        assert (
            str(e.str_itr()) == "['Add random vibe event error: "
            "At least one direction coordinate must be non-zero.']"
        )
    try:
        lifecycle.add_random_vibe_event(
            "Test",
            "Example",
            "Event1",
            5,
            "sec",
            4,
            "PER MIN",
            "4545",
            "Uniaxial",
            "0,1,0",
            description="Test1",
        )
        pytest.fail("No exception raised when using an invalid parameter")
    except SherlockAddRandomVibeEventError as e:
        assert (
            str(e.str_itr())
            == "['Add random vibe event error: Number of spherical coordinates is invalid.']"
        )

    if lifecycle._is_connection_up():
        event_name = "Random Vibe Event " + str(uuid.uuid4())
        result = lifecycle.add_random_vibe_event(
            "Tutorial Project",
            phase_name,
            event_name,
            1,
            "sec",
            4.0,
            "PER MIN",
            "45,45",
            "Uniaxial",
            "2,4,5",
        )
        assert result == 0

        try:
            lifecycle.add_random_vibe_event(
                "Missing Project",
                phase_name,
                event_name,
                1,
                "sec",
                4.0,
                "PER MIN",
                "45,45",
                "Uniaxial",
                "2,4,5",
            )
            pytest.fail("No exception raised when using an invalid parameter")
        except Exception as e:
            assert type(e) == SherlockAddRandomVibeEventError

        return event_name


def helper_test_add_random_vibe_profiles(lifecycle: Lifecycle, event_name: str, phase_name: str):
    """Test the add_random_vibe_profiles API"""

    try:
        lifecycle.add_random_vibe_profiles(
            "",
            [
                (
                    phase_name,
                    event_name,
                    "Profile1",
                    "HZ",
                    "G2/Hz",
                    [(1, 2), (3, 4)],
                )
            ],
        )
        pytest.fail("No exception raised when using an invalid parameter")
    except SherlockAddRandomVibeProfilesError as e:
        assert str(e.str_itr()) == "['Add random vibe profiles error: " "Project name is invalid.']"

    try:
        lifecycle.add_random_vibe_profiles(
            "Test",
            [
                (
                    "Example",
                    "Event1",
                    "",
                    "HZ",
                    "G2/Hz",
                    [(1, 2), (3, 4), (5, 6)],
                )
            ],
        )
        pytest.fail("No exception raised when using an invalid parameter")
    except SherlockAddRandomVibeProfilesError as e:
        assert (
            str(e.str_itr()) == "['Add random vibe profiles error: "
            "Profile name is invalid for random vibe profile 0.']"
        )

    try:
        lifecycle.add_random_vibe_profiles(
            "Test",
            [
                (
                    "Example",
                    "Event1",
                    "Profile1",
                    "HZ",
                    "G2/Hz",
                    [(12,), (3, 4), (5, 6)],
                )
            ],
        )
        pytest.fail("No exception raised when using an invalid parameter")
    except SherlockAddRandomVibeProfilesError as e:
        assert (
            str(e.str_itr()) == "['Add random vibe profiles error: "
            "Invalid entry 0: "
            "Number of elements is wrong for random vibe profile 0.']"
        )

    try:
        lifecycle.add_random_vibe_profiles(
            "Test",
            [
                (
                    "Example",
                    "Event1",
                    "Profile1",
                    "HZ",
                    "G2/Hz",
                    [(12, 4), (3, "x"), (5, 6)],
                )
            ],
        )
        pytest.fail("No exception raised when using an invalid parameter")
    except SherlockAddRandomVibeProfilesError as e:
        assert (
            str(e.str_itr()) == "['Add random vibe profiles error:"
            " Invalid entry 1:"
            " Frequency or amplitude is invalid for random vibe profile 0.']"
        )

    try:
        lifecycle.add_random_vibe_profiles(
            "Test",
            [
                (
                    "Example",
                    "Event1",
                    "Profile1",
                    "HZ",
                    "G2/Hz",
                    [(12, 4), (3, 4), (-5, 6)],
                )
            ],
        )
        pytest.fail("No exception raised when using an invalid parameter")
    except SherlockAddRandomVibeProfilesError as e:
        assert (
            str(e.str_itr()) == "['Add random vibe profiles error:"
            " Invalid entry 2:"
            " Frequencies must be greater than 0 for random vibe profile 0.']"
        )

    if lifecycle._is_connection_up():
        try:
            result = lifecycle.add_random_vibe_profiles(
                "Tutorial Project",
                [
                    (
                        phase_name,
                        event_name,
                        "Profile1",
                        "HZ",
                        "G2/Hz",
                        [(1, 2), (3, 4)],
                    )
                ],
            )
            assert result == 0
        except SherlockAddRandomVibeProfilesError as e:
            pytest.fail(str(e.str_itr()))

        try:
            lifecycle.add_random_vibe_profiles(
                "Missing Project",
                [
                    (
                        "Example",
                        "Event1",
                        "Profile1",
                        "HZ",
                        "G2/Hz",
                        [(1, 2), (3, 4)],
                    )
                ],
            )
            pytest.fail("No exception raised when using an invalid parameter")
        except Exception as e:
            assert type(e) == SherlockAddRandomVibeProfilesError


def helper_test_add_thermal_event(lifecycle: Lifecycle, phase_name: str) -> str:
    """Test add_thermal_event API"""

    try:
        lifecycle.add_thermal_event(
            "",
            "",
            "",
            1,
            "PER SEC",
            "STORAGE",
        )
        pytest.fail("No exception raised when using an invalid parameter")
    except SherlockAddThermalEventError as e:
        assert str(e.str_itr()) == "['Add thermal event error: Project name is invalid.']"

    try:
        lifecycle.add_thermal_event(
            "Test",
            "",
            "",
            1,
            "PER SEC",
            "STORAGE",
        )
        pytest.fail("No exception raised when using an invalid parameter")
    except SherlockAddThermalEventError as e:
        assert str(e.str_itr()) == "['Add thermal event error: Phase name is invalid.']"

    try:
        lifecycle.add_thermal_event(
            "Test",
            "Example",
            "",
            1,
            "PER SEC",
            "STORAGE",
        )
        pytest.fail("No exception raised when using an invalid parameter")
    except SherlockAddThermalEventError as e:
        assert str(e.str_itr()) == "['Add thermal event error: Event name is invalid.']"

    try:
        lifecycle.add_thermal_event(
            "Test",
            "Example",
            "Event1",
            -1,
            "PER SEC",
            "STORAGE",
        )
        pytest.fail("No exception raised when using an invalid parameter")
    except SherlockAddThermalEventError as e:
        assert (
            str(e.str_itr()) == "['Add thermal event error: "
            "Number of cycles must be greater than 0.']"
        )

    if lifecycle._is_connection_up():
        event_name = "Thermal Event " + str(uuid.uuid4())
        result = lifecycle.add_thermal_event(
            "Tutorial Project",
            phase_name,
            event_name,
            num_of_cycles=1,
            cycle_type="COUNT",
            cycle_state="OPERATING",
        )
        assert result == 0

        try:
            lifecycle.add_thermal_event(
                "Missing Project",
                phase_name,
                event_name,
                num_of_cycles=1,
                cycle_type="COUNT",
                cycle_state="OPERATING",
            )
            pytest.fail("No exception raised when using an invalid parameter")
        except Exception as e:
            assert type(e) == SherlockAddThermalEventError

        return event_name


def helper_test_add_thermal_profiles(lifecycle: Lifecycle, phase_name: str, event_name: str):
    """Test add_thermal_profiles API."""

    try:
        lifecycle.add_thermal_profiles(
            "Test",
            [
                (
                    "Example",
                    "Event1",
                    "",
                    "sec",
                    "F",
                    [
                        ("Initial", "HOLD", 40, 40),
                        ("Up", "RAMP", 20, 20),
                        ("Back", "RAMP", 20, 40),
                    ],
                )
            ],
        )
        pytest.fail("No exception raised when using an invalid parameter")
    except SherlockAddThermalProfilesError as e:
        assert (
            str(e.str_itr()) == "['Add thermal profiles error: "
            "Profile name is invalid for thermal profile 0.']"
        )

    try:
        lifecycle.add_thermal_profiles(
            "Test",
            [
                (
                    "Example",
                    "Event1",
                    "Profile1",
                    "sec",
                    "F",
                    [
                        ("HOLD", 40, 40),
                        ("Up", "RAMP", 20, 20),
                        ("Back", "RAMP", 20, 40),
                    ],
                )
            ],
        )
        pytest.fail("No exception raised when using an invalid parameter")
    except SherlockAddThermalProfilesError as e:
        assert (
            str(e.str_itr()) == "['Add thermal profiles error: "
            "Invalid entry 0: "
            "Number of elements is wrong for thermal profile 0.']"
        )

    try:
        lifecycle.add_thermal_profiles(
            "Test",
            [
                (
                    "Example",
                    "Event1",
                    "Profile1",
                    "sec",
                    "F",
                    [
                        ("Initial", "HOLD", 40, 40),
                        (0, "RAMP", 20, 20),
                        ("Back", "RAMP", 20, 40),
                    ],
                )
            ],
        )
        pytest.fail("No exception raised when using an invalid parameter")
    except SherlockAddThermalProfilesError as e:
        assert (
            str(e.str_itr()) == "['Add thermal profiles error: "
            "Invalid entry 1: "
            "Step name is invalid for thermal profile 0.']"
        )

    try:
        lifecycle.add_thermal_profiles(
            "Test",
            [
                (
                    "Example",
                    "Event1",
                    "Profile1",
                    "sec",
                    "F",
                    [
                        ("Initial", "HOLD", 40, 40),
                        ("Up", "RAMP", 20, 20),
                        ("Back", "INVALID", 20, 40),
                    ],
                )
            ],
        )
        pytest.fail("No exception raised when using an invalid parameter")
    except SherlockAddThermalProfilesError as e:
        assert (
            str(e.str_itr()) == "['Add thermal profiles error: "
            "Invalid entry 2: "
            "Step type is invalid for thermal profile 0.']"
        )

    try:
        lifecycle.add_thermal_profiles(
            "Test",
            [
                (
                    "Example",
                    "Event1",
                    "Profile1",
                    "sec",
                    "F",
                    [
                        ("Initial", "HOLD", 40, 40),
                        ("Up", "RAMP", 0, 20),
                        ("Back", "RAMP", 20, 40),
                    ],
                )
            ],
        )
        pytest.fail("No exception raised when using an invalid parameter")
    except SherlockAddThermalProfilesError as e:
        assert (
            str(e.str_itr()) == "['Add thermal profiles error: "
            "Invalid entry 1: "
            "Time must be greater than 0 for thermal profile 0.']"
        )

    try:
        lifecycle.add_thermal_profiles(
            "Test",
            [
                (
                    "Example",
                    "Event1",
                    "Profile1",
                    "sec",
                    "F",
                    [
                        ("Initial", "HOLD", 40, 40),
                        ("Up", "RAMP", "Invalid", 20),
                        ("Back", "RAMP", 20, 40),
                    ],
                )
            ],
        )
        pytest.fail("No exception raised when using an invalid parameter")
    except SherlockAddThermalProfilesError as e:
        assert (
            str(e.str_itr()) == "['Add thermal profiles error: "
            "Invalid entry 1: "
            "Time is invalid for thermal profile 0.']"
        )

    try:
        lifecycle.add_thermal_profiles(
            "Test",
            [
                (
                    "Example",
                    "Event1",
                    "Profile1",
                    "sec",
                    "F",
                    [
                        ("Initial", "HOLD", 40, "40"),
                        ("Up", "RAMP", 20, 20),
                        ("Back", "RAMP", 20, 40),
                    ],
                )
            ],
        )
        pytest.fail("No exception raised when using an invalid parameter")
    except SherlockAddThermalProfilesError as e:
        assert (
            str(e.str_itr()) == "['Add thermal profiles error: "
            "Invalid entry 0: Temperature is invalid for thermal profile 0.']"
        )

    if lifecycle._is_connection_up():
        profile = str(uuid.uuid4())
        try:
            lifecycle.add_thermal_profiles(
                "Missing Project",
                [
                    (
                        phase_name,
                        event_name,
                        profile,
                        "sec",
                        "F",
                        [
                            ("Steady1", "HOLD", 40, 40),
                            ("Steady", "HOLD", 20, 20),
                            ("Back", "RAMP", 20, 40),
                        ],
                    )
                ],
            )
            pytest.fail("No exception raised when using an invalid parameter")
        except Exception as e:
            assert type(e) == SherlockAddThermalProfilesError

        try:
            result = lifecycle.add_thermal_profiles(
                "Tutorial Project",
                [
                    (
                        phase_name,
                        event_name,
                        profile,
                        "sec",
                        "F",
                        [
                            ("Steady1", "HOLD", 40, 40),
                            ("Steady", "HOLD", 20, 20),
                            ("Back", "RAMP", 20, 40),
                        ],
                    )
                ],
            )
            assert result == 0
        except SherlockAddThermalProfilesError as e:
            pytest.fail(str(e.str_itr()))


def helper_test_add_harmonic_event(lifecycle: Lifecycle, phase_name: str) -> str:
    """Test add_harmonic_event API"""

    try:
        lifecycle.add_harmonic_event(
            "",
            "Example",
            "Event1",
            1.5,
            "sec",
            4.0,
            "PER MIN",
            5,
            "45,45",
            "Uniaxial",
            "2,4,5",
        )
        pytest.fail("No exception raised when using an invalid parameter")
    except SherlockAddHarmonicEventError as e:
        assert str(e.str_itr()) == "['Add harmonic event error: Project name is invalid.']"

    try:
        lifecycle.add_harmonic_event(
            "Test",
            "",
            "Event1",
            1.5,
            "sec",
            4.0,
            "PER MIN",
            5,
            "45,45",
            "Uniaxial",
            "2,4,5",
        )
        pytest.fail("No exception raised when using an invalid parameter")
    except SherlockAddHarmonicEventError as e:
        assert str(e.str_itr()) == "['Add harmonic event error: Phase name is invalid.']"

    try:
        lifecycle.add_harmonic_event(
            "Test",
            "Example",
            "",
            1.5,
            "sec",
            4.0,
            "PER MIN",
            5,
            "45,45",
            "Uniaxial",
            "2,4,5",
        )
        pytest.fail("No exception raised when using an invalid parameter")
    except SherlockAddHarmonicEventError as e:
        assert str(e.str_itr()) == "['Add harmonic event error: Event name is invalid.']"

    try:
        lifecycle.add_harmonic_event(
            "Test",
            "Example",
            "Event1",
            0,
            "sec",
            4.0,
            "PER MIN",
            5,
            "45,45",
            "Uniaxial",
            "2,4,5",
        )
        pytest.fail("No exception raised when using an invalid parameter")
    except SherlockAddHarmonicEventError as e:
        assert str(e.str_itr()) == "['Add harmonic event error: Duration must be greater than 0.']"

    if lifecycle._is_connection_up():
        try:
            lifecycle.add_harmonic_event(
                "Test",
                "Example",
                "Event1",
                1.5,
                "sec",
                4.0,
                "Invalid Cycle Type",
                5,
                "45,45",
                "Uniaxial",
                "2,4,5",
            )
            pytest.fail("No exception raised when using an invalid parameter")
        except SherlockAddHarmonicEventError as e:
            assert str(e.str_itr()) == "['Add harmonic event error: Cycle type is invalid.']"

        try:
            lifecycle.add_harmonic_event(
                "Test",
                "Example",
                "Event1",
                1.5,
                "sec",
                4.0,
                "PER MIN",
                5,
                "45,45",
                "Invalid Profile Type",
                "2,4,5",
            )
            pytest.fail("No exception raised when using an invalid parameter")
        except SherlockAddHarmonicEventError as e:
            assert str(e.str_itr()) == "['Add harmonic event error: Profile type is invalid.']"

    try:
        lifecycle.add_harmonic_event(
            "Test",
            "Example",
            "Event1",
            1.5,
            "sec",
            0,
            "PER MIN",
            5,
            "45,45",
            "Uniaxial",
            "2,4,5",
        )
        pytest.fail("No exception raised when using an invalid parameter")
    except SherlockAddHarmonicEventError as e:
        assert (
            str(e.str_itr()) == "['Add harmonic event error: "
            "Number of cycles must be greater than 0.']"
        )

    try:
        lifecycle.add_harmonic_event(
            "Test",
            "Example",
            "Event1",
            1.5,
            "sec",
            4.0,
            "PER MIN",
            0,
            "45,45",
            "Uniaxial",
            "2,4,5",
        )
        pytest.fail("No exception raised when using an invalid parameter")
    except SherlockAddHarmonicEventError as e:
        assert (
            str(e.str_itr()) == "['Add harmonic event error: "
            "Sweep rate must be greater than 0.']"
        )

    try:
        lifecycle.add_harmonic_event(
            "Test",
            "Example",
            "Event1",
            1.5,
            "sec",
            4.0,
            "PER MIN",
            5,
            "x,45",
            "Uniaxial",
            "2,4,5",
        )
        pytest.fail("No exception raised when using an invalid parameter")
    except SherlockAddHarmonicEventError as e:
        assert str(e.str_itr()) == "['Add harmonic event error: Azimuth value is invalid.']"

    try:
        lifecycle.add_harmonic_event(
            "Test",
            "Example",
            "Event1",
            1.5,
            "sec",
            4.0,
            "PER MIN",
            5,
            "45,45",
            "Uniaxial",
            "0,0,0",
        )
        pytest.fail("No exception raised when using an invalid parameter")
    except SherlockAddHarmonicEventError as e:
        assert (
            str(e.str_itr()) == "['Add harmonic event error: "
            "At least one direction coordinate must be non-zero.']"
        )

    try:
        lifecycle.add_harmonic_event(
            "Test",
            "Example",
            "Event1",
            1.5,
            "sec",
            4.0,
            "PER MIN",
            5,
            "4545",
            "Uniaxial",
            "2,4,5",
        )
        pytest.fail("No exception raised when using an invalid parameter")
    except SherlockAddHarmonicEventError as e:
        assert (
            str(e.str_itr()) == "['Add harmonic event error: "
            "Number of spherical coordinates is invalid.']"
        )
    if lifecycle._is_connection_up():
        event_name = "Harmonic Vibe Event " + str(uuid.uuid4())
        try:
            lifecycle.add_harmonic_event(
                "Invalid Project",
                phase_name,
                event_name,
                1.0,
                "sec",
                4.0,
                "PER MIN",
                5.0,
                "45,45",
                "Triaxial",
                "2,4,5",
            )
            pytest.fail("No exception raised when using an invalid parameter")
        except Exception as e:
            assert type(e) == SherlockAddHarmonicEventError

        try:
            result = lifecycle.add_harmonic_event(
                "Tutorial Project",
                phase_name,
                event_name,
                1.0,
                "sec",
                4.0,
                "PER MIN",
                5.0,
                "45,45",
                "Triaxial",
                "2,4,5",
            )
            assert result == 0
        except SherlockAddHarmonicEventError as e:
            raise (str(e.str_itr()))

        return event_name


def helper_test_add_harmonic_vibe_profile(
    lifecycle: Lifecycle, phase_name: str, harmonic_vibe_event_name: str
):
    """Test add_harmonic_profiles API."""

    try:
        lifecycle.add_harmonic_vibe_profiles(
            "",
            [
                (
                    "Example",
                    "Event1",
                    "Profile1",
                    "Hz",
                    "G",
                    [
                        (10, 1),
                        (1000, 1),
                    ],
                    "",
                )
            ],
        )
        pytest.fail("No exception raised when using an invalid parameter")
    except SherlockAddHarmonicVibeProfilesError as e:
        assert str(e.str_itr()) == "['Add harmonic vibe profiles error: Project name is invalid.']"

    try:
        lifecycle.add_harmonic_vibe_profiles(
            "Test",
            [
                (
                    "",
                    "Event1",
                    "Profile1",
                    "Hz",
                    "G",
                    [
                        (10, 1),
                        (1000, 1),
                    ],
                    "",
                )
            ],
        )
        pytest.fail("No exception raised when using an invalid parameter")
    except SherlockAddHarmonicVibeProfilesError as e:
        assert (
            str(e.str_itr()) == "['Add harmonic vibe profiles error:"
            " Phase name is invalid for harmonic vibe profile 0.']"
        )

    try:
        lifecycle.add_harmonic_vibe_profiles(
            "Test",
            [
                (
                    "Example",
                    "",
                    "Profile1",
                    "Hz",
                    "G",
                    [
                        (10, 1),
                        (1000, 1),
                    ],
                    "",
                )
            ],
        )
        pytest.fail("No exception raised when using an invalid parameter")
    except SherlockAddHarmonicVibeProfilesError as e:
        assert (
            str(e.str_itr()) == "['Add harmonic vibe profiles error:"
            " Event name is invalid for harmonic vibe profile 0.']"
        )

    try:
        lifecycle.add_harmonic_vibe_profiles(
            "Test",
            [
                (
                    "Example",
                    "Event1",
                    "",
                    "Hz",
                    "G",
                    [
                        (10, 1),
                        (1000, 1),
                    ],
                    "",
                )
            ],
        )
        pytest.fail("No exception raised when using an invalid parameter")
    except SherlockAddHarmonicVibeProfilesError as e:
        assert (
            str(e.str_itr()) == "['Add harmonic vibe profiles error:"
            " Profile name is invalid for harmonic vibe profile 0.']"
        )

    if lifecycle._is_connection_up():
        try:
            lifecycle.add_harmonic_vibe_profiles(
                "Test",
                [
                    (
                        "Example",
                        "Event1",
                        "Profile1",
                        "HZ",
                        "InvalidLoadUnits",
                        [
                            (10, 1),
                            (1000, 1),
                        ],
                        "",
                    )
                ],
            )
            pytest.fail("No exception raised when using an invalid parameter")
        except SherlockAddHarmonicVibeProfilesError as e:
            assert (
                str(e.str_itr()) == "['Add harmonic vibe profiles error: "
                "Load units InvalidLoadUnits are invalid for harmonic vibe profile 0.']"
            )

    try:
        lifecycle.add_harmonic_vibe_profiles(
            "Test",
            [
                (
                    "Example",
                    "Event1",
                    "Profile1",
                    "HZ",
                    "G",
                    [
                        (10,),
                        (1000, 1),
                    ],
                    "",
                )
            ],
        )
        pytest.fail("No exception raised when using an invalid parameter")
    except SherlockAddHarmonicVibeProfilesError as e:
        assert (
            str(e.str_itr()) == "['Add harmonic vibe profiles error:"
            " Invalid entry 0: Number of elements is wrong for harmonic vibe profile 0.']"
        )

    try:
        lifecycle.add_harmonic_vibe_profiles(
            "Test",
            [
                (
                    "Example",
                    "Event1",
                    "Profile1",
                    "HZ",
                    "G",
                    [
                        (10, 1),
                        (1000, "Invalid"),
                    ],
                    "",
                )
            ],
        )
        pytest.fail("No exception raised when using an invalid parameter")
    except SherlockAddHarmonicVibeProfilesError as e:
        assert (
            str(e.str_itr()) == "['Add harmonic vibe profiles error: "
            "Invalid entry 1: Frequency or load is invalid for harmonic vibe profile 0.']"
        )

    try:
        lifecycle.add_harmonic_vibe_profiles(
            "Test",
            [
                (
                    "Example",
                    "Event1",
                    "Profile1",
                    "HZ",
                    "G",
                    [
                        (10, -5),
                        (1000, 1),
                    ],
                    "",
                )
            ],
        )
        pytest.fail("No exception raised when using an invalid parameter")
    except SherlockAddHarmonicVibeProfilesError as e:
        assert (
            str(e.str_itr()) == "['Add harmonic vibe profiles error:"
            " Invalid entry 0: Load must be greater than 0 for harmonic vibe profile 0.']"
        )
    if lifecycle._is_connection_up():
        profile = str(uuid.uuid4())
        try:
            lifecycle.add_harmonic_vibe_profiles(
                "Invalid Project",
                [
                    (
                        phase_name,
                        harmonic_vibe_event_name,
                        profile,
                        "HZ",
                        "G",
                        [
                            (10, 1),
                            (1000, 1),
                        ],
                        "z",
                    )
                ],
            )
            pytest.fail("No exception raised when using an invalid parameter")
        except Exception as e:
            assert type(e) == SherlockAddHarmonicVibeProfilesError

        try:
            result = lifecycle.add_harmonic_vibe_profiles(
                "Tutorial Project",
                [
                    (
                        phase_name,
                        harmonic_vibe_event_name,
                        profile,
                        "HZ",
                        "G",
                        [
                            (10, 1),
                            (1000, 1),
                        ],
                        "z",
                    )
                ],
            )
            assert result == 0
        except SherlockAddHarmonicVibeProfilesError as e:
            pytest.fail(str(e.str_itr()))


def helper_test_add_shock_event(lifecycle: Lifecycle, phase_name: str) -> str:
    """Test add_shock_event API."""

    try:
        lifecycle.add_shock_event(
            "",
            "Example",
            "Event1",
            1.5,
            "sec",
            4.0,
            "PER MIN",
            "45,45",
            "2,4,5",
        )
        pytest.fail("No exception raised when using an invalid parameter")
    except SherlockAddShockEventError as e:
        assert str(e.str_itr()) == "['Add shock event error: Project name is invalid.']"

    try:
        lifecycle.add_shock_event(
            "Test",
            "",
            "Event1",
            1.5,
            "sec",
            4.0,
            "PER MIN",
            "45,45",
            "2,4,5",
        )
        pytest.fail("No exception raised when using an invalid parameter")
    except SherlockAddShockEventError as e:
        assert str(e.str_itr()) == "['Add shock event error: Phase name is invalid.']"

    try:
        lifecycle.add_shock_event(
            "Test",
            "Example",
            "",
            1.5,
            "sec",
            4.0,
            "PER MIN",
            "45,45",
            "2,4,5",
        )
        pytest.fail("No exception raised when using an invalid parameter")
    except SherlockAddShockEventError as e:
        assert str(e.str_itr()) == "['Add shock event error: Event name is invalid.']"

    try:
        lifecycle.add_shock_event(
            "Test",
            "Example",
            "Event1",
            0,
            "sec",
            4.0,
            "PER MIN",
            "45,45",
            "2,4,5",
        )
        pytest.fail("No exception raised when using an invalid parameter")
    except SherlockAddShockEventError as e:
        assert str(e.str_itr()) == "['Add shock event error: Duration must be greater than 0.']"

    try:
        lifecycle.add_shock_event(
            "Test",
            "Example",
            "Event1",
            1.5,
            "sec",
            0,
            "PER MIN",
            "45,45",
            "2,4,5",
        )
        pytest.fail("No exception raised when using an invalid parameter")
    except SherlockAddShockEventError as e:
        assert (
            str(e.str_itr()) == "['Add shock event error: "
            "Number of cycles must be greater than 0.']"
        )

    try:
        lifecycle.add_shock_event(
            "Test",
            "Example",
            "Event1",
            5,
            "sec",
            4,
            "PER SEC",
            "45,x",
            "1,2,3",
            description="Test1",
        )
        pytest.fail("No exception raised when using an invalid parameter")
    except SherlockAddShockEventError as e:
        assert str(e.str_itr()) == "['Add shock event error: Elevation value is invalid.']"

    try:
        lifecycle.add_shock_event(
            "Test",
            "Example",
            "Event1",
            5,
            "sec",
            4,
            "PER MIN",
            "45,45",
            "0,0,0",
            description="Test1",
        )
        pytest.fail("No exception raised when using an invalid parameter")
    except SherlockAddShockEventError as e:
        assert (
            str(e.str_itr()) == "['Add shock event error: "
            "At least one direction coordinate must be non-zero.']"
        )

    try:
        lifecycle.add_shock_event(
            "Test",
            "Example",
            "Event1",
            5,
            "sec",
            4,
            "PER MIN",
            "4545",
            "0,1,0",
            description="Test1",
        )
        pytest.fail("No exception raised when using an invalid parameter")
    except SherlockAddShockEventError as e:
        assert (
            str(e.str_itr()) == "['Add shock event error: "
            "Number of spherical coordinates is invalid.']"
        )

    if lifecycle._is_connection_up():
        try:
            lifecycle.add_shock_event(
                "Test",
                "Example",
                "Event1",
                1.5,
                "Invalid",
                4.0,
                "PER MIN",
                "45,45",
                "2,4,5",
            )
            pytest.fail("No exception raised when using an invalid parameter")
        except Exception as e:
            assert type(e) == SherlockAddShockEventError

        try:
            event_name = "Shock Event " + str(uuid.uuid4())
            result = lifecycle.add_shock_event(
                "Tutorial Project",
                phase_name,
                event_name,
                1.0,
                "sec",
                4.0,
                "PER MIN",
                "45,45",
                "2,4,5",
            )
            assert result == 0
        except SherlockAddShockEventError as e:
            pytest.fail(str(e.str_itr()))

        return event_name


def helper_test_add_shock_profile(lifecycle: Lifecycle, phase_name: str, shock_event_name: str):
    """Test add_shock_profiles API."""

    try:
        lifecycle.add_shock_profiles(
            "",
            [
                (
                    "Example",
                    "Event1",
                    "Profile1",
                    10.0,
                    "ms",
                    0.1,
                    "ms",
                    "G",
                    "HZ",
                    [("HalfSine", 100.0, 100.0, 0)],
                )
            ],
        )
        pytest.fail("No exception raised when using an invalid parameter")
    except SherlockAddShockProfilesError as e:
        assert str(e.str_itr()) == "['Add shock profiles error: Project name is invalid.']"

    try:
        lifecycle.add_shock_profiles(
            "Test",
            [
                (
                    "",
                    "Event1",
                    "Profile1",
                    10.0,
                    "ms",
                    0.1,
                    "ms",
                    "G",
                    "HZ",
                    [("HalfSine", 100.0, 100.0, 0)],
                )
            ],
        )
        pytest.fail("No exception raised when using an invalid parameter")
    except SherlockAddShockProfilesError as e:
        assert (
            str(e.str_itr()) == "['Add shock profiles error: Phase name is invalid for "
            "shock profile 0.']"
        )

    try:
        lifecycle.add_shock_profiles(
            "Test",
            [
                (
                    "Example",
                    "",
                    "Profile1",
                    10.0,
                    "ms",
                    0.1,
                    "ms",
                    "G",
                    "HZ",
                    [("HalfSine", 100.0, 100.0, 0)],
                )
            ],
        )
        pytest.fail("No exception raised when using an invalid parameter")
    except SherlockAddShockProfilesError as e:
        assert (
            str(e.str_itr()) == "['Add shock profiles error: Event name is invalid for "
            "shock profile 0.']"
        )

    try:
        lifecycle.add_shock_profiles(
            "Test",
            [
                (
                    "Example",
                    "Event1",
                    "",
                    10.0,
                    "ms",
                    0.1,
                    "ms",
                    "G",
                    "HZ",
                    [("HalfSine", 100.0, 100.0, 0)],
                )
            ],
        )
        pytest.fail("No exception raised when using an invalid parameter")
    except SherlockAddShockProfilesError as e:
        assert (
            str(e.str_itr()) == "['Add shock profiles error:"
            " Profile name is invalid for shock profile 0.']"
        )

    try:
        lifecycle.add_shock_profiles(
            "Test",
            [
                (
                    "Example",
                    "Event1",
                    "Profile1",
                    0,
                    "ms",
                    0.1,
                    "ms",
                    "G",
                    "HZ",
                    [("HalfSine", 100.0, 100.0, 0)],
                )
            ],
        )
        pytest.fail("No exception raised when using an invalid parameter")
    except SherlockAddShockProfilesError as e:
        assert (
            str(e.str_itr()) == "['Add shock profiles error:"
            " Duration must be greater than 0 for shock profile 0.']"
        )

    try:
        lifecycle.add_shock_profiles(
            "Test",
            [
                (
                    "Example",
                    "Event1",
                    "Profile1",
                    0,
                    "unitsInvalid",
                    0.1,
                    "ms",
                    "G",
                    "HZ",
                    [("HalfSine", 100.0, 100.0, 0)],
                )
            ],
        )
        pytest.fail("No exception raised when using an invalid parameter")
    except SherlockAddShockProfilesError as e:
        assert (
            str(e.str_itr()) == "['Add shock profiles error:"
            " Duration must be greater than 0 for shock profile 0.']"
        )

    try:
        lifecycle.add_shock_profiles(
            "Test",
            [
                (
                    "Example",
                    "Event1",
                    "Profile1",
                    10.0,
                    "ms",
                    0,
                    "ms",
                    "G",
                    "HZ",
                    [("HalfSine", 100.0, 100.0, 0)],
                )
            ],
        )
        pytest.fail("No exception raised when using an invalid parameter")
    except SherlockAddShockProfilesError as e:
        assert (
            str(e.str_itr()) == "['Add shock profiles error:"
            " Sample rate must be greater than 0 for shock profile 0.']"
        )

    try:
        lifecycle.add_shock_profiles(
            "Test",
            [
                (
                    "Example",
                    "Event1",
                    "Profile1",
                    10.0,
                    "ms",
                    0.1,
                    "ms",
                    "G",
                    "HZ",
                    [(100.0, 100.0, 0)],
                )
            ],
        )
        pytest.fail("No exception raised when using an invalid parameter")
    except SherlockAddShockProfilesError as e:
        assert (
            str(e.str_itr()) == "['Add shock profiles error:"
            " Invalid entry 0: Number of elements is wrong for shock"
            " profile 0.']"
        )

    try:
        lifecycle.add_shock_profiles(
            "Test",
            [
                (
                    "Example",
                    "Event1",
                    "Profile1",
                    10.0,
                    "ms",
                    0.1,
                    "ms",
                    "G",
                    "HZ",
                    [("HalfSine", 0, 100.0, 0)],
                )
            ],
        )
        pytest.fail("No exception raised when using an invalid parameter")
    except SherlockAddShockProfilesError as e:
        assert (
            str(e.str_itr()) == "['Add shock profiles error:"
            " Invalid entry 0: Load must be "
            "greater than 0 for shock profile 0.']"
        )

    try:
        lifecycle.add_shock_profiles(
            "Test",
            [
                (
                    "Example",
                    "Event1",
                    "Profile1",
                    10.0,
                    "ms",
                    0.1,
                    "ms",
                    "G",
                    "HZ",
                    [("HalfSine", 100.0, 100.0, -5)],
                )
            ],
        )
        pytest.fail("No exception raised when using an invalid parameter")
    except SherlockAddShockProfilesError as e:
        assert (
            str(e.str_itr()) == "['Add shock profiles error:"
            " Invalid entry 0: Decay must be non-negative for "
            "shock profile 0.']"
        )

    if lifecycle._is_connection_up():
        profile = str(uuid.uuid4())
        try:
            lifecycle.add_shock_profiles(
                "Test",
                [
                    (
                        "Example",
                        "Event1",
                        "Profile1",
                        10.0,
                        "ms",
                        0.1,
                        "unitsInvalid",
                        "G",
                        "HZ",
                        [("HalfSine", 100.0, 100.0, 0)],
                    )
                ],
            )
            pytest.fail("No exception raised when using an invalid parameter")
        except Exception as e:
            assert type(e) == SherlockAddShockProfilesError

        try:
            result = lifecycle.add_shock_profiles(
                "Tutorial Project",
                [
                    (
                        phase_name,
                        shock_event_name,
                        profile,
                        10.0,
                        "ms",
                        0.1,
                        "ms",
                        "G",
                        "HZ",
                        [("HalfSine", 100.0, 100.0, 0)],
                    )
                ],
            )
            assert result == 0
        except SherlockAddShockProfilesError as e:
            pytest.fail(str(e.str_itr()))


def helper_test_load_random_vibe_profile(lifecycle: Lifecycle):
    """Test load_random_vibe_profile."""

    try:
        lifecycle.load_random_vibe_profile(
            "",
            "Phase 1",
            "Random Event",
            "TestProfile.dat",
        )
        pytest.fail("No exception raised when using an invalid parameter")
    except SherlockLoadRandomVibeProfileError as e:
        assert str(e.message) == "Project name is invalid."

    try:
        lifecycle.load_random_vibe_profile(
            "Test Project",
            "",
            "Random Event",
            "TestProfile.dat",
        )
        pytest.fail("No exception raised when using an invalid parameter")
    except SherlockLoadRandomVibeProfileError as e:
        assert str(e.message) == "Phase name is invalid."

    try:
        lifecycle.load_random_vibe_profile(
            "Test Project",
            "Phase 1",
            "",
            "TestProfile.dat",
        )
        pytest.fail("No exception raised when using an invalid parameter")
    except SherlockLoadRandomVibeProfileError as e:
        assert str(e.message) == "Event name is invalid."

    try:
        lifecycle.load_random_vibe_profile(
            "Test Project",
            "Phase 1",
            "Random Event",
            "",
        )
        pytest.fail("No exception raised when using an invalid parameter")
    except SherlockLoadRandomVibeProfileError as e:
        assert str(e.message) == "File path is invalid."

    try:
        lifecycle.load_random_vibe_profile(
            "Test Project",
            "Phase 1",
            "Random Event",
            "RandomProfile.csv",
        )
        pytest.fail("No exception raised when using missing CSV properties")
    except SherlockLoadRandomVibeProfileError as e:
        assert (
            str(e.message)
            == "CSV file properties must be provided for CSV random vibe profile files."
        )

    try:
        lifecycle.load_random_vibe_profile(
            "Test Project",
            "Phase 1",
            "Random Event",
            "RandomProfile.csv",
            csv_file_properties=RandomVibeProfileCsvFileProperties(
                profile_name="",
                header_row_count=0,
                column_delimiter=",",
                frequency_column="Frequency",
                frequency_units="Hz",
                amplitude_column="Amplitude",
                amplitude_units="G2/Hz",
            ),
        )
        pytest.fail("No exception raised when using missing profile name")
    except Exception as e:
        assert isinstance(e, pydantic.ValidationError)
        assert (
            str(e.errors()[0]["msg"])
            == "Value error, profile_name is invalid because it is None or empty."
        )

    try:
        lifecycle.load_random_vibe_profile(
            "Test Project",
            "Phase 1",
            "Random Event",
            "RandomProfile.csv",
            csv_file_properties=RandomVibeProfileCsvFileProperties(
                profile_name="Test Profile",
                header_row_count=0,
                column_delimiter=",",
                frequency_column="",
                frequency_units="Hz",
                amplitude_column="Amplitude",
                amplitude_units="G2/Hz",
            ),
        )
        pytest.fail("No exception raised when using missing frequency column")
    except Exception as e:
        assert isinstance(e, pydantic.ValidationError)
        assert (
            str(e.errors()[0]["msg"])
            == "Value error, frequency_column is invalid because it is None or empty."
        )

    try:
        lifecycle.load_random_vibe_profile(
            "Test Project",
            "Phase 1",
            "Random Event",
            "RandomProfile.csv",
            csv_file_properties=RandomVibeProfileCsvFileProperties(
                profile_name="Test Profile",
                header_row_count=0,
                column_delimiter=",",
                frequency_column="Frequency",
                frequency_units="",
                amplitude_column="Amplitude",
                amplitude_units="G2/Hz",
            ),
        )
        pytest.fail("No exception raised when using missing frequency units")
    except Exception as e:
        assert isinstance(e, pydantic.ValidationError)
        assert (
            str(e.errors()[0]["msg"])
            == "Value error, frequency_units is invalid because it is None or empty."
        )

    try:
        lifecycle.load_random_vibe_profile(
            "Test Project",
            "Phase 1",
            "Random Event",
            "RandomProfile.csv",
            csv_file_properties=RandomVibeProfileCsvFileProperties(
                profile_name="Test Profile",
                header_row_count=0,
                column_delimiter=",",
                frequency_column="Frequency",
                frequency_units="Hz",
                amplitude_column="",
                amplitude_units="G2/Hz",
            ),
        )
        pytest.fail("No exception raised when using missing amplitude column")
    except Exception as e:
        assert isinstance(e, pydantic.ValidationError)
        assert (
            str(e.errors()[0]["msg"])
            == "Value error, amplitude_column is invalid because it is None or empty."
        )

    try:
        lifecycle.load_random_vibe_profile(
            "Test Project",
            "Phase 1",
            "Random Event",
            "RandomProfile.csv",
            csv_file_properties=RandomVibeProfileCsvFileProperties(
                profile_name="Test Profile",
                header_row_count=0,
                column_delimiter=",",
                frequency_column="Frequency",
                frequency_units="Hz",
                amplitude_column="Amplitude",
                amplitude_units="",
            ),
        )
        pytest.fail("No exception raised when using missing amplitude units")
    except Exception as e:
        assert isinstance(e, pydantic.ValidationError)
        assert (
            str(e.errors()[0]["msg"])
            == "Value error, amplitude_units is invalid because it is None or empty."
        )

    try:
        lifecycle.load_random_vibe_profile(
            "Test Project",
            "Phase 1",
            "Random Event",
            "RandomProfile.csv",
            csv_file_properties=RandomVibeProfileCsvFileProperties(
                profile_name="Test Profile",
                header_row_count=-1,
                column_delimiter=",",
                frequency_column="Frequency",
                frequency_units="Hz",
                amplitude_column="Amplitude",
                amplitude_units="G2/Hz",
            ),
        )
        pytest.fail("No exception raised when using negative header row count")
    except Exception as e:
        assert isinstance(e, pydantic.ValidationError)
        assert (
            str(e.errors()[0]["msg"])
            == "Value error, header_row_count must be greater than or equal to 0."
        )

    try:
        lifecycle.load_random_vibe_profile(
            "Test Project",
            "Phase 1",
            "Random Event",
            "RandomProfile.dat",
            csv_file_properties=RandomVibeProfileCsvFileProperties(
                profile_name="Test Profile",
                header_row_count=0,
                column_delimiter=",",
                frequency_column="Frequency",
                frequency_units="Hz",
                amplitude_column="Amplitude",
                amplitude_units="G2/Hz",
            ),
        )
        pytest.fail("No exception raised when using csv_file_properties for non-CSV file")
    except SherlockLoadRandomVibeProfileError as e:
        assert (
            str(e.message)
            == "CSV file properties are not used for non-CSV random vibe profile files."
        )

    if lifecycle._is_connection_up():
        # happy path test missing because needs valid file
        try:
            lifecycle.load_random_vibe_profile(
                "Test Project",
                "Phase 1",
                "Random Event",
                "TestProfile.dat",
            )
            pytest.fail("No exception raised when using an invalid parameter")
        except Exception as e:
            assert type(e) == SherlockLoadRandomVibeProfileError


def helper_test_load_harmonic_profile(lifecycle: Lifecycle):
    """Test load_harmonic_profile API."""

    try:
        lifecycle.load_harmonic_profile("", "Phase 1", "Harmonic Event", "Test_Profile.dat", "X")
        pytest.fail("No exception raised when using an invalid parameter")
    except SherlockLoadHarmonicProfileError as e:
        assert str(e.message) == "Project name is invalid."

    try:
        lifecycle.load_harmonic_profile(
            "Test Project", "", "Harmonic Event", "Test_Profile.dat", "X"
        )
        pytest.fail("No exception raised when using an invalid parameter")
    except SherlockLoadHarmonicProfileError as e:
        assert str(e.message) == "Phase name is invalid."

    try:
        lifecycle.load_harmonic_profile("Test Project", "Phase 1", "", "Test_Profile.dat", "X")
        pytest.fail("No exception raised when using an invalid parameter")
    except SherlockLoadHarmonicProfileError as e:
        assert str(e.message) == "Event name is invalid."

    try:
        lifecycle.load_harmonic_profile("Test Project", "Phase 1", "Harmonic Event", "", "X")
        pytest.fail("No exception raised when using an invalid parameter")
    except SherlockLoadHarmonicProfileError as e:
        assert str(e.message) == "File name is invalid."

    try:
        lifecycle.load_harmonic_profile(
            "Test Project",
            "Phase 1",
            "Harmonic Event",
            "Harmonic_Profile.csv",
            "X",
        )
        pytest.fail("No exception raised when using missing CSV properties")
    except SherlockLoadHarmonicProfileError as e:
        assert (
            str(e.message) == "CSV file properties must be provided for CSV harmonic profile files."
        )

    try:
        lifecycle.load_harmonic_profile(
            "Test Project",
            "Phase 1",
            "Harmonic Event",
            "Harmonic_Profile.csv",
            "X",
            csv_file_properties=HarmonicVibeProfileCsvFileProperties(
                profile_name="",
                header_row_count=0,
                column_delimiter=",",
                frequency_column="Frequency",
                frequency_units="Hz",
                load_column="Load",
                load_units="G",
            ),
        )
        pytest.fail("No exception raised when using missing profile name")
    except Exception as e:
        assert isinstance(e, pydantic.ValidationError)
        assert (
            str(e.errors()[0]["msg"])
            == "Value error, profile_name is invalid because it is None or empty."
        )

    try:
        lifecycle.load_harmonic_profile(
            "Test Project",
            "Phase 1",
            "Harmonic Event",
            "Harmonic_Profile.csv",
            "X",
            csv_file_properties=HarmonicVibeProfileCsvFileProperties(
                profile_name="Test Profile",
                header_row_count=0,
                column_delimiter=",",
                frequency_column="",
                frequency_units="Hz",
                load_column="Load",
                load_units="G",
            ),
        )
        pytest.fail("No exception raised when using missing frequency column")
    except Exception as e:
        assert isinstance(e, pydantic.ValidationError)
        assert (
            str(e.errors()[0]["msg"])
            == "Value error, frequency_column is invalid because it is None or empty."
        )

    try:
        lifecycle.load_harmonic_profile(
            "Test Project",
            "Phase 1",
            "Harmonic Event",
            "Harmonic_Profile.csv",
            "X",
            csv_file_properties=HarmonicVibeProfileCsvFileProperties(
                profile_name="Test Profile",
                header_row_count=0,
                column_delimiter=",",
                frequency_column="Frequency",
                frequency_units="",
                load_column="Load",
                load_units="G",
            ),
        )
        pytest.fail("No exception raised when using missing frequency units")
    except Exception as e:
        assert isinstance(e, pydantic.ValidationError)
        assert (
            str(e.errors()[0]["msg"])
            == "Value error, frequency_units is invalid because it is None or empty."
        )

    try:
        lifecycle.load_harmonic_profile(
            "Test Project",
            "Phase 1",
            "Harmonic Event",
            "Harmonic_Profile.csv",
            "X",
            csv_file_properties=HarmonicVibeProfileCsvFileProperties(
                profile_name="Test Profile",
                header_row_count=0,
                column_delimiter=",",
                frequency_column="Frequency",
                frequency_units="Hz",
                load_column="",
                load_units="G",
            ),
        )
        pytest.fail("No exception raised when using missing load column")
    except Exception as e:
        assert isinstance(e, pydantic.ValidationError)
        assert (
            str(e.errors()[0]["msg"])
            == "Value error, load_column is invalid because it is None or empty."
        )

    try:
        lifecycle.load_harmonic_profile(
            "Test Project",
            "Phase 1",
            "Harmonic Event",
            "Harmonic_Profile.csv",
            "X",
            csv_file_properties=HarmonicVibeProfileCsvFileProperties(
                profile_name="Test Profile",
                header_row_count=0,
                column_delimiter=",",
                frequency_column="Frequency",
                frequency_units="Hz",
                load_column="Load",
                load_units="",
            ),
        )
        pytest.fail("No exception raised when using missing load units")
    except Exception as e:
        assert isinstance(e, pydantic.ValidationError)
        assert (
            str(e.errors()[0]["msg"])
            == "Value error, load_units is invalid because it is None or empty."
        )

    try:
        lifecycle.load_harmonic_profile(
            "Test Project",
            "Phase 1",
            "Harmonic Event",
            "Harmonic_Profile.csv",
            "X",
            csv_file_properties=HarmonicVibeProfileCsvFileProperties(
                profile_name="Test Profile",
                header_row_count=-1,
                column_delimiter=",",
                frequency_column="Frequency",
                frequency_units="Hz",
                load_column="Load",
                load_units="G",
            ),
        )
        pytest.fail("No exception raised when using negative header row count")
    except Exception as e:
        assert isinstance(e, pydantic.ValidationError)
        assert (
            str(e.errors()[0]["msg"])
            == "Value error, header_row_count must be greater than or equal to 0."
        )

    try:
        lifecycle.load_harmonic_profile(
            "Test Project",
            "Phase 1",
            "Harmonic Event",
            "Harmonic_Profile.dat",
            "X",
            csv_file_properties=HarmonicVibeProfileCsvFileProperties(
                profile_name="Test Profile",
                header_row_count=0,
                column_delimiter=",",
                frequency_column="Frequency",
                frequency_units="Hz",
                load_column="Load",
                load_units="G",
            ),
        )
        pytest.fail("No exception raised when using csv_file_properties for non-CSV file")
    except SherlockLoadHarmonicProfileError as e:
        assert (
            str(e.message) == "CSV file properties are not used for non-CSV harmonic profile files."
        )

    if lifecycle._is_connection_up():
        # happy path test missing because needs valid file
        try:
            lifecycle.load_harmonic_profile(
                "Test Project",
                "Phase 1",
                "Harmonic Event",
                "Test_Profile.dat",
                "x",
            )
            pytest.fail("No exception raised when using an invalid parameter")
        except Exception as e:
            assert type(e) == SherlockLoadHarmonicProfileError


def helper_test_load_thermal_profile(lifecycle: Lifecycle):
    """Test load_thermal_profile API"""

    try:
        lifecycle.load_thermal_profile(
            "",
            "Phase 1",
            "Thermal Event",
            "Tutorial_Profile.dat",
        )
        pytest.fail("No exception raised when using an invalid parameter")
    except SherlockLoadThermalProfileError as e:
        assert str(e.message) == "Project name is invalid."

    try:
        lifecycle.load_thermal_profile(
            "Test Project",
            "",
            "Thermal Event",
            "Tutorial_Profile.dat",
        )
        pytest.fail("No exception raised when using an invalid parameter")
    except SherlockLoadThermalProfileError as e:
        assert str(e.message) == "Phase name is invalid."

    try:
        lifecycle.load_thermal_profile(
            "Test Project",
            "Phase 1",
            "",
            "Tutorial_Profile.dat",
        )
        pytest.fail("No exception raised when using an invalid parameter")
    except SherlockLoadThermalProfileError as e:
        assert str(e.message) == "Event name is invalid."

    try:
        lifecycle.load_thermal_profile(
            "Test Project",
            "Phase 1",
            "Thermal Event",
            "",
        )
        pytest.fail("No exception raised when using an invalid parameter")
    except SherlockLoadThermalProfileError as e:
        assert str(e.message) == "File path is invalid."

    try:
        lifecycle.load_thermal_profile(
            "Test Project",
            "Phase 1",
            "Thermal Event",
            "Tutorial_Profile.csv",
        )
        pytest.fail("No exception raised when using missing CSV properties")
    except SherlockLoadThermalProfileError as e:
        assert (
            str(e.message) == "CSV file properties must be provided for CSV thermal profile files."
        )

    try:
        lifecycle.load_thermal_profile(
            "Test Project",
            "Phase 1",
            "Thermal Event",
            "Tutorial_Profile.csv",
            csv_file_properties=ThermalProfileCsvFileProperties(
                profile_name="",
                header_row_count=0,
                column_delimiter=",",
                step_column="Step",
                type_column="Type",
                time_column="Time",
                time_units="min",
                temperature_column="Temp",
                temperature_units="C",
            ),
        )
        pytest.fail("No exception raised when using missing profile name")
    except Exception as e:
        assert isinstance(e, pydantic.ValidationError)
        assert (
            str(e.errors()[0]["msg"])
            == "Value error, profile_name is invalid because it is None or empty."
        )

    try:
        lifecycle.load_thermal_profile(
            "Test Project",
            "Phase 1",
            "Thermal Event",
            "Tutorial_Profile.csv",
            csv_file_properties=ThermalProfileCsvFileProperties(
                profile_name="Test Profile",
                header_row_count=0,
                column_delimiter=",",
                step_column="",
                type_column="Type",
                time_column="Time",
                time_units="min",
                temperature_column="Temp",
                temperature_units="C",
            ),
        )
        pytest.fail("No exception raised when using missing step column")
    except Exception as e:
        assert isinstance(e, pydantic.ValidationError)
        assert (
            str(e.errors()[0]["msg"])
            == "Value error, step_column is invalid because it is None or empty."
        )

    try:
        lifecycle.load_thermal_profile(
            "Test Project",
            "Phase 1",
            "Thermal Event",
            "Tutorial_Profile.csv",
            csv_file_properties=ThermalProfileCsvFileProperties(
                profile_name="Test Profile",
                header_row_count=0,
                column_delimiter=",",
                step_column="Step",
                type_column="",
                time_column="Time",
                time_units="min",
                temperature_column="Temp",
                temperature_units="C",
            ),
        )
        pytest.fail("No exception raised when using missing type column")
    except Exception as e:
        assert isinstance(e, pydantic.ValidationError)
        assert (
            str(e.errors()[0]["msg"])
            == "Value error, type_column is invalid because it is None or empty."
        )

    try:
        lifecycle.load_thermal_profile(
            "Test Project",
            "Phase 1",
            "Thermal Event",
            "Tutorial_Profile.csv",
            csv_file_properties=ThermalProfileCsvFileProperties(
                profile_name="Test Profile",
                header_row_count=0,
                column_delimiter=",",
                step_column="Step",
                type_column="Type",
                time_column="",
                time_units="min",
                temperature_column="Temp",
                temperature_units="C",
            ),
        )
        pytest.fail("No exception raised when using missing time column")
    except Exception as e:
        assert isinstance(e, pydantic.ValidationError)
        assert (
            str(e.errors()[0]["msg"])
            == "Value error, time_column is invalid because it is None or empty."
        )

    try:
        lifecycle.load_thermal_profile(
            "Test Project",
            "Phase 1",
            "Thermal Event",
            "Tutorial_Profile.csv",
            csv_file_properties=ThermalProfileCsvFileProperties(
                profile_name="Test Profile",
                header_row_count=0,
                column_delimiter=",",
                step_column="Step",
                type_column="Type",
                time_column="Time",
                time_units="",
                temperature_column="Temp",
                temperature_units="C",
            ),
        )
        pytest.fail("No exception raised when using missing time units")
    except Exception as e:
        assert isinstance(e, pydantic.ValidationError)
        assert (
            str(e.errors()[0]["msg"])
            == "Value error, time_units is invalid because it is None or empty."
        )

    try:
        lifecycle.load_thermal_profile(
            "Test Project",
            "Phase 1",
            "Thermal Event",
            "Tutorial_Profile.csv",
            csv_file_properties=ThermalProfileCsvFileProperties(
                profile_name="Test Profile",
                header_row_count=0,
                column_delimiter=",",
                step_column="Step",
                type_column="Type",
                time_column="Time",
                time_units="min",
                temperature_column="",
                temperature_units="C",
            ),
        )
        pytest.fail("No exception raised when using missing temperature column")
    except Exception as e:
        assert isinstance(e, pydantic.ValidationError)
        assert (
            str(e.errors()[0]["msg"])
            == "Value error, temperature_column is invalid because it is None or empty."
        )

    try:
        lifecycle.load_thermal_profile(
            "Test Project",
            "Phase 1",
            "Thermal Event",
            "Tutorial_Profile.csv",
            csv_file_properties=ThermalProfileCsvFileProperties(
                profile_name="Test Profile",
                header_row_count=0,
                column_delimiter=",",
                step_column="Step",
                type_column="Type",
                time_column="Time",
                time_units="min",
                temperature_column="Temp",
                temperature_units="",
            ),
        )
        pytest.fail("No exception raised when using missing temperature units")
    except Exception as e:
        assert isinstance(e, pydantic.ValidationError)
        assert (
            str(e.errors()[0]["msg"])
            == "Value error, temperature_units is invalid because it is None or empty."
        )

    try:
        lifecycle.load_thermal_profile(
            "Test Project",
            "Phase 1",
            "Thermal Event",
            "Tutorial_Profile.csv",
            csv_file_properties=ThermalProfileCsvFileProperties(
                profile_name="Test Profile",
                header_row_count=-1,
                column_delimiter=",",
                step_column="Step",
                type_column="Type",
                time_column="Time",
                time_units="min",
                temperature_column="Temp",
                temperature_units="C",
            ),
        )
        pytest.fail("No exception raised when using invalid header_row_count")
    except Exception as e:
        assert isinstance(e, pydantic.ValidationError)
        assert (
            str(e.errors()[0]["msg"])
            == "Value error, header_row_count must be greater than or equal to 0."
        )

    try:
        lifecycle.load_thermal_profile(
            "Test Project",
            "Phase 1",
            "Thermal Event",
            "Tutorial_Profile.dat",
            csv_file_properties=ThermalProfileCsvFileProperties(
                profile_name="Test Profile",
                header_row_count=0,
                column_delimiter=",",
                step_column="Step",
                type_column="Type",
                time_column="Time",
                time_units="min",
                temperature_column="Temp",
                temperature_units="C",
            ),
        )
        pytest.fail("No exception raised when using csv_file_properties for non-CSV file")
    except SherlockLoadThermalProfileError as e:
        assert (
            str(e.message) == "CSV file properties are not used for non-CSV thermal profile files."
        )

    if lifecycle._is_connection_up():
        # happy path test missing because needs valid file
        try:
            lifecycle.load_thermal_profile(
                "Test Project",
                "Phase 1",
                "Thermal Event",
                "Tutorial_Profile.dat",
            )
            pytest.fail("No exception raised when using an invalid parameter")
        except Exception as e:
            assert type(e) == SherlockLoadThermalProfileError


def helper_test_load_shock_profile_dataset(lifecycle: Lifecycle):
    """Test load_shock_profile_dataset API"""

    try:
        lifecycle.load_shock_profile_dataset(
            "",
            "Phase 1",
            "Shock Event",
            "Test_Profile.dat",
        )
        pytest.fail("No exception raised when using an invalid parameter")
    except SherlockLoadShockProfileDatasetError as e:
        assert str(e.message) == "Project name is invalid."

    try:
        lifecycle.load_shock_profile_dataset(
            "Test Project",
            "",
            "Shock Event",
            "Test_Profile.dat",
        )
        pytest.fail("No exception raised when using an invalid parameter")
    except SherlockLoadShockProfileDatasetError as e:
        assert str(e.message) == "Phase name is invalid."

    try:
        lifecycle.load_shock_profile_dataset(
            "Test Project",
            "Phase 1",
            "",
            "Test_Profile.dat",
        )
        pytest.fail("No exception raised when using an invalid parameter")
    except SherlockLoadShockProfileDatasetError as e:
        assert str(e.message) == "Event name is invalid."

    try:
        lifecycle.load_shock_profile_dataset(
            "Test Project",
            "Phase 1",
            "Shock Event",
            "",
        )
        pytest.fail("No exception raised when using an invalid parameter")
    except SherlockLoadShockProfileDatasetError as e:
        assert str(e.message) == "File path is invalid."

    try:
        lifecycle.load_shock_profile_dataset(
            "Test Project",
            "Phase 1",
            "Shock Event",
            "Test_Profile.csv",
        )
        pytest.fail("No exception raised when using missing CSV properties")
    except SherlockLoadShockProfileDatasetError as e:
        assert (
            str(e.message)
            == "CSV file properties must be provided for CSV shock profile dataset files."
        )

    try:
        lifecycle.load_shock_profile_dataset(
            "Test Project",
            "Phase 1",
            "Shock Event",
            "Test_Profile.csv",
            csv_file_properties=ShockProfileDatasetCsvFileProperties(
                profile_name="",
                header_row_count=0,
                column_delimiter=",",
                time_column="Time",
                time_units="ms",
                load_column="Load",
                load_units="G",
            ),
        )
        pytest.fail("No exception raised when using missing profile name")
    except Exception as e:
        assert isinstance(e, pydantic.ValidationError)
        assert (
            str(e.errors()[0]["msg"])
            == "Value error, profile_name is invalid because it is None or empty."
        )

    try:
        lifecycle.load_shock_profile_dataset(
            "Test Project",
            "Phase 1",
            "Shock Event",
            "Test_Profile.csv",
            csv_file_properties=ShockProfileDatasetCsvFileProperties(
                profile_name="Test Profile",
                header_row_count=0,
                column_delimiter=",",
                time_column="",
                time_units="ms",
                load_column="Load",
                load_units="G",
            ),
        )
        pytest.fail("No exception raised when using missing time column")
    except Exception as e:
        assert isinstance(e, pydantic.ValidationError)
        assert (
            str(e.errors()[0]["msg"])
            == "Value error, time_column is invalid because it is None or empty."
        )

    try:
        lifecycle.load_shock_profile_dataset(
            "Test Project",
            "Phase 1",
            "Shock Event",
            "Test_Profile.csv",
            csv_file_properties=ShockProfileDatasetCsvFileProperties(
                profile_name="Test Profile",
                header_row_count=0,
                column_delimiter=",",
                time_column="Time",
                time_units="",
                load_column="Load",
                load_units="G",
            ),
        )
        pytest.fail("No exception raised when using missing time units")
    except Exception as e:
        assert isinstance(e, pydantic.ValidationError)
        assert (
            str(e.errors()[0]["msg"])
            == "Value error, time_units is invalid because it is None or empty."
        )

    try:
        lifecycle.load_shock_profile_dataset(
            "Test Project",
            "Phase 1",
            "Shock Event",
            "Test_Profile.csv",
            csv_file_properties=ShockProfileDatasetCsvFileProperties(
                profile_name="Test Profile",
                header_row_count=0,
                column_delimiter=",",
                time_column="Time",
                time_units="ms",
                load_column="",
                load_units="G",
            ),
        )
        pytest.fail("No exception raised when using missing load column")
    except Exception as e:
        assert isinstance(e, pydantic.ValidationError)
        assert (
            str(e.errors()[0]["msg"])
            == "Value error, load_column is invalid because it is None or empty."
        )

    try:
        lifecycle.load_shock_profile_dataset(
            "Test Project",
            "Phase 1",
            "Shock Event",
            "Test_Profile.csv",
            csv_file_properties=ShockProfileDatasetCsvFileProperties(
                profile_name="Test Profile",
                header_row_count=0,
                column_delimiter=",",
                time_column="Time",
                time_units="ms",
                load_column="Load",
                load_units="",
            ),
        )
        pytest.fail("No exception raised when using missing load units")
    except Exception as e:
        assert isinstance(e, pydantic.ValidationError)
        assert (
            str(e.errors()[0]["msg"])
            == "Value error, load_units is invalid because it is None or empty."
        )

    try:
        lifecycle.load_shock_profile_dataset(
            "Test Project",
            "Phase 1",
            "Shock Event",
            "Test_Profile.csv",
            csv_file_properties=ShockProfileDatasetCsvFileProperties(
                profile_name="Test Profile",
                header_row_count=-1,
                column_delimiter=",",
                time_column="Time",
                time_units="ms",
                load_column="Load",
                load_units="G",
            ),
        )
        pytest.fail("No exception raised when using invalid header_row_count")
    except Exception as e:
        assert isinstance(e, pydantic.ValidationError)
        assert (
            str(e.errors()[0]["msg"])
            == "Value error, header_row_count must be greater than or equal to 0."
        )

    try:
        lifecycle.load_shock_profile_dataset(
            "Test Project",
            "Phase 1",
            "Shock Event",
            "Test_Profile.dat",
            csv_file_properties=ShockProfileDatasetCsvFileProperties(
                profile_name="Test Profile",
                header_row_count=0,
                column_delimiter=",",
                time_column="Time",
                time_units="ms",
                load_column="Load",
                load_units="G",
            ),
        )
        pytest.fail("No exception raised when using csv_file_properties for non-CSV file")
    except SherlockLoadShockProfileDatasetError as e:
        assert (
            str(e.message)
            == "CSV file properties are not used for non-CSV shock profile dataset files."
        )

    if lifecycle._is_connection_up():
        # happy path test missing because needs valid file
        try:
            lifecycle.load_shock_profile_dataset(
                "Test Project",
                "Phase 1",
                "Shock Event",
                "Test_Profile.dat",
            )
            pytest.fail("No exception raised when using an invalid parameter")
        except Exception as e:
            assert type(e) == SherlockLoadShockProfileDatasetError


def helper_test_load_shock_profile_pulses(lifecycle: Lifecycle):
    """Test load_shock_profile_pulses API"""
    try:
        lifecycle.load_shock_profile_pulses(
            "",
            "Phase 1",
            "Shock Event",
            "Test_Profile.dat",
        )
        pytest.fail("No exception raised when using an invalid parameter")
    except SherlockLoadShockProfilePulsesError as e:
        assert str(e.message) == "Project name is invalid."

    try:
        lifecycle.load_shock_profile_pulses(
            "Test Project",
            "",
            "Shock Event",
            "Test_Profile.dat",
        )
        pytest.fail("No exception raised when using an invalid parameter")
    except SherlockLoadShockProfilePulsesError as e:
        assert str(e.message) == "Phase name is invalid."

    try:
        lifecycle.load_shock_profile_pulses(
            "Test Project",
            "Phase 1",
            "",
            "Test_Profile.dat",
        )
        pytest.fail("No exception raised when using an invalid parameter")
    except SherlockLoadShockProfilePulsesError as e:
        assert str(e.message) == "Event name is invalid."

    try:
        lifecycle.load_shock_profile_pulses(
            "Test Project",
            "Phase 1",
            "Shock Event",
            "",
        )
        pytest.fail("No exception raised when using an invalid parameter")
    except SherlockLoadShockProfilePulsesError as e:
        assert str(e.message) == "File path is invalid."

    try:
        lifecycle.load_shock_profile_pulses(
            "Test Project",
            "Phase 1",
            "Shock Event",
            "Test_Profile.csv",
        )
        pytest.fail("No exception raised when using missing CSV properties")
    except SherlockLoadShockProfilePulsesError as e:
        assert (
            str(e.message)
            == "CSV file properties must be provided for CSV shock profile pulses files."
        )

    try:
        lifecycle.load_shock_profile_pulses(
            "Test Project",
            "Phase 1",
            "Shock Event",
            "Test_Profile.csv",
            csv_file_properties=ShockProfilePulsesCsvFileProperties(
                profile_name="",
                header_row_count=0,
                numeric_format="English",
                column_delimiter=",",
                duration=25,
                duration_units="ms",
                sample_rate=0.1,
                sample_rate_units="ms",
                shape_column="Shape",
                load_column="Load",
                load_units="G",
                frequency_column="Frequency",
                frequency_units="HZ",
                decay_column="Decay",
            ),
        )
        pytest.fail("No exception raised when using missing profile name")
    except Exception as e:
        assert isinstance(e, pydantic.ValidationError)
        assert (
            str(e.errors()[0]["msg"])
            == "Value error, profile_name is invalid because it is None or empty."
        )

    try:
        lifecycle.load_shock_profile_pulses(
            "Test Project",
            "Phase 1",
            "Shock Event",
            "Test_Profile.csv",
            csv_file_properties=ShockProfilePulsesCsvFileProperties(
                profile_name="Test Profile",
                header_row_count=0,
                numeric_format="English",
                column_delimiter=",",
                duration=25,
                duration_units="ms",
                sample_rate=0.1,
                sample_rate_units="ms",
                shape_column="",
                load_column="Load",
                load_units="G",
                frequency_column="Frequency",
                frequency_units="HZ",
                decay_column="Decay",
            ),
        )
        pytest.fail("No exception raised when using missing shape column")
    except Exception as e:
        assert isinstance(e, pydantic.ValidationError)
        assert (
            str(e.errors()[0]["msg"])
            == "Value error, shape_column is invalid because it is None or empty."
        )

    try:
        lifecycle.load_shock_profile_pulses(
            "Test Project",
            "Phase 1",
            "Shock Event",
            "Test_Profile.csv",
            csv_file_properties=ShockProfilePulsesCsvFileProperties(
                profile_name="Test Profile",
                header_row_count=0,
                numeric_format="English",
                column_delimiter=",",
                duration=25,
                duration_units="ms",
                sample_rate=0.1,
                sample_rate_units="ms",
                shape_column="Shape",
                load_column="",
                load_units="G",
                frequency_column="Frequency",
                frequency_units="HZ",
                decay_column="Decay",
            ),
        )
        pytest.fail("No exception raised when using missing load column")
    except Exception as e:
        assert isinstance(e, pydantic.ValidationError)
        assert (
            str(e.errors()[0]["msg"])
            == "Value error, load_column is invalid because it is None or empty."
        )

    try:
        lifecycle.load_shock_profile_pulses(
            "Test Project",
            "Phase 1",
            "Shock Event",
            "Test_Profile.csv",
            csv_file_properties=ShockProfilePulsesCsvFileProperties(
                profile_name="Test Profile",
                header_row_count=0,
                numeric_format="English",
                column_delimiter=",",
                duration=25,
                duration_units="ms",
                sample_rate=0.1,
                sample_rate_units="ms",
                shape_column="Shape",
                load_column="Load",
                load_units="",
                frequency_column="Frequency",
                frequency_units="HZ",
                decay_column="Decay",
            ),
        )
        pytest.fail("No exception raised when using missing load units")
    except Exception as e:
        assert isinstance(e, pydantic.ValidationError)
        assert (
            str(e.errors()[0]["msg"])
            == "Value error, load_units is invalid because it is None or empty."
        )

    try:
        lifecycle.load_shock_profile_pulses(
            "Test Project",
            "Phase 1",
            "Shock Event",
            "Test_Profile.csv",
            csv_file_properties=ShockProfilePulsesCsvFileProperties(
                profile_name="Test Profile",
                header_row_count=0,
                numeric_format="English",
                column_delimiter=",",
                duration=25,
                duration_units="ms",
                sample_rate=0.1,
                sample_rate_units="ms",
                shape_column="Shape",
                load_column="Load",
                load_units="G",
                frequency_column="",
                frequency_units="HZ",
                decay_column="Decay",
            ),
        )
        pytest.fail("No exception raised when using missing frequency column")
    except Exception as e:
        assert isinstance(e, pydantic.ValidationError)
        assert (
            str(e.errors()[0]["msg"])
            == "Value error, frequency_column is invalid because it is None or empty."
        )

    try:
        lifecycle.load_shock_profile_pulses(
            "Test Project",
            "Phase 1",
            "Shock Event",
            "Test_Profile.csv",
            csv_file_properties=ShockProfilePulsesCsvFileProperties(
                profile_name="Test Profile",
                header_row_count=0,
                numeric_format="English",
                column_delimiter=",",
                duration=25,
                duration_units="ms",
                sample_rate=0.1,
                sample_rate_units="ms",
                shape_column="Shape",
                load_column="Load",
                load_units="G",
                frequency_column="Frequency",
                frequency_units="",
                decay_column="Decay",
            ),
        )
        pytest.fail("No exception raised when using missing frequency units")
    except Exception as e:
        assert isinstance(e, pydantic.ValidationError)
        assert (
            str(e.errors()[0]["msg"])
            == "Value error, frequency_units is invalid because it is None or empty."
        )

    try:
        lifecycle.load_shock_profile_pulses(
            "Test Project",
            "Phase 1",
            "Shock Event",
            "Test_Profile.csv",
            csv_file_properties=ShockProfilePulsesCsvFileProperties(
                profile_name="Test Profile",
                header_row_count=0,
                numeric_format="English",
                column_delimiter=",",
                duration=25,
                duration_units="ms",
                sample_rate=0.1,
                sample_rate_units="ms",
                shape_column="Shape",
                load_column="Load",
                load_units="G",
                frequency_column="Frequency",
                frequency_units="HZ",
                decay_column="",
            ),
        )
        pytest.fail("No exception raised when using missing decay column")
    except Exception as e:
        assert isinstance(e, pydantic.ValidationError)
        assert (
            str(e.errors()[0]["msg"])
            == "Value error, decay_column is invalid because it is None or empty."
        )

    try:
        lifecycle.load_shock_profile_pulses(
            "Test Project",
            "Phase 1",
            "Shock Event",
            "Test_Profile.csv",
            csv_file_properties=ShockProfilePulsesCsvFileProperties(
                profile_name="Test Profile",
                header_row_count=0,
                numeric_format="English",
                column_delimiter=",",
                duration=25,
                duration_units="",
                sample_rate=0.1,
                sample_rate_units="ms",
                shape_column="Shape",
                load_column="Load",
                load_units="G",
                frequency_column="Frequency",
                frequency_units="HZ",
                decay_column="Decay",
            ),
        )
        pytest.fail("No exception raised when using missing duration units")
    except Exception as e:
        assert isinstance(e, pydantic.ValidationError)
        assert (
            str(e.errors()[0]["msg"])
            == "Value error, duration_units is invalid because it is None or empty."
        )

    try:
        lifecycle.load_shock_profile_pulses(
            "Test Project",
            "Phase 1",
            "Shock Event",
            "Test_Profile.csv",
            csv_file_properties=ShockProfilePulsesCsvFileProperties(
                profile_name="Test Profile",
                header_row_count=0,
                numeric_format="English",
                column_delimiter=",",
                duration=25,
                duration_units="ms",
                sample_rate=0.1,
                sample_rate_units="",
                shape_column="Shape",
                load_column="Load",
                load_units="G",
                frequency_column="Frequency",
                frequency_units="HZ",
                decay_column="Decay",
            ),
        )
        pytest.fail("No exception raised when using missing sample rate units")
    except Exception as e:
        assert isinstance(e, pydantic.ValidationError)
        assert (
            str(e.errors()[0]["msg"])
            == "Value error, sample_rate_units is invalid because it is None or empty."
        )

    try:
        lifecycle.load_shock_profile_pulses(
            "Test Project",
            "Phase 1",
            "Shock Event",
            "Test_Profile.csv",
            csv_file_properties=ShockProfilePulsesCsvFileProperties(
                profile_name="Test Profile",
                header_row_count=0,
                numeric_format="English",
                column_delimiter=",",
                duration=-25,
                duration_units="ms",
                sample_rate=0.1,
                sample_rate_units="ms",
                shape_column="Shape",
                load_column="Load",
                load_units="G",
                frequency_column="Frequency",
                frequency_units="HZ",
                decay_column="Decay",
            ),
        )
        pytest.fail("No exception raised when using negative duration")
    except Exception as e:
        assert isinstance(e, pydantic.ValidationError)
        assert str(e.errors()[0]["msg"]) == "Value error, duration must be greater than 0."

    try:
        lifecycle.load_shock_profile_pulses(
            "Test Project",
            "Phase 1",
            "Shock Event",
            "Test_Profile.csv",
            csv_file_properties=ShockProfilePulsesCsvFileProperties(
                profile_name="Test Profile",
                header_row_count=0,
                numeric_format="English",
                column_delimiter=",",
                duration=25,
                duration_units="ms",
                sample_rate=-0.1,
                sample_rate_units="ms",
                shape_column="Shape",
                load_column="Load",
                load_units="G",
                frequency_column="Frequency",
                frequency_units="HZ",
                decay_column="Decay",
            ),
        )
        pytest.fail("No exception raised when using negative sample rate")
    except Exception as e:
        assert isinstance(e, pydantic.ValidationError)
        assert str(e.errors()[0]["msg"]) == "Value error, sample_rate must be greater than 0."

    try:
        lifecycle.load_shock_profile_pulses(
            "Test Project",
            "Phase 1",
            "Shock Event",
            "Test_Profile.csv",
            csv_file_properties=ShockProfilePulsesCsvFileProperties(
                profile_name="Test Profile",
                header_row_count=-1,
                numeric_format="English",
                column_delimiter=",",
                duration=25,
                duration_units="ms",
                sample_rate=0.1,
                sample_rate_units="ms",
                shape_column="Shape",
                load_column="Load",
                load_units="G",
                frequency_column="Frequency",
                frequency_units="HZ",
                decay_column="Decay",
            ),
        )
        pytest.fail("No exception raised when using invalid header_row_count")
    except Exception as e:
        assert isinstance(e, pydantic.ValidationError)
        assert (
            str(e.errors()[0]["msg"])
            == "Value error, header_row_count must be greater than or equal to 0."
        )

    try:
        lifecycle.load_shock_profile_pulses(
            "Test Project",
            "Phase 1",
            "Shock Event",
            "Test_Profile.dat",
            csv_file_properties=ShockProfilePulsesCsvFileProperties(
                profile_name="Test Profile",
                header_row_count=0,
                numeric_format="English",
                column_delimiter=",",
                duration=25,
                duration_units="ms",
                sample_rate=0.1,
                sample_rate_units="ms",
                shape_column="Shape",
                load_column="Load",
                load_units="G",
                frequency_column="Frequency",
                frequency_units="HZ",
                decay_column="Decay",
            ),
        )
        pytest.fail("No exception raised when using csv_file_properties for non-CSV file")
    except SherlockLoadShockProfilePulsesError as e:
        assert (
            str(e.message)
            == "CSV file properties are not used for non-CSV shock profile pulses files."
        )

    if lifecycle._is_connection_up():
        # happy path test missing because needs valid file
        try:
            lifecycle.load_shock_profile_pulses(
                "Test Project",
                "Phase 1",
                "Shock Event",
                "Test_Profile.dat",
            )
            pytest.fail("No exception raised when using an invalid parameter")
        except Exception as e:
            assert type(e) == SherlockLoadShockProfilePulsesError


def helper_test_import_thermal_signal(lifecycle: Lifecycle):
    try:
        lifecycle.import_thermal_signal(
            ImportThermalSignalRequest(
                file_name="",
                project="Tutorial Project",
                thermal_signal_file_properties=ThermalSignalFileProperties(
                    header_row_count=0,
                    numeric_format="English",
                    column_delimiter=",",
                    time_column="Time",
                    time_units="sec",
                    temperature_column="Temperature",
                    temperature_units="C",
                ),
                phase_name="Environmental",
                time_removal=False,
                load_range_percentage=0.25,
                number_of_range_bins=0,
                number_of_mean_bins=0,
                number_of_dwell_bins=0,
                temperature_range_filtering_limit=0.0,
                time_filtering_limit=72.0,
                time_filtering_limit_units="hr",
                generated_cycles_label="Generated Cycles from pySherlock",
            )
        )
        pytest.fail("No exception raised when using a missing file_name parameter")
    except Exception as e:
        assert isinstance(e, pydantic.ValidationError)
        assert (
            str(e.errors()[0]["msg"])
            == "Value error, file_name is invalid because it is None or empty."
        )

    try:
        lifecycle.import_thermal_signal(
            ImportThermalSignalRequest(
                file_name="C:/Temp/ThermalSignalMissing.csv",
                project="",
                thermal_signal_file_properties=ThermalSignalFileProperties(
                    header_row_count=0,
                    numeric_format="English",
                    column_delimiter=",",
                    time_column="Time",
                    time_units="sec",
                    temperature_column="Temperature",
                    temperature_units="C",
                ),
                phase_name="Environmental",
                time_removal=False,
                load_range_percentage=0.25,
                number_of_range_bins=0,
                number_of_mean_bins=0,
                number_of_dwell_bins=0,
                temperature_range_filtering_limit=0.0,
                time_filtering_limit=72.0,
                time_filtering_limit_units="hr",
                generated_cycles_label="Generated Cycles from pySherlock",
            )
        )
        pytest.fail("No exception raised when using a missing project parameter")
    except Exception as e:
        assert isinstance(e, pydantic.ValidationError)
        assert (
            str(e.errors()[0]["msg"])
            == "Value error, project is invalid because it is None or empty."
        )

    try:
        lifecycle.import_thermal_signal(
            ImportThermalSignalRequest(
                file_name="C:/Temp/ThermalSignalMissing.csv",
                project="Tutorial Project",
                thermal_signal_file_properties=ThermalSignalFileProperties(
                    header_row_count=0,
                    numeric_format="English",
                    column_delimiter=",",
                    time_column="Time",
                    time_units="sec",
                    temperature_column="Temperature",
                    temperature_units="C",
                ),
                phase_name="",
                time_removal=False,
                load_range_percentage=0.25,
                number_of_range_bins=0,
                number_of_mean_bins=0,
                number_of_dwell_bins=0,
                temperature_range_filtering_limit=0.0,
                time_filtering_limit=72.0,
                time_filtering_limit_units="hr",
                generated_cycles_label="Generated Cycles from pySherlock",
            )
        )
        pytest.fail("No exception raised when using a missing phase_name parameter")
    except Exception as e:
        assert isinstance(e, pydantic.ValidationError)
        assert (
            str(e.errors()[0]["msg"])
            == "Value error, phase_name is invalid because it is None or empty."
        )

    try:
        lifecycle.import_thermal_signal(
            ImportThermalSignalRequest(
                file_name="C:/Temp/ThermalSignalMissing.csv",
                project="Tutorial Project",
                thermal_signal_file_properties=ThermalSignalFileProperties(
                    header_row_count=0,
                    numeric_format="English",
                    column_delimiter=",",
                    time_column="Time",
                    time_units="sec",
                    temperature_column="Temperature",
                    temperature_units="C",
                ),
                phase_name="Environmental",
                time_removal=False,
                load_range_percentage=0.25,
                number_of_range_bins=-1,
                number_of_mean_bins=0,
                number_of_dwell_bins=0,
                temperature_range_filtering_limit=0.0,
                time_filtering_limit=72.0,
                time_filtering_limit_units="hr",
                generated_cycles_label="Generated Cycles from pySherlock",
            )
        )
        pytest.fail("No exception raised when using invalid number_of_range_bins parameter")
    except Exception as e:
        assert isinstance(e, pydantic.ValidationError)
        assert (
            str(e.errors()[0]["msg"])
            == "Value error, number_of_range_bins must be greater than or equal to 0."
        )

    try:
        lifecycle.import_thermal_signal(
            ImportThermalSignalRequest(
                file_name="C:/Temp/ThermalSignalMissing.csv",
                project="Tutorial Project",
                thermal_signal_file_properties=ThermalSignalFileProperties(
                    header_row_count=0,
                    numeric_format="English",
                    column_delimiter=",",
                    time_column="Time",
                    time_units="sec",
                    temperature_column="Temperature",
                    temperature_units="C",
                ),
                phase_name="Environmental",
                time_removal=False,
                load_range_percentage=0.25,
                number_of_range_bins=0,
                number_of_mean_bins=-1,
                number_of_dwell_bins=0,
                temperature_range_filtering_limit=0.0,
                time_filtering_limit=72.0,
                time_filtering_limit_units="hr",
                generated_cycles_label="Generated Cycles from pySherlock",
            )
        )
        pytest.fail("No exception raised when using invalid number_of_mean_bins parameter")
    except Exception as e:
        assert isinstance(e, pydantic.ValidationError)
        assert (
            str(e.errors()[0]["msg"])
            == "Value error, number_of_mean_bins must be greater than or equal to 0."
        )

    try:
        lifecycle.import_thermal_signal(
            ImportThermalSignalRequest(
                file_name="C:/Temp/ThermalSignalMissing.csv",
                project="Tutorial Project",
                thermal_signal_file_properties=ThermalSignalFileProperties(
                    header_row_count=0,
                    numeric_format="English",
                    column_delimiter=",",
                    time_column="Time",
                    time_units="sec",
                    temperature_column="Temperature",
                    temperature_units="C",
                ),
                phase_name="Environmental",
                time_removal=False,
                load_range_percentage=0.25,
                number_of_range_bins=0,
                number_of_mean_bins=0,
                number_of_dwell_bins=-1,
                temperature_range_filtering_limit=0.0,
                time_filtering_limit=72.0,
                time_filtering_limit_units="hr",
                generated_cycles_label="Generated Cycles from pySherlock",
            )
        )
        pytest.fail("No exception raised when using invalid number_of_dwell_bins parameter")
    except Exception as e:
        assert isinstance(e, pydantic.ValidationError)
        assert (
            str(e.errors()[0]["msg"])
            == "Value error, number_of_dwell_bins must be greater than or equal to 0."
        )

    try:
        lifecycle.import_thermal_signal(
            ImportThermalSignalRequest(
                file_name="C:/Temp/ThermalSignalMissing.csv",
                project="Tutorial Project",
                thermal_signal_file_properties=ThermalSignalFileProperties(
                    header_row_count=0,
                    numeric_format="English",
                    column_delimiter=",",
                    time_column="Time",
                    time_units="sec",
                    temperature_column="Temperature",
                    temperature_units="C",
                ),
                phase_name="Environmental",
                time_removal=False,
                load_range_percentage=0.25,
                number_of_range_bins=0,
                number_of_mean_bins=0,
                number_of_dwell_bins=0,
                temperature_range_filtering_limit=0.0,
                time_filtering_limit=72.0,
                time_filtering_limit_units="",
                generated_cycles_label="Generated Cycles from pySherlock",
            )
        )
        pytest.fail("No exception raised when using a missing time_filtering_limit_units parameter")
    except Exception as e:
        assert isinstance(e, pydantic.ValidationError)
        assert (
            str(e.errors()[0]["msg"])
            == "Value error, time_filtering_limit_units is invalid because it is None or empty."
        )

    try:
        lifecycle.import_thermal_signal(
            ImportThermalSignalRequest(
                file_name="C:/Temp/ThermalSignalMissing.csv",
                project="Tutorial Project",
                thermal_signal_file_properties=ThermalSignalFileProperties(
                    header_row_count=0,
                    numeric_format="English",
                    column_delimiter=",",
                    time_column="Time",
                    time_units="sec",
                    temperature_column="Temperature",
                    temperature_units="C",
                ),
                phase_name="Environmental",
                time_removal=False,
                load_range_percentage=0.25,
                number_of_range_bins=0,
                number_of_mean_bins=0,
                number_of_dwell_bins=0,
                temperature_range_filtering_limit=0.0,
                time_filtering_limit=72.0,
                time_filtering_limit_units="hr",
                generated_cycles_label="",
            )
        )
        pytest.fail("No exception raised when using a missing generated_cycles_label parameter")
    except Exception as e:
        assert isinstance(e, pydantic.ValidationError)
        assert (
            str(e.errors()[0]["msg"])
            == "Value error, generated_cycles_label is invalid because it is None or empty."
        )


def helper_test_save_harmonic_profile(lifecycle: Lifecycle):
    # project missing
    try:
        lifecycle.save_harmonic_profile(
            SaveHarmonicProfileRequest(
                project="",
                phase_name="On The Road",
                event_name="5 - Harmonic Event",
                triaxial_axis="x",
                file_path="C:/Temp/Harmonic.dat",
            )
        )
        pytest.fail("No exception raised when using a missing project parameter")
    except Exception as e:
        assert isinstance(e, pydantic.ValidationError)
        assert str(e.errors()[0]["msg"]) == (
            "Value error, project is invalid because it is None or empty."
        )

    # phase_name missing
    try:
        lifecycle.save_harmonic_profile(
            SaveHarmonicProfileRequest(
                project="Tutorial Project",
                phase_name="",
                event_name="5 - Harmonic Event",
                triaxial_axis="x",
                file_path="C:/Temp/Harmonic.dat",
            )
        )
        pytest.fail("No exception raised when using a missing phase_name parameter")
    except Exception as e:
        assert isinstance(e, pydantic.ValidationError)
        assert str(e.errors()[0]["msg"]) == (
            "Value error, phase_name is invalid because it is None or empty."
        )

    # event_name missing
    try:
        lifecycle.save_harmonic_profile(
            SaveHarmonicProfileRequest(
                project="Tutorial Project",
                phase_name="On The Road",
                event_name="",
                triaxial_axis="x",
                file_path="C:/Temp/Harmonic.dat",
            )
        )
        pytest.fail("No exception raised when using a missing event_name parameter")
    except Exception as e:
        assert isinstance(e, pydantic.ValidationError)
        assert str(e.errors()[0]["msg"]) == (
            "Value error, event_name is invalid because it is None or empty."
        )

    if lifecycle._is_connection_up():

        # invalid triaxial_axis
        try:
            lifecycle.save_harmonic_profile(
                SaveHarmonicProfileRequest(
                    project="Tutorial Project",
                    phase_name="On The Road",
                    event_name="5 - Harmonic Event",
                    triaxial_axis="a",
                    file_path="C:/Temp/Harmonic.dat",
                )
            )
            pytest.fail("No exception raised when using a missing triaxial_axis parameter")
        except Exception as e:
            assert type(e) == SherlockSaveProfileError


def helper_test_save_random_vibe_profile(lifecycle: Lifecycle):
    # project missing
    try:
        lifecycle.save_random_vibe_profile(
            SaveRandomVibeProfileRequest(
                project="",
                phase_name="On The Road",
                event_name="RV_Event_01",
                file_path="C:/Temp/RV_Event_01.dat",
            )
        )
        pytest.fail("No exception raised when using a missing project parameter")
    except Exception as e:
        assert isinstance(e, pydantic.ValidationError)
        assert str(e.errors()[0]["msg"]) == (
            "Value error, project is invalid because it is None or empty."
        )

    # phase_name missing
    try:
        lifecycle.save_random_vibe_profile(
            SaveRandomVibeProfileRequest(
                project="Tutorial Project",
                phase_name="",
                event_name="1 - Vibration",
                file_path="C:/Temp/1 - Vibration.dat",
            )
        )
        pytest.fail("No exception raised when using a missing phase_name parameter")
    except Exception as e:
        assert isinstance(e, pydantic.ValidationError)
        assert str(e.errors()[0]["msg"]) == (
            "Value error, phase_name is invalid because it is None or empty."
        )

    # event_name missing
    try:
        lifecycle.save_random_vibe_profile(
            SaveRandomVibeProfileRequest(
                project="Tutorial Project",
                phase_name="On The Road",
                event_name="",
                file_path="C:/Temp/1 - Vibration.dat",
            )
        )
        pytest.fail("No exception raised when using a missing event_name parameter")
    except Exception as e:
        assert isinstance(e, pydantic.ValidationError)
        assert str(e.errors()[0]["msg"]) == (
            "Value error, event_name is invalid because it is None or empty."
        )

    if lifecycle._is_connection_up():

        # invalid file_path
        try:
            lifecycle.save_random_vibe_profile(
                SaveRandomVibeProfileRequest(
                    project="Tutorial Project",
                    phase_name="On The Road",
                    event_name="1 - Vibration",
                    file_path="C:/Temp/RV_Event_01.txt",
                )
            )
            pytest.fail("No exception raised when using an invalid file_path parameter")
        except Exception as e:
            assert type(e) == SherlockSaveProfileError


def helper_test_save_shock_pulse_profile(lifecycle: Lifecycle):
    # project missing
    try:
        lifecycle.save_shock_pulse_profile(
            SaveShockPulseProfileRequest(
                project="",
                phase_name="On The Road",
                event_name="3 - Collision",
                file_path="C:/Temp/3 - Collision.dat",
            )
        )
        pytest.fail("No exception raised when using a missing project parameter")
    except Exception as e:
        assert isinstance(e, pydantic.ValidationError)
        assert str(e.errors()[0]["msg"]) == (
            "Value error, project is invalid because it is None or empty."
        )

    # phase_name missing
    try:
        lifecycle.save_shock_pulse_profile(
            SaveShockPulseProfileRequest(
                project="Tutorial Project",
                phase_name="",
                event_name="3 - Collision",
                file_path="C:/Temp/3 - Collision.dat",
            )
        )
        pytest.fail("No exception raised when using a missing phase_name parameter")
    except Exception as e:
        assert isinstance(e, pydantic.ValidationError)
        assert str(e.errors()[0]["msg"]) == (
            "Value error, phase_name is invalid because it is None or empty."
        )

    # event_name missing
    try:
        lifecycle.save_shock_pulse_profile(
            SaveShockPulseProfileRequest(
                project="Tutorial Project",
                phase_name="On The Road",
                event_name="",
                file_path="C:/Temp/3 - Collision.dat",
            )
        )
        pytest.fail("No exception raised when using a missing event_name parameter")
    except Exception as e:
        assert isinstance(e, pydantic.ValidationError)
        assert str(e.errors()[0]["msg"]) == (
            "Value error, event_name is invalid because it is None or empty."
        )

    if lifecycle._is_connection_up():

        # invalid file_path
        try:
            lifecycle.save_shock_pulse_profile(
                SaveShockPulseProfileRequest(
                    project="Tutorial Project",
                    phase_name="On The Road",
                    event_name="3 - Collision",
                    file_path="C:/Temp/3 - Collision.txt",
                )
            )
            pytest.fail("No exception raised when using an invalid file_path parameter")
        except Exception as e:
            assert type(e) == SherlockSaveProfileError


def helper_test_save_thermal_profile(lifecycle: Lifecycle):
    # project missing
    try:
        lifecycle.save_thermal_profile(
            SaveThermalProfileRequest(
                project="",
                phase_name="On The Road",
                event_name="ThermalCycle_A",
                file_path="C:/Temp/ThermalCycle_A.dat",
            )
        )
        pytest.fail("No exception raised when using a missing project parameter")
    except Exception as e:
        assert isinstance(e, pydantic.ValidationError)
        assert str(e.errors()[0]["msg"]) == (
            "Value error, project is invalid because it is None or empty."
        )

    # phase_name missing
    try:
        lifecycle.save_thermal_profile(
            SaveThermalProfileRequest(
                project="Tutorial Project",
                phase_name="",
                event_name="ThermalCycle_A",
                file_path="C:/Temp/ThermalCycle_A.dat",
            )
        )
        pytest.fail("No exception raised when using a missing phase_name parameter")
    except Exception as e:
        assert isinstance(e, pydantic.ValidationError)
        assert str(e.errors()[0]["msg"]) == (
            "Value error, phase_name is invalid because it is None or empty."
        )

    # event_name missing
    try:
        lifecycle.save_thermal_profile(
            SaveThermalProfileRequest(
                project="Tutorial Project",
                phase_name="On The Road",
                event_name="",
                file_path="C:/Temp/ThermalCycle_A.dat",
            )
        )
        pytest.fail("No exception raised when using a missing event_name parameter")
    except Exception as e:
        assert isinstance(e, pydantic.ValidationError)
        assert str(e.errors()[0]["msg"]) == (
            "Value error, event_name is invalid because it is None or empty."
        )

    if lifecycle._is_connection_up():

        # invalid file_path
        try:
            lifecycle.save_thermal_profile(
                SaveThermalProfileRequest(
                    project="Tutorial Project",
                    phase_name="On The Road",
                    event_name="ThermalCycle_A",
                    file_path="C:/Temp/ThermalCycle_A.txt",
                )
            )
            pytest.fail("No exception raised when using an invalid file_path parameter")
        except Exception as e:
            assert type(e) == SherlockSaveProfileError


def helper_test_delete_event(lifecycle: Lifecycle, event_name: str, phase_name: str):
    # project missing
    try:
        lifecycle.delete_event(
            DeleteEventRequest(
                project="",
                phase_name="On The Road",
                event_name="ThermalCycle_A",
            )
        )
        pytest.fail("No exception raised when using a missing project parameter")
    except Exception as e:
        assert isinstance(e, pydantic.ValidationError)
        assert str(e.errors()[0]["msg"]) == (
            "Value error, project is invalid because it is None or empty."
        )

    # phase_name missing
    try:
        lifecycle.delete_event(
            DeleteEventRequest(
                project="Tutorial Project",
                phase_name="",
                event_name="ThermalCycle_A",
            )
        )
        pytest.fail("No exception raised when using a missing phase_name parameter")
    except Exception as e:
        assert isinstance(e, pydantic.ValidationError)
        assert str(e.errors()[0]["msg"]) == (
            "Value error, phase_name is invalid because it is None or empty."
        )

    # event_name missing
    try:
        lifecycle.delete_event(
            DeleteEventRequest(
                project="Tutorial Project",
                phase_name="On The Road",
                event_name="",
            )
        )
        pytest.fail("No exception raised when using a missing event_name parameter")
    except Exception as e:
        assert isinstance(e, pydantic.ValidationError)
        assert str(e.errors()[0]["msg"]) == (
            "Value error, event_name is invalid because it is None or empty."
        )

    if lifecycle._is_connection_up():
        # valid request but false event_name
        try:
            lifecycle.delete_event(
                DeleteEventRequest(
                    project="Tutorial Project",
                    phase_name="On The Road",
                    event_name="NonExistingEvent",
                )
            )
            pytest.fail("No exception raised for server error response")
        except Exception as e:
            assert isinstance(e, SherlockDeleteError)

        # valid request with actual event
        response = lifecycle.delete_event(
            DeleteEventRequest(
                project="Tutorial Project",
                phase_name=phase_name,
                event_name=event_name,
            )
        )
        assert response.value == 0


def helper_test_delete_phase(lifecycle: Lifecycle, phase_name: str):
    # project missing
    try:
        lifecycle.delete_phase(
            DeletePhaseRequest(
                project="",
                phase_name="SomePhase",
            )
        )
        pytest.fail("No exception raised when using a missing project parameter")
    except Exception as e:
        assert isinstance(e, pydantic.ValidationError)
        assert str(e.errors()[0]["msg"]) == (
            "Value error, project is invalid because it is None or empty."
        )

    # phase_name missing
    try:
        lifecycle.delete_phase(
            DeletePhaseRequest(
                project="Tutorial Project",
                phase_name="",
            )
        )
        pytest.fail("No exception raised when using a missing phase_name parameter")
    except Exception as e:
        assert isinstance(e, pydantic.ValidationError)
        assert str(e.errors()[0]["msg"]) == (
            "Value error, phase_name is invalid because it is None or empty."
        )

    if lifecycle._is_connection_up():
        # valid request but false phase_name
        try:
            lifecycle.delete_phase(
                DeletePhaseRequest(
                    project="Tutorial Project",
                    phase_name="NonExistingPhase",
                )
            )
            pytest.fail("No exception raised for server error response")
        except Exception as e:
            assert isinstance(e, SherlockDeleteError)

        # valid request with actual phase
        response = lifecycle.delete_phase(
            DeletePhaseRequest(
                project="Tutorial Project",
                phase_name=phase_name,
            )
        )
        assert response.value == 0


def helper_update_life_phase(lifecycle: Lifecycle):

    project = "Tutorial Project"
    phase_name = "Environmental"
    new_phase_name = "Environment"
    new_num_of_cycles = 100
    new_cycle_type = "PER DAY"
    new_description = "new description"
    new_duration = 24
    new_duration_units = "hr"
    result_archive_file_name = "Tutorial Project Results 10_7_2025"

    # project missing
    try:
        lifecycle.update_life_phase(
            UpdateLifePhaseRequest(
                project="",
                phase_name=phase_name,
            )
        )
        pytest.fail("No exception raised when using a missing project parameter")
    except Exception as e:
        assert isinstance(e, pydantic.ValidationError)
        assert str(e.errors()[0]["msg"]) == (
            "Value error, project is invalid because it is None or empty."
        )

    # phase_name missing
    try:
        lifecycle.update_life_phase(
            UpdateLifePhaseRequest(
                project=project,
                phase_name="",
            )
        )
        pytest.fail("No exception raised when using a missing phase_name parameter")
    except Exception as e:
        assert isinstance(e, pydantic.ValidationError)
        assert str(e.errors()[0]["msg"]) == (
            "Value error, phase_name is invalid because it is None or empty."
        )

    if lifecycle._is_connection_up():
        # valid request but false project
        try:
            lifecycle.update_life_phase(
                UpdateLifePhaseRequest(
                    project="Bad Project",
                    phase_name=phase_name,
                )
            )
            pytest.fail("No exception raised for server error response")
        except Exception as e:
            assert isinstance(e, SherlockUpdateLifePhaseError)

        # valid request but false phase_name
        try:
            lifecycle.update_life_phase(
                UpdateLifePhaseRequest(
                    project=project,
                    phase_name="NonExistingPhase",
                )
            )
            pytest.fail("No exception raised for server error response")
        except Exception as e:
            assert isinstance(e, SherlockUpdateLifePhaseError)

        # valid request but invalid number of cycles param
        try:
            lifecycle.update_life_phase(
                UpdateLifePhaseRequest(
                    project=project,
                    phase_name=phase_name,
                    new_num_of_cycles=-100,
                )
            )
            pytest.fail("No exception raised for server error response")
        except Exception as e:
            assert isinstance(e, SherlockUpdateLifePhaseError)

        # valid request but invalid duration param
        try:
            lifecycle.update_life_phase(
                UpdateLifePhaseRequest(
                    project=project,
                    phase_name=phase_name,
                    new_duration=-100,
                )
            )
            pytest.fail("No exception raised for server error response")
        except Exception as e:
            assert isinstance(e, SherlockUpdateLifePhaseError)

        # valid request but invalid duration units param
        try:
            lifecycle.update_life_phase(
                UpdateLifePhaseRequest(
                    project=project,
                    phase_name=phase_name,
                    new_duration_units="dy",
                )
            )
            pytest.fail("No exception raised for server error response")
        except Exception as e:
            assert isinstance(e, SherlockUpdateLifePhaseError)

        # valid request but invalid cycle type
        try:
            lifecycle.update_life_phase(
                UpdateLifePhaseRequest(
                    project=project,
                    phase_name=phase_name,
                    new_cycle_type="PER DY",
                )
            )
            pytest.fail("No exception raised for server error response")
        except Exception as e:
            assert isinstance(e, SherlockUpdateLifePhaseError)

        # valid request but new phase name already exists
        try:
            lifecycle.update_life_phase(
                UpdateLifePhaseRequest(
                    project=project,
                    phase_name=phase_name,
                    new_phase_name="On The Road",
                )
            )
            pytest.fail("No exception raised for server error response")
        except Exception as e:
            assert isinstance(e, SherlockUpdateLifePhaseError)

        # valid request with all optional params.
        response = lifecycle.update_life_phase(
            UpdateLifePhaseRequest(
                project=project,
                phase_name=phase_name,
                new_phase_name=new_phase_name,
                new_num_of_cycles=new_num_of_cycles,
                new_cycle_type=new_cycle_type,
                new_description=new_description,
                new_duration=new_duration,
                new_duration_units=new_duration_units,
                result_archive_file_name=result_archive_file_name,
            )
        )
        assert response.value == 0

        # valid request with some optional params.
        response = lifecycle.update_life_phase(
            UpdateLifePhaseRequest(
                project=project,
                phase_name=new_phase_name,
                new_phase_name=phase_name,
                new_num_of_cycles=new_num_of_cycles,
                result_archive_file_name=result_archive_file_name,
            )
        )
        assert response.value == 0


if __name__ == "__main__":
    test_all()<|MERGE_RESOLUTION|>--- conflicted
+++ resolved
@@ -40,11 +40,8 @@
     ShockProfilePulsesCsvFileProperties,
     ThermalProfileCsvFileProperties,
     ThermalSignalFileProperties,
-<<<<<<< HEAD
     UpdateLifePhaseRequest,
-=======
     UpdateLifeCycleRequest,
->>>>>>> df4ca2e5
 )
 from ansys.sherlock.core.utils.version_check import SKIP_VERSION_CHECK
 
