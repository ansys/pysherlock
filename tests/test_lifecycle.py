import grpc

<<<<<<< HEAD
from ansys.sherlock.core.errors import (
    SherlockAddRandomVibeEventError,
    SherlockAddRandomVibeProfileError,
    SherlockCreateLifePhaseError,
)
=======
from ansys.sherlock.core.errors import SherlockAddRandomVibeEventError, SherlockCreateLifePhaseError
>>>>>>> 49b9a504
from ansys.sherlock.core.lifecycle import Lifecycle


def test_all():
    """Test all life cycle APIs"""
    channel_param = "127.0.0.1:9090"
    channel = grpc.insecure_channel(channel_param)
    lifecycle = Lifecycle(channel)

    helper_test_create_life_phase(lifecycle)
    helper_test_add_random_vibe_event(lifecycle)
<<<<<<< HEAD
    helper_test_add_random_vibe_profile(lifecycle)
=======
>>>>>>> 49b9a504


def helper_test_add_random_vibe_event(lifecycle):
    """Test add_random_vibe_event API"""

    try:
        lifecycle.add_random_vibe_event(
            "", "", "", 1, "sec", 1, "PER SEC", "45,45", "Uniaxial", "1,2,3", description="Test1"
        )
        assert False
    except SherlockAddRandomVibeEventError as e:
<<<<<<< HEAD
        assert e.strItr()[0] == "Add random vibe event error: Invalid Project Name"
=======
        assert e.str_itr()[0] == "Add random vibe event error: Invalid Project Name"
>>>>>>> 49b9a504

    try:
        lifecycle.add_random_vibe_event(
            "Test",
            "",
            "",
            1,
            "sec",
            1,
            "PER SEC",
            "45,45",
            "Uniaxial",
            "1,2,3",
            description="Test1",
        )
        assert False
    except SherlockAddRandomVibeEventError as e:
<<<<<<< HEAD
        assert e.strItr()[0] == "Add random vibe event error: Invalid Phase Name"
=======
        assert e.str_itr()[0] == "Add random vibe event error: Invalid Phase Name"
>>>>>>> 49b9a504

    try:
        lifecycle.add_random_vibe_event(
            "Test",
            "Example",
            "",
            1,
            "sec",
            1,
            "PER SEC",
            "45,45",
            "Uniaxial",
            "1,2,3",
            description="Test1",
        )
        assert False
    except SherlockAddRandomVibeEventError as e:
<<<<<<< HEAD
        assert e.strItr()[0] == "Add random vibe event error: Invalid Event Name"
=======
        assert e.str_itr()[0] == "Add random vibe event error: Invalid Event Name"
>>>>>>> 49b9a504

    try:
        lifecycle.add_random_vibe_event(
            "Test",
            "Example",
            "Event1",
            0,
            "sec",
            1,
            "PER SEC",
            "45,45",
            "Uniaxial",
            "1,2,3",
            description="Test1",
        )
        assert False
    except SherlockAddRandomVibeEventError as e:
<<<<<<< HEAD
        assert e.strItr()[0] == "Add random vibe event error: Duration Must Be Greater Than 0"
=======
        assert e.str_itr()[0] == "Add random vibe event error: Duration Must Be Greater Than 0"
>>>>>>> 49b9a504

    if lifecycle._is_connection_up():
        try:
            lifecycle.add_random_vibe_event(
                "Test",
                "Example",
                "Event1",
                0,
                "invalid",
                1,
                "PER SEC",
                "45,45",
                "Uniaxial",
                "1,2,3",
                description="Test1",
            )
            assert False
        except SherlockAddRandomVibeEventError as e:
<<<<<<< HEAD
            assert e.strItr()[0] == "Add random vibe event error: Invalid Duration Unit Specified"
=======
            assert e.str_itr()[0] == "Add random vibe event error: Invalid Duration Unit Specified"
>>>>>>> 49b9a504

        try:
            lifecycle.add_random_vibe_event(
                "Test",
                "Example",
                "Event1",
                5,
                "sec",
                0,
                "invalid",
                "45,45",
                "Uniaxial",
                "1,2,3",
                description="Test1",
            )
            assert False
        except SherlockAddRandomVibeEventError as e:
<<<<<<< HEAD
            assert e.strItr()[0] == "Add random vibe event error: Invalid Cycle Type"
=======
            assert e.str_itr()[0] == "Add random vibe event error: Invalid Cycle Type"
>>>>>>> 49b9a504

    try:
        lifecycle.add_random_vibe_event(
            "Test",
            "Example",
            "Event1",
            5,
            "sec",
            0,
            "PER SEC",
            "45,45",
            "Uniaxial",
            "1,2,3",
            description="Test1",
        )
        assert False
    except SherlockAddRandomVibeEventError as e:
        assert (
<<<<<<< HEAD
            e.strItr()[0] == "Add random vibe event error: Number of Cycles Must Be Greater Than 0"
=======
            e.str_itr()[0] == "Add random vibe event error: Number of Cycles Must Be Greater Than 0"
>>>>>>> 49b9a504
        )

    try:
        lifecycle.add_random_vibe_event(
            "Test",
            "Example",
            "Event1",
            5,
            "sec",
            4,
            "PER SEC",
            "45,x",
            "Uniaxial",
            "1,2,3",
            description="Test1",
        )
        assert False
    except SherlockAddRandomVibeEventError as e:
<<<<<<< HEAD
        assert e.strItr()[0] == "Add random vibe event error: Invalid elevation value"
=======
        assert e.str_itr()[0] == "Add random vibe event error: Invalid elevation value"
>>>>>>> 49b9a504

    try:
        lifecycle.add_random_vibe_event(
            "Test",
            "Example",
            "Event1",
            5,
            "sec",
            4,
            "PER MIN",
            "45,45",
            "Uniaxial",
            "0,0,0",
            description="Test1",
        )
        assert False
    except SherlockAddRandomVibeEventError as e:
        assert (
<<<<<<< HEAD
            e.strItr()[0]
=======
            e.str_itr()[0]
>>>>>>> 49b9a504
            == "Add random vibe event error: At least one direction coordinate must be non-zero"
        )

    try:
        lifecycle.add_random_vibe_event(
            "Test",
            "Example",
            "Event1",
            5,
            "sec",
            4,
            "PER MIN",
            "4545",
            "Uniaxial",
            "0,1,0",
            description="Test1",
        )
        assert False
    except SherlockAddRandomVibeEventError as e:
        assert (
<<<<<<< HEAD
            e.strItr()[0] == "Add random vibe event error: Invalid number of spherical coordinates"
=======
            e.str_itr()[0] == "Add random vibe event error: Invalid number of spherical coordinates"
>>>>>>> 49b9a504
        )


def helper_test_create_life_phase(lifecycle):
    """Test create_life_phase API"""

    try:
        lifecycle.create_life_phase("", "", 1, "sec", 1, "PER SEC", description="Test1")
        assert False
    except SherlockCreateLifePhaseError as e:
        assert e.str_itr()[0] == "Create life phase error: Invalid Project Name"

    try:
        lifecycle.create_life_phase("Test", "", 1, "sec", 1, "PER SEC", description="Test1")
        assert False
    except SherlockCreateLifePhaseError as e:
        assert e.str_itr()[0] == "Create life phase error: Invalid Phase Name"

    try:
        lifecycle.create_life_phase("Test", "Example", 0, "sec", 1, "PER SEC", description="Test1")
        assert False
    except SherlockCreateLifePhaseError as e:
        assert e.str_itr()[0] == "Create life phase error: Duration Must Be Greater Than 0"

    if lifecycle._is_connection_up():
        try:
            lifecycle.create_life_phase(
                "Test", "Example", 0, "invalid", 1, "PER SEC", description="Test1"
            )
            assert False
        except SherlockCreateLifePhaseError as e:
            assert e.str_itr()[0] == "Create life phase error: Invalid Duration Unit Specified"

        try:
            lifecycle.create_life_phase(
                "Test", "Example", 5, "sec", 0, "invalid", description="Test1"
            )
            assert False
        except SherlockCreateLifePhaseError as e:
            assert e.str_itr()[0] == "Create life phase error: Invalid Cycle Type"

    try:
        lifecycle.create_life_phase("Test", "Example", 5, "sec", 0, "PER SEC", description="Test1")
        assert False
    except SherlockCreateLifePhaseError as e:
        assert e.str_itr()[0] == "Create life phase error: Number of Cycles Must Be Greater Than 0"


def helper_test_add_random_vibe_profile(lifecycle):
    #   "Test the add_random_vibe_profile API"

    try:
        lifecycle.add_random_vibe_profile(
            "Test",
            "Example",
            "Event1",
            "",
            "HZ",
            "G2/Hz",
            [(1, 2), (3, 4), (5, 6)],
        )
        assert False
    except SherlockAddRandomVibeProfileError as e:
        assert e.strItr()[0] == "Add random vibe profile error: Invalid Profile Name"

    if lifecycle._is_connection_up():
        try:
            lifecycle.add_random_vibe_profile(
                "Test",
                "Example",
                "Event1",
                "Profile1",
                "per sec",
                "G2/Hz",
                [(1, 2), (3, 4), (5, 6)],
            )
            assert False
        except SherlockAddRandomVibeProfileError as e:
            assert e.strItr()[0] == "Add random vibe profile error: Invalid Frequency Unit"

        try:
            lifecycle.add_random_vibe_profile(
                "Test",
                "Example",
                "Event1",
                "Profile1",
                "HZ",
                "G2/sec",
                [(1, 2), (3, 4), (5, 6)],
            )
            assert False
        except SherlockAddRandomVibeProfileError as e:
            assert e.strItr()[0] == "Add random vibe profile error: Invalid Amplitude Type"

    try:
        lifecycle.add_random_vibe_profile(
            "Test",
            "Example",
            "Event1",
            "Profile1",
            "HZ",
            "G2/Hz",
            [(12,), (3, 4), (5, 6)],
        )
        assert False
    except SherlockAddRandomVibeProfileError as e:
        assert (
            e.strItr()[0] == "Add random vibe profile error: Invalid entry 0: Wrong number of args"
        )

    try:
        lifecycle.add_random_vibe_profile(
            "Test",
            "Example",
            "Event1",
            "Profile1",
            "HZ",
            "G2/Hz",
            [(12, 4), (3, "x"), (5, 6)],
        )
        assert False
    except SherlockAddRandomVibeProfileError as e:
        assert e.strItr()[0] == "Add random vibe profile error: Invalid entry 1: Invalid freq/ampl"

    try:
        lifecycle.add_random_vibe_profile(
            "Test",
            "Example",
            "Event1",
            "Profile1",
            "HZ",
            "G2/Hz",
            [(12, 4), (3, 4), (-5, 6)],
        )
        assert False
    except SherlockAddRandomVibeProfileError as e:
        assert (
            e.strItr()[0]
            == "Add random vibe profile error: Invalid entry 2: Frequencies must be greater than 0"
        )

    # Below are the grpc-reliants testcases

    # try:
    #     lifecycle.add_random_vibe_profile(
    #         "Test",
    #         "Example",
    #         "Event1",
    #         "Profile1",
    #         "HZ",
    #         "G2/Hz",
    #         [(1, 2), (3, 4), (5, 6)],
    #     )
    #     assert True
    # except SherlockAddRandomVibeProfileError as e:
    #     assert False


if __name__ == "__main__":
    test_all()<|MERGE_RESOLUTION|>--- conflicted
+++ resolved
@@ -1,14 +1,10 @@
 import grpc
 
-<<<<<<< HEAD
 from ansys.sherlock.core.errors import (
     SherlockAddRandomVibeEventError,
     SherlockAddRandomVibeProfileError,
     SherlockCreateLifePhaseError,
 )
-=======
-from ansys.sherlock.core.errors import SherlockAddRandomVibeEventError, SherlockCreateLifePhaseError
->>>>>>> 49b9a504
 from ansys.sherlock.core.lifecycle import Lifecycle
 
 
@@ -20,10 +16,7 @@
 
     helper_test_create_life_phase(lifecycle)
     helper_test_add_random_vibe_event(lifecycle)
-<<<<<<< HEAD
     helper_test_add_random_vibe_profile(lifecycle)
-=======
->>>>>>> 49b9a504
 
 
 def helper_test_add_random_vibe_event(lifecycle):
@@ -35,11 +28,7 @@
         )
         assert False
     except SherlockAddRandomVibeEventError as e:
-<<<<<<< HEAD
-        assert e.strItr()[0] == "Add random vibe event error: Invalid Project Name"
-=======
         assert e.str_itr()[0] == "Add random vibe event error: Invalid Project Name"
->>>>>>> 49b9a504
 
     try:
         lifecycle.add_random_vibe_event(
@@ -57,11 +46,7 @@
         )
         assert False
     except SherlockAddRandomVibeEventError as e:
-<<<<<<< HEAD
-        assert e.strItr()[0] == "Add random vibe event error: Invalid Phase Name"
-=======
         assert e.str_itr()[0] == "Add random vibe event error: Invalid Phase Name"
->>>>>>> 49b9a504
 
     try:
         lifecycle.add_random_vibe_event(
@@ -79,11 +64,7 @@
         )
         assert False
     except SherlockAddRandomVibeEventError as e:
-<<<<<<< HEAD
-        assert e.strItr()[0] == "Add random vibe event error: Invalid Event Name"
-=======
         assert e.str_itr()[0] == "Add random vibe event error: Invalid Event Name"
->>>>>>> 49b9a504
 
     try:
         lifecycle.add_random_vibe_event(
@@ -101,11 +82,7 @@
         )
         assert False
     except SherlockAddRandomVibeEventError as e:
-<<<<<<< HEAD
-        assert e.strItr()[0] == "Add random vibe event error: Duration Must Be Greater Than 0"
-=======
         assert e.str_itr()[0] == "Add random vibe event error: Duration Must Be Greater Than 0"
->>>>>>> 49b9a504
 
     if lifecycle._is_connection_up():
         try:
@@ -124,11 +101,7 @@
             )
             assert False
         except SherlockAddRandomVibeEventError as e:
-<<<<<<< HEAD
-            assert e.strItr()[0] == "Add random vibe event error: Invalid Duration Unit Specified"
-=======
             assert e.str_itr()[0] == "Add random vibe event error: Invalid Duration Unit Specified"
->>>>>>> 49b9a504
 
         try:
             lifecycle.add_random_vibe_event(
@@ -146,11 +119,7 @@
             )
             assert False
         except SherlockAddRandomVibeEventError as e:
-<<<<<<< HEAD
-            assert e.strItr()[0] == "Add random vibe event error: Invalid Cycle Type"
-=======
             assert e.str_itr()[0] == "Add random vibe event error: Invalid Cycle Type"
->>>>>>> 49b9a504
 
     try:
         lifecycle.add_random_vibe_event(
@@ -169,11 +138,7 @@
         assert False
     except SherlockAddRandomVibeEventError as e:
         assert (
-<<<<<<< HEAD
-            e.strItr()[0] == "Add random vibe event error: Number of Cycles Must Be Greater Than 0"
-=======
             e.str_itr()[0] == "Add random vibe event error: Number of Cycles Must Be Greater Than 0"
->>>>>>> 49b9a504
         )
 
     try:
@@ -192,11 +157,7 @@
         )
         assert False
     except SherlockAddRandomVibeEventError as e:
-<<<<<<< HEAD
-        assert e.strItr()[0] == "Add random vibe event error: Invalid elevation value"
-=======
         assert e.str_itr()[0] == "Add random vibe event error: Invalid elevation value"
->>>>>>> 49b9a504
 
     try:
         lifecycle.add_random_vibe_event(
@@ -215,11 +176,7 @@
         assert False
     except SherlockAddRandomVibeEventError as e:
         assert (
-<<<<<<< HEAD
-            e.strItr()[0]
-=======
             e.str_itr()[0]
->>>>>>> 49b9a504
             == "Add random vibe event error: At least one direction coordinate must be non-zero"
         )
 
@@ -240,11 +197,7 @@
         assert False
     except SherlockAddRandomVibeEventError as e:
         assert (
-<<<<<<< HEAD
-            e.strItr()[0] == "Add random vibe event error: Invalid number of spherical coordinates"
-=======
             e.str_itr()[0] == "Add random vibe event error: Invalid number of spherical coordinates"
->>>>>>> 49b9a504
         )
 
 
@@ -294,7 +247,7 @@
 
 
 def helper_test_add_random_vibe_profile(lifecycle):
-    #   "Test the add_random_vibe_profile API"
+    """Test the add_random_vibe_profile API"""
 
     try:
         lifecycle.add_random_vibe_profile(
@@ -308,7 +261,7 @@
         )
         assert False
     except SherlockAddRandomVibeProfileError as e:
-        assert e.strItr()[0] == "Add random vibe profile error: Invalid Profile Name"
+        assert e.str_itr()[0] == "Add random vibe profile error: Invalid Profile Name"
 
     if lifecycle._is_connection_up():
         try:
@@ -323,7 +276,7 @@
             )
             assert False
         except SherlockAddRandomVibeProfileError as e:
-            assert e.strItr()[0] == "Add random vibe profile error: Invalid Frequency Unit"
+            assert e.str_itr()[0] == "Add random vibe profile error: Invalid Frequency Unit"
 
         try:
             lifecycle.add_random_vibe_profile(
@@ -337,7 +290,7 @@
             )
             assert False
         except SherlockAddRandomVibeProfileError as e:
-            assert e.strItr()[0] == "Add random vibe profile error: Invalid Amplitude Type"
+            assert e.str_itr()[0] == "Add random vibe profile error: Invalid Amplitude Type"
 
     try:
         lifecycle.add_random_vibe_profile(
@@ -352,7 +305,7 @@
         assert False
     except SherlockAddRandomVibeProfileError as e:
         assert (
-            e.strItr()[0] == "Add random vibe profile error: Invalid entry 0: Wrong number of args"
+            e.str_itr()[0] == "Add random vibe profile error: Invalid entry 0: Wrong number of args"
         )
 
     try:
@@ -367,7 +320,7 @@
         )
         assert False
     except SherlockAddRandomVibeProfileError as e:
-        assert e.strItr()[0] == "Add random vibe profile error: Invalid entry 1: Invalid freq/ampl"
+        assert e.str_itr()[0] == "Add random vibe profile error: Invalid entry 1: Invalid freq/ampl"
 
     try:
         lifecycle.add_random_vibe_profile(
@@ -382,25 +335,9 @@
         assert False
     except SherlockAddRandomVibeProfileError as e:
         assert (
-            e.strItr()[0]
+            e.str_itr()[0]
             == "Add random vibe profile error: Invalid entry 2: Frequencies must be greater than 0"
         )
-
-    # Below are the grpc-reliants testcases
-
-    # try:
-    #     lifecycle.add_random_vibe_profile(
-    #         "Test",
-    #         "Example",
-    #         "Event1",
-    #         "Profile1",
-    #         "HZ",
-    #         "G2/Hz",
-    #         [(1, 2), (3, 4), (5, 6)],
-    #     )
-    #     assert True
-    # except SherlockAddRandomVibeProfileError as e:
-    #     assert False
 
 
 if __name__ == "__main__":
