# Copyright (C) 2021 - 2025 ANSYS, Inc. and/or its affiliates.

import uuid

import grpc
import pydantic
import pytest

from ansys.sherlock.core.errors import (
    SherlockAddHarmonicEventError,
    SherlockAddHarmonicVibeProfilesError,
    SherlockAddRandomVibeEventError,
    SherlockAddRandomVibeProfilesError,
    SherlockAddShockEventError,
    SherlockAddShockProfilesError,
    SherlockAddThermalEventError,
    SherlockAddThermalProfilesError,
    SherlockCreateLifePhaseError,
    SherlockDeleteError,
    SherlockLoadHarmonicProfileError,
    SherlockLoadRandomVibeProfileError,
    SherlockLoadShockProfileDatasetError,
    SherlockLoadShockProfilePulsesError,
    SherlockLoadThermalProfileError,
    SherlockSaveProfileError,
    SherlockUpdateLifePhaseError,
)
from ansys.sherlock.core.lifecycle import Lifecycle
from ansys.sherlock.core.types.lifecycle_types import (
    DeleteEventRequest,
    DeletePhaseRequest,
    HarmonicVibeProfileCsvFileProperties,
    ImportThermalSignalRequest,
    RandomVibeProfileCsvFileProperties,
    SaveHarmonicProfileRequest,
    SaveRandomVibeProfileRequest,
    SaveShockPulseProfileRequest,
    SaveThermalProfileRequest,
    ShockProfileDatasetCsvFileProperties,
    ShockProfilePulsesCsvFileProperties,
    ThermalProfileCsvFileProperties,
    ThermalSignalFileProperties,
<<<<<<< HEAD
=======
    UpdateLifePhaseRequest,
    UpdateLifeCycleRequest,
>>>>>>> c3d42231
)
from ansys.sherlock.core.utils.version_check import SKIP_VERSION_CHECK


def test_all():
    """Test all life cycle APIs"""
    channel_param = "127.0.0.1:9090"
    channel = grpc.insecure_channel(channel_param)
    lifecycle = Lifecycle(channel, SKIP_VERSION_CHECK)

    phase_name = helper_test_create_life_phase(lifecycle)
    random_vibe_event_name = helper_test_add_random_vibe_event(lifecycle, phase_name)
    helper_test_add_random_vibe_profiles(lifecycle, random_vibe_event_name, phase_name)
    thermal_event_name = helper_test_add_thermal_event(lifecycle, phase_name)
    helper_test_add_thermal_profiles(lifecycle, phase_name, thermal_event_name)
    harmonic_vibe_event_name = helper_test_add_harmonic_event(lifecycle, phase_name)
    helper_test_add_harmonic_vibe_profile(lifecycle, phase_name, harmonic_vibe_event_name)
    shock_event_name = helper_test_add_shock_event(lifecycle, phase_name)
    helper_test_add_shock_profile(lifecycle, phase_name, shock_event_name)
    helper_test_load_random_vibe_profile(lifecycle)
    helper_test_load_thermal_profile(lifecycle)
    helper_test_load_harmonic_profile(lifecycle)
    helper_test_load_shock_profile_dataset(lifecycle)
    helper_test_load_shock_profile_pulses(lifecycle)
    helper_test_import_thermal_signal(lifecycle)

    helper_test_save_harmonic_profile(lifecycle)
    helper_test_save_random_vibe_profile(lifecycle)
    helper_test_save_shock_pulse_profile(lifecycle)
    helper_test_save_thermal_profile(lifecycle)

    helper_test_delete_event(lifecycle, shock_event_name, phase_name)
    helper_test_delete_phase(lifecycle, phase_name)
    helper_update_life_phase(lifecycle)

    helper_test_update_life_cycle(lifecycle)


def helper_test_create_life_phase(lifecycle: Lifecycle):
    """Test create_life_phase API"""

    try:
        lifecycle.create_life_phase("", "", 1, "sec", 1, "PER SEC", description="Test1")
        pytest.fail("No exception raised when using an invalid parameter")
    except SherlockCreateLifePhaseError as e:
        assert str(e.str_itr()) == "['Create life phase error: Project name is invalid.']"

    try:
        lifecycle.create_life_phase("Test", "", 1, "sec", 1, "PER SEC", description="Test1")
        pytest.fail("No exception raised when using an invalid parameter")
    except SherlockCreateLifePhaseError as e:
        assert str(e.str_itr()) == "['Create life phase error: Phase name is invalid.']"

    try:
        lifecycle.create_life_phase("Test", "Example", 0, "sec", 1, "PER SEC", description="Test1")
        pytest.fail("No exception raised when using an invalid parameter")
    except SherlockCreateLifePhaseError as e:
        assert str(e.str_itr()) == "['Create life phase error: Duration must be greater than 0.']"

    if lifecycle._is_connection_up():
        try:
            lifecycle.create_life_phase(
                "Test", "Example", 5, "sec", 0, "invalid", description="Test1"
            )
            pytest.fail("No exception raised when using an invalid parameter")
        except SherlockCreateLifePhaseError as e:
            assert str(e.str_itr()) == "['Create life phase error: Cycle type is invalid.']"

    try:
        lifecycle.create_life_phase("Test", "Example", 5, "sec", 0, "PER SEC", description="Test1")
        pytest.fail("No exception raised when using an invalid parameter")
    except SherlockCreateLifePhaseError as e:
        assert (
            str(e.str_itr())
            == "['Create life phase error: Number of cycles must be greater than 0.']"
        )

    if lifecycle._is_connection_up():
        phase_name = "Phase " + str(uuid.uuid4())
        try:
            lifecycle.create_life_phase(
                "Invalid Project",
                phase_name,
                duration=8400,
                duration_units="sec",
                num_of_cycles=4,
                cycle_type="COUNT",
            )
            pytest.fail("No exception raised when using an invalid parameter")
        except Exception as e:
            assert type(e) == SherlockCreateLifePhaseError

        try:
            result = lifecycle.create_life_phase(
                "Tutorial Project",
                phase_name,
                duration=8400,
                duration_units="sec",
                num_of_cycles=4,
                cycle_type="COUNT",
            )
            assert result == 0
        except SherlockCreateLifePhaseError as e:
            pytest.fail(str(e.str_itr()))

        return phase_name


def helper_test_update_life_cycle(lifecycle: Lifecycle):
    """Test update_life_cycle API"""

    if lifecycle._is_connection_up():
        project = "Tutorial Project"
        new_name = "new name"
        new_description = "new description"
        new_reliability_metric = 20

        # Unit options:
        # "Reliability (%)", "Prob. of Failure (%)", "MTBF (years)",
        # "MTBF (hours)", "FITs (1E6 hrs)", "FITs (1E9 hrs)"
        new_reliability_metric_units = "invalid_unit"

        new_service_life = 5

        # Unit options:
        # "year","day","hr", "min","sec"
        new_service_life_units = "year"

        result_archive_file_name = "filename"

        # Test invalid reliability unit
        return_code = lifecycle.update_life_cycle(
            UpdateLifeCycleRequest(
                project=project,
                new_name=new_name,
                new_description=new_description,
                new_reliability_metric=new_reliability_metric,
                new_reliability_metric_units=new_reliability_metric_units,
                new_service_life=new_service_life,
                new_service_life_units=new_service_life_units,
                result_archive_file_name=result_archive_file_name,
            )
        )

        expected_err = "Unsupported unit type '" + new_reliability_metric_units
        assert return_code.message.startswith(expected_err)
        new_reliability_metric_units = "Prob. of Failure (%)"

        # Test invalid service life unit
        new_service_life_units = "invalid_unit"

        return_code = lifecycle.update_life_cycle(
            UpdateLifeCycleRequest(
                project=project,
                new_name=new_name,
                new_description=new_description,
                new_reliability_metric=new_reliability_metric,
                new_reliability_metric_units=new_reliability_metric_units,
                new_service_life=new_service_life,
                new_service_life_units=new_service_life_units,
                result_archive_file_name=result_archive_file_name,
            )
        )

        expected_err = "Unsupported unit type '" + new_service_life_units + "' Valid options are: "
        assert return_code.message.startswith(expected_err)
        new_service_life_units = "year"

        # Test invalid file name
        result_archive_file_name = "file/name"

        return_code = lifecycle.update_life_cycle(
            UpdateLifeCycleRequest(
                project=project,
                new_name=new_name,
                new_description=new_description,
                new_reliability_metric=new_reliability_metric,
                new_reliability_metric_units=new_reliability_metric_units,
                new_service_life=new_service_life,
                new_service_life_units=new_service_life_units,
                result_archive_file_name=result_archive_file_name,
            )
        )

        assert (
            return_code.message
            == "Invalid Archive Name: The archive name contains invalid characters"
        )
        result_archive_file_name = "filename"

        # Test success
        return_code = lifecycle.update_life_cycle(
            UpdateLifeCycleRequest(
                project=project,
                new_name=new_name,
                new_description=new_description,
                new_reliability_metric=new_reliability_metric,
                new_reliability_metric_units=new_reliability_metric_units,
                new_service_life=new_service_life,
                new_service_life_units=new_service_life_units,
                result_archive_file_name=result_archive_file_name,
            )
        )

        assert return_code.message == ""


def helper_test_add_random_vibe_event(lifecycle: Lifecycle, phase_name: str) -> str:
    """Test add_random_vibe_event API"""

    try:
        lifecycle.add_random_vibe_event(
            "", "", "", 1, "sec", 1, "PER SEC", "45,45", "Uniaxial", "1,2,3", description="Test1"
        )
        pytest.fail("No exception raised when using an invalid parameter")
    except SherlockAddRandomVibeEventError as e:
        assert str(e.str_itr()) == "['Add random vibe event error: Project name is invalid.']"

    try:
        lifecycle.add_random_vibe_event(
            "Test",
            "",
            "",
            1,
            "sec",
            1,
            "PER SEC",
            "45,45",
            "Uniaxial",
            "1,2,3",
            description="Test1",
        )
        pytest.fail("No exception raised when using an invalid parameter")
    except SherlockAddRandomVibeEventError as e:
        assert str(e.str_itr()) == "['Add random vibe event error: Phase name is invalid.']"

    try:
        lifecycle.add_random_vibe_event(
            "Test",
            "Example",
            "",
            1,
            "sec",
            1,
            "PER SEC",
            "45,45",
            "Uniaxial",
            "1,2,3",
            description="Test1",
        )
        pytest.fail("No exception raised when using an invalid parameter")
    except SherlockAddRandomVibeEventError as e:
        assert str(e.str_itr()) == "['Add random vibe event error: Event name is invalid.']"

    try:
        lifecycle.add_random_vibe_event(
            "Test",
            "Example",
            "Event1",
            0,
            "sec",
            1,
            "PER SEC",
            "45,45",
            "Uniaxial",
            "1,2,3",
            description="Test1",
        )
        pytest.fail("No exception raised when using an invalid parameter")
    except SherlockAddRandomVibeEventError as e:
        assert (
            str(e.str_itr()) == "['Add random vibe event error: Duration must be greater than 0.']"
        )

    if lifecycle._is_connection_up():
        try:
            lifecycle.add_random_vibe_event(
                "Test",
                "Example",
                "Event1",
                5,
                "sec",
                0,
                "invalid",
                "45,45",
                "Uniaxial",
                "1,2,3",
                description="Test1",
            )
            pytest.fail("No exception raised when using an invalid parameter")
        except SherlockAddRandomVibeEventError as e:
            assert str(e.str_itr()) == "['Add random vibe event error: Cycle type is invalid.']"

    try:
        lifecycle.add_random_vibe_event(
            "Test",
            "Example",
            "Event1",
            5,
            "sec",
            0,
            "PER SEC",
            "45,45",
            "Uniaxial",
            "1,2,3",
            description="Test1",
        )
        pytest.fail("No exception raised when using an invalid parameter")
    except SherlockAddRandomVibeEventError as e:
        assert (
            str(e.str_itr())
            == "['Add random vibe event error: Number of cycles must be greater than 0.']"
        )

    try:
        lifecycle.add_random_vibe_event(
            "Test",
            "Example",
            "Event1",
            5,
            "sec",
            4,
            "PER SEC",
            "45,x",
            "Uniaxial",
            "1,2,3",
            description="Test1",
        )
        pytest.fail("No exception raised when using an invalid parameter")
    except SherlockAddRandomVibeEventError as e:
        assert str(e.str_itr()) == "['Add random vibe event error: Elevation value is invalid.']"

    try:
        lifecycle.add_random_vibe_event(
            "Test",
            "Example",
            "Event1",
            5,
            "sec",
            4,
            "PER MIN",
            "45,45",
            "Uniaxial",
            "0,0,0",
            description="Test1",
        )
        pytest.fail("No exception raised when using an invalid parameter")
    except SherlockAddRandomVibeEventError as e:
        assert (
            str(e.str_itr()) == "['Add random vibe event error: "
            "At least one direction coordinate must be non-zero.']"
        )
    try:
        lifecycle.add_random_vibe_event(
            "Test",
            "Example",
            "Event1",
            5,
            "sec",
            4,
            "PER MIN",
            "4545",
            "Uniaxial",
            "0,1,0",
            description="Test1",
        )
        pytest.fail("No exception raised when using an invalid parameter")
    except SherlockAddRandomVibeEventError as e:
        assert (
            str(e.str_itr())
            == "['Add random vibe event error: Number of spherical coordinates is invalid.']"
        )

    if lifecycle._is_connection_up():
        event_name = "Random Vibe Event " + str(uuid.uuid4())
        result = lifecycle.add_random_vibe_event(
            "Tutorial Project",
            phase_name,
            event_name,
            1,
            "sec",
            4.0,
            "PER MIN",
            "45,45",
            "Uniaxial",
            "2,4,5",
        )
        assert result == 0

        try:
            lifecycle.add_random_vibe_event(
                "Missing Project",
                phase_name,
                event_name,
                1,
                "sec",
                4.0,
                "PER MIN",
                "45,45",
                "Uniaxial",
                "2,4,5",
            )
            pytest.fail("No exception raised when using an invalid parameter")
        except Exception as e:
            assert type(e) == SherlockAddRandomVibeEventError

        return event_name


def helper_test_add_random_vibe_profiles(lifecycle: Lifecycle, event_name: str, phase_name: str):
    """Test the add_random_vibe_profiles API"""

    try:
        lifecycle.add_random_vibe_profiles(
            "",
            [
                (
                    phase_name,
                    event_name,
                    "Profile1",
                    "HZ",
                    "G2/Hz",
                    [(1, 2), (3, 4)],
                )
            ],
        )
        pytest.fail("No exception raised when using an invalid parameter")
    except SherlockAddRandomVibeProfilesError as e:
        assert str(e.str_itr()) == "['Add random vibe profiles error: " "Project name is invalid.']"

    try:
        lifecycle.add_random_vibe_profiles(
            "Test",
            [
                (
                    "Example",
                    "Event1",
                    "",
                    "HZ",
                    "G2/Hz",
                    [(1, 2), (3, 4), (5, 6)],
                )
            ],
        )
        pytest.fail("No exception raised when using an invalid parameter")
    except SherlockAddRandomVibeProfilesError as e:
        assert (
            str(e.str_itr()) == "['Add random vibe profiles error: "
            "Profile name is invalid for random vibe profile 0.']"
        )

    try:
        lifecycle.add_random_vibe_profiles(
            "Test",
            [
                (
                    "Example",
                    "Event1",
                    "Profile1",
                    "HZ",
                    "G2/Hz",
                    [(12,), (3, 4), (5, 6)],
                )
            ],
        )
        pytest.fail("No exception raised when using an invalid parameter")
    except SherlockAddRandomVibeProfilesError as e:
        assert (
            str(e.str_itr()) == "['Add random vibe profiles error: "
            "Invalid entry 0: "
            "Number of elements is wrong for random vibe profile 0.']"
        )

    try:
        lifecycle.add_random_vibe_profiles(
            "Test",
            [
                (
                    "Example",
                    "Event1",
                    "Profile1",
                    "HZ",
                    "G2/Hz",
                    [(12, 4), (3, "x"), (5, 6)],
                )
            ],
        )
        pytest.fail("No exception raised when using an invalid parameter")
    except SherlockAddRandomVibeProfilesError as e:
        assert (
            str(e.str_itr()) == "['Add random vibe profiles error:"
            " Invalid entry 1:"
            " Frequency or amplitude is invalid for random vibe profile 0.']"
        )

    try:
        lifecycle.add_random_vibe_profiles(
            "Test",
            [
                (
                    "Example",
                    "Event1",
                    "Profile1",
                    "HZ",
                    "G2/Hz",
                    [(12, 4), (3, 4), (-5, 6)],
                )
            ],
        )
        pytest.fail("No exception raised when using an invalid parameter")
    except SherlockAddRandomVibeProfilesError as e:
        assert (
            str(e.str_itr()) == "['Add random vibe profiles error:"
            " Invalid entry 2:"
            " Frequencies must be greater than 0 for random vibe profile 0.']"
        )

    if lifecycle._is_connection_up():
        try:
            result = lifecycle.add_random_vibe_profiles(
                "Tutorial Project",
                [
                    (
                        phase_name,
                        event_name,
                        "Profile1",
                        "HZ",
                        "G2/Hz",
                        [(1, 2), (3, 4)],
                    )
                ],
            )
            assert result == 0
        except SherlockAddRandomVibeProfilesError as e:
            pytest.fail(str(e.str_itr()))

        try:
            lifecycle.add_random_vibe_profiles(
                "Missing Project",
                [
                    (
                        "Example",
                        "Event1",
                        "Profile1",
                        "HZ",
                        "G2/Hz",
                        [(1, 2), (3, 4)],
                    )
                ],
            )
            pytest.fail("No exception raised when using an invalid parameter")
        except Exception as e:
            assert type(e) == SherlockAddRandomVibeProfilesError


def helper_test_add_thermal_event(lifecycle: Lifecycle, phase_name: str) -> str:
    """Test add_thermal_event API"""

    try:
        lifecycle.add_thermal_event(
            "",
            "",
            "",
            1,
            "PER SEC",
            "STORAGE",
        )
        pytest.fail("No exception raised when using an invalid parameter")
    except SherlockAddThermalEventError as e:
        assert str(e.str_itr()) == "['Add thermal event error: Project name is invalid.']"

    try:
        lifecycle.add_thermal_event(
            "Test",
            "",
            "",
            1,
            "PER SEC",
            "STORAGE",
        )
        pytest.fail("No exception raised when using an invalid parameter")
    except SherlockAddThermalEventError as e:
        assert str(e.str_itr()) == "['Add thermal event error: Phase name is invalid.']"

    try:
        lifecycle.add_thermal_event(
            "Test",
            "Example",
            "",
            1,
            "PER SEC",
            "STORAGE",
        )
        pytest.fail("No exception raised when using an invalid parameter")
    except SherlockAddThermalEventError as e:
        assert str(e.str_itr()) == "['Add thermal event error: Event name is invalid.']"

    try:
        lifecycle.add_thermal_event(
            "Test",
            "Example",
            "Event1",
            -1,
            "PER SEC",
            "STORAGE",
        )
        pytest.fail("No exception raised when using an invalid parameter")
    except SherlockAddThermalEventError as e:
        assert (
            str(e.str_itr()) == "['Add thermal event error: "
            "Number of cycles must be greater than 0.']"
        )

    if lifecycle._is_connection_up():
        event_name = "Thermal Event " + str(uuid.uuid4())
        result = lifecycle.add_thermal_event(
            "Tutorial Project",
            phase_name,
            event_name,
            num_of_cycles=1,
            cycle_type="COUNT",
            cycle_state="OPERATING",
        )
        assert result == 0

        try:
            lifecycle.add_thermal_event(
                "Missing Project",
                phase_name,
                event_name,
                num_of_cycles=1,
                cycle_type="COUNT",
                cycle_state="OPERATING",
            )
            pytest.fail("No exception raised when using an invalid parameter")
        except Exception as e:
            assert type(e) == SherlockAddThermalEventError

        return event_name


def helper_test_add_thermal_profiles(lifecycle: Lifecycle, phase_name: str, event_name: str):
    """Test add_thermal_profiles API."""

    try:
        lifecycle.add_thermal_profiles(
            "Test",
            [
                (
                    "Example",
                    "Event1",
                    "",
                    "sec",
                    "F",
                    [
                        ("Initial", "HOLD", 40, 40),
                        ("Up", "RAMP", 20, 20),
                        ("Back", "RAMP", 20, 40),
                    ],
                )
            ],
        )
        pytest.fail("No exception raised when using an invalid parameter")
    except SherlockAddThermalProfilesError as e:
        assert (
            str(e.str_itr()) == "['Add thermal profiles error: "
            "Profile name is invalid for thermal profile 0.']"
        )

    try:
        lifecycle.add_thermal_profiles(
            "Test",
            [
                (
                    "Example",
                    "Event1",
                    "Profile1",
                    "sec",
                    "F",
                    [
                        ("HOLD", 40, 40),
                        ("Up", "RAMP", 20, 20),
                        ("Back", "RAMP", 20, 40),
                    ],
                )
            ],
        )
        pytest.fail("No exception raised when using an invalid parameter")
    except SherlockAddThermalProfilesError as e:
        assert (
            str(e.str_itr()) == "['Add thermal profiles error: "
            "Invalid entry 0: "
            "Number of elements is wrong for thermal profile 0.']"
        )

    try:
        lifecycle.add_thermal_profiles(
            "Test",
            [
                (
                    "Example",
                    "Event1",
                    "Profile1",
                    "sec",
                    "F",
                    [
                        ("Initial", "HOLD", 40, 40),
                        (0, "RAMP", 20, 20),
                        ("Back", "RAMP", 20, 40),
                    ],
                )
            ],
        )
        pytest.fail("No exception raised when using an invalid parameter")
    except SherlockAddThermalProfilesError as e:
        assert (
            str(e.str_itr()) == "['Add thermal profiles error: "
            "Invalid entry 1: "
            "Step name is invalid for thermal profile 0.']"
        )

    try:
        lifecycle.add_thermal_profiles(
            "Test",
            [
                (
                    "Example",
                    "Event1",
                    "Profile1",
                    "sec",
                    "F",
                    [
                        ("Initial", "HOLD", 40, 40),
                        ("Up", "RAMP", 20, 20),
                        ("Back", "INVALID", 20, 40),
                    ],
                )
            ],
        )
        pytest.fail("No exception raised when using an invalid parameter")
    except SherlockAddThermalProfilesError as e:
        assert (
            str(e.str_itr()) == "['Add thermal profiles error: "
            "Invalid entry 2: "
            "Step type is invalid for thermal profile 0.']"
        )

    try:
        lifecycle.add_thermal_profiles(
            "Test",
            [
                (
                    "Example",
                    "Event1",
                    "Profile1",
                    "sec",
                    "F",
                    [
                        ("Initial", "HOLD", 40, 40),
                        ("Up", "RAMP", 0, 20),
                        ("Back", "RAMP", 20, 40),
                    ],
                )
            ],
        )
        pytest.fail("No exception raised when using an invalid parameter")
    except SherlockAddThermalProfilesError as e:
        assert (
            str(e.str_itr()) == "['Add thermal profiles error: "
            "Invalid entry 1: "
            "Time must be greater than 0 for thermal profile 0.']"
        )

    try:
        lifecycle.add_thermal_profiles(
            "Test",
            [
                (
                    "Example",
                    "Event1",
                    "Profile1",
                    "sec",
                    "F",
                    [
                        ("Initial", "HOLD", 40, 40),
                        ("Up", "RAMP", "Invalid", 20),
                        ("Back", "RAMP", 20, 40),
                    ],
                )
            ],
        )
        pytest.fail("No exception raised when using an invalid parameter")
    except SherlockAddThermalProfilesError as e:
        assert (
            str(e.str_itr()) == "['Add thermal profiles error: "
            "Invalid entry 1: "
            "Time is invalid for thermal profile 0.']"
        )

    try:
        lifecycle.add_thermal_profiles(
            "Test",
            [
                (
                    "Example",
                    "Event1",
                    "Profile1",
                    "sec",
                    "F",
                    [
                        ("Initial", "HOLD", 40, "40"),
                        ("Up", "RAMP", 20, 20),
                        ("Back", "RAMP", 20, 40),
                    ],
                )
            ],
        )
        pytest.fail("No exception raised when using an invalid parameter")
    except SherlockAddThermalProfilesError as e:
        assert (
            str(e.str_itr()) == "['Add thermal profiles error: "
            "Invalid entry 0: Temperature is invalid for thermal profile 0.']"
        )

    if lifecycle._is_connection_up():
        profile = str(uuid.uuid4())
        try:
            lifecycle.add_thermal_profiles(
                "Missing Project",
                [
                    (
                        phase_name,
                        event_name,
                        profile,
                        "sec",
                        "F",
                        [
                            ("Steady1", "HOLD", 40, 40),
                            ("Steady", "HOLD", 20, 20),
                            ("Back", "RAMP", 20, 40),
                        ],
                    )
                ],
            )
            pytest.fail("No exception raised when using an invalid parameter")
        except Exception as e:
            assert type(e) == SherlockAddThermalProfilesError

        try:
            result = lifecycle.add_thermal_profiles(
                "Tutorial Project",
                [
                    (
                        phase_name,
                        event_name,
                        profile,
                        "sec",
                        "F",
                        [
                            ("Steady1", "HOLD", 40, 40),
                            ("Steady", "HOLD", 20, 20),
                            ("Back", "RAMP", 20, 40),
                        ],
                    )
                ],
            )
            assert result == 0
        except SherlockAddThermalProfilesError as e:
            pytest.fail(str(e.str_itr()))


def helper_test_add_harmonic_event(lifecycle: Lifecycle, phase_name: str) -> str:
    """Test add_harmonic_event API"""

    try:
        lifecycle.add_harmonic_event(
            "",
            "Example",
            "Event1",
            1.5,
            "sec",
            4.0,
            "PER MIN",
            5,
            "45,45",
            "Uniaxial",
            "2,4,5",
        )
        pytest.fail("No exception raised when using an invalid parameter")
    except SherlockAddHarmonicEventError as e:
        assert str(e.str_itr()) == "['Add harmonic event error: Project name is invalid.']"

    try:
        lifecycle.add_harmonic_event(
            "Test",
            "",
            "Event1",
            1.5,
            "sec",
            4.0,
            "PER MIN",
            5,
            "45,45",
            "Uniaxial",
            "2,4,5",
        )
        pytest.fail("No exception raised when using an invalid parameter")
    except SherlockAddHarmonicEventError as e:
        assert str(e.str_itr()) == "['Add harmonic event error: Phase name is invalid.']"

    try:
        lifecycle.add_harmonic_event(
            "Test",
            "Example",
            "",
            1.5,
            "sec",
            4.0,
            "PER MIN",
            5,
            "45,45",
            "Uniaxial",
            "2,4,5",
        )
        pytest.fail("No exception raised when using an invalid parameter")
    except SherlockAddHarmonicEventError as e:
        assert str(e.str_itr()) == "['Add harmonic event error: Event name is invalid.']"

    try:
        lifecycle.add_harmonic_event(
            "Test",
            "Example",
            "Event1",
            0,
            "sec",
            4.0,
            "PER MIN",
            5,
            "45,45",
            "Uniaxial",
            "2,4,5",
        )
        pytest.fail("No exception raised when using an invalid parameter")
    except SherlockAddHarmonicEventError as e:
        assert str(e.str_itr()) == "['Add harmonic event error: Duration must be greater than 0.']"

    if lifecycle._is_connection_up():
        try:
            lifecycle.add_harmonic_event(
                "Test",
                "Example",
                "Event1",
                1.5,
                "sec",
                4.0,
                "Invalid Cycle Type",
                5,
                "45,45",
                "Uniaxial",
                "2,4,5",
            )
            pytest.fail("No exception raised when using an invalid parameter")
        except SherlockAddHarmonicEventError as e:
            assert str(e.str_itr()) == "['Add harmonic event error: Cycle type is invalid.']"

        try:
            lifecycle.add_harmonic_event(
                "Test",
                "Example",
                "Event1",
                1.5,
                "sec",
                4.0,
                "PER MIN",
                5,
                "45,45",
                "Invalid Profile Type",
                "2,4,5",
            )
            pytest.fail("No exception raised when using an invalid parameter")
        except SherlockAddHarmonicEventError as e:
            assert str(e.str_itr()) == "['Add harmonic event error: Profile type is invalid.']"

    try:
        lifecycle.add_harmonic_event(
            "Test",
            "Example",
            "Event1",
            1.5,
            "sec",
            0,
            "PER MIN",
            5,
            "45,45",
            "Uniaxial",
            "2,4,5",
        )
        pytest.fail("No exception raised when using an invalid parameter")
    except SherlockAddHarmonicEventError as e:
        assert (
            str(e.str_itr()) == "['Add harmonic event error: "
            "Number of cycles must be greater than 0.']"
        )

    try:
        lifecycle.add_harmonic_event(
            "Test",
            "Example",
            "Event1",
            1.5,
            "sec",
            4.0,
            "PER MIN",
            0,
            "45,45",
            "Uniaxial",
            "2,4,5",
        )
        pytest.fail("No exception raised when using an invalid parameter")
    except SherlockAddHarmonicEventError as e:
        assert (
            str(e.str_itr()) == "['Add harmonic event error: "
            "Sweep rate must be greater than 0.']"
        )

    try:
        lifecycle.add_harmonic_event(
            "Test",
            "Example",
            "Event1",
            1.5,
            "sec",
            4.0,
            "PER MIN",
            5,
            "x,45",
            "Uniaxial",
            "2,4,5",
        )
        pytest.fail("No exception raised when using an invalid parameter")
    except SherlockAddHarmonicEventError as e:
        assert str(e.str_itr()) == "['Add harmonic event error: Azimuth value is invalid.']"

    try:
        lifecycle.add_harmonic_event(
            "Test",
            "Example",
            "Event1",
            1.5,
            "sec",
            4.0,
            "PER MIN",
            5,
            "45,45",
            "Uniaxial",
            "0,0,0",
        )
        pytest.fail("No exception raised when using an invalid parameter")
    except SherlockAddHarmonicEventError as e:
        assert (
            str(e.str_itr()) == "['Add harmonic event error: "
            "At least one direction coordinate must be non-zero.']"
        )

    try:
        lifecycle.add_harmonic_event(
            "Test",
            "Example",
            "Event1",
            1.5,
            "sec",
            4.0,
            "PER MIN",
            5,
            "4545",
            "Uniaxial",
            "2,4,5",
        )
        pytest.fail("No exception raised when using an invalid parameter")
    except SherlockAddHarmonicEventError as e:
        assert (
            str(e.str_itr()) == "['Add harmonic event error: "
            "Number of spherical coordinates is invalid.']"
        )
    if lifecycle._is_connection_up():
        event_name = "Harmonic Vibe Event " + str(uuid.uuid4())
        try:
            lifecycle.add_harmonic_event(
                "Invalid Project",
                phase_name,
                event_name,
                1.0,
                "sec",
                4.0,
                "PER MIN",
                5.0,
                "45,45",
                "Triaxial",
                "2,4,5",
            )
            pytest.fail("No exception raised when using an invalid parameter")
        except Exception as e:
            assert type(e) == SherlockAddHarmonicEventError

        try:
            result = lifecycle.add_harmonic_event(
                "Tutorial Project",
                phase_name,
                event_name,
                1.0,
                "sec",
                4.0,
                "PER MIN",
                5.0,
                "45,45",
                "Triaxial",
                "2,4,5",
            )
            assert result == 0
        except SherlockAddHarmonicEventError as e:
            raise (str(e.str_itr()))

        return event_name


def helper_test_add_harmonic_vibe_profile(
    lifecycle: Lifecycle, phase_name: str, harmonic_vibe_event_name: str
):
    """Test add_harmonic_profiles API."""

    try:
        lifecycle.add_harmonic_vibe_profiles(
            "",
            [
                (
                    "Example",
                    "Event1",
                    "Profile1",
                    "Hz",
                    "G",
                    [
                        (10, 1),
                        (1000, 1),
                    ],
                    "",
                )
            ],
        )
        pytest.fail("No exception raised when using an invalid parameter")
    except SherlockAddHarmonicVibeProfilesError as e:
        assert str(e.str_itr()) == "['Add harmonic vibe profiles error: Project name is invalid.']"

    try:
        lifecycle.add_harmonic_vibe_profiles(
            "Test",
            [
                (
                    "",
                    "Event1",
                    "Profile1",
                    "Hz",
                    "G",
                    [
                        (10, 1),
                        (1000, 1),
                    ],
                    "",
                )
            ],
        )
        pytest.fail("No exception raised when using an invalid parameter")
    except SherlockAddHarmonicVibeProfilesError as e:
        assert (
            str(e.str_itr()) == "['Add harmonic vibe profiles error:"
            " Phase name is invalid for harmonic vibe profile 0.']"
        )

    try:
        lifecycle.add_harmonic_vibe_profiles(
            "Test",
            [
                (
                    "Example",
                    "",
                    "Profile1",
                    "Hz",
                    "G",
                    [
                        (10, 1),
                        (1000, 1),
                    ],
                    "",
                )
            ],
        )
        pytest.fail("No exception raised when using an invalid parameter")
    except SherlockAddHarmonicVibeProfilesError as e:
        assert (
            str(e.str_itr()) == "['Add harmonic vibe profiles error:"
            " Event name is invalid for harmonic vibe profile 0.']"
        )

    try:
        lifecycle.add_harmonic_vibe_profiles(
            "Test",
            [
                (
                    "Example",
                    "Event1",
                    "",
                    "Hz",
                    "G",
                    [
                        (10, 1),
                        (1000, 1),
                    ],
                    "",
                )
            ],
        )
        pytest.fail("No exception raised when using an invalid parameter")
    except SherlockAddHarmonicVibeProfilesError as e:
        assert (
            str(e.str_itr()) == "['Add harmonic vibe profiles error:"
            " Profile name is invalid for harmonic vibe profile 0.']"
        )

    if lifecycle._is_connection_up():
        try:
            lifecycle.add_harmonic_vibe_profiles(
                "Test",
                [
                    (
                        "Example",
                        "Event1",
                        "Profile1",
                        "HZ",
                        "InvalidLoadUnits",
                        [
                            (10, 1),
                            (1000, 1),
                        ],
                        "",
                    )
                ],
            )
            pytest.fail("No exception raised when using an invalid parameter")
        except SherlockAddHarmonicVibeProfilesError as e:
            assert (
                str(e.str_itr()) == "['Add harmonic vibe profiles error: "
                "Load units InvalidLoadUnits are invalid for harmonic vibe profile 0.']"
            )

    try:
        lifecycle.add_harmonic_vibe_profiles(
            "Test",
            [
                (
                    "Example",
                    "Event1",
                    "Profile1",
                    "HZ",
                    "G",
                    [
                        (10,),
                        (1000, 1),
                    ],
                    "",
                )
            ],
        )
        pytest.fail("No exception raised when using an invalid parameter")
    except SherlockAddHarmonicVibeProfilesError as e:
        assert (
            str(e.str_itr()) == "['Add harmonic vibe profiles error:"
            " Invalid entry 0: Number of elements is wrong for harmonic vibe profile 0.']"
        )

    try:
        lifecycle.add_harmonic_vibe_profiles(
            "Test",
            [
                (
                    "Example",
                    "Event1",
                    "Profile1",
                    "HZ",
                    "G",
                    [
                        (10, 1),
                        (1000, "Invalid"),
                    ],
                    "",
                )
            ],
        )
        pytest.fail("No exception raised when using an invalid parameter")
    except SherlockAddHarmonicVibeProfilesError as e:
        assert (
            str(e.str_itr()) == "['Add harmonic vibe profiles error: "
            "Invalid entry 1: Frequency or load is invalid for harmonic vibe profile 0.']"
        )

    try:
        lifecycle.add_harmonic_vibe_profiles(
            "Test",
            [
                (
                    "Example",
                    "Event1",
                    "Profile1",
                    "HZ",
                    "G",
                    [
                        (10, -5),
                        (1000, 1),
                    ],
                    "",
                )
            ],
        )
        pytest.fail("No exception raised when using an invalid parameter")
    except SherlockAddHarmonicVibeProfilesError as e:
        assert (
            str(e.str_itr()) == "['Add harmonic vibe profiles error:"
            " Invalid entry 0: Load must be greater than 0 for harmonic vibe profile 0.']"
        )
    if lifecycle._is_connection_up():
        profile = str(uuid.uuid4())
        try:
            lifecycle.add_harmonic_vibe_profiles(
                "Invalid Project",
                [
                    (
                        phase_name,
                        harmonic_vibe_event_name,
                        profile,
                        "HZ",
                        "G",
                        [
                            (10, 1),
                            (1000, 1),
                        ],
                        "z",
                    )
                ],
            )
            pytest.fail("No exception raised when using an invalid parameter")
        except Exception as e:
            assert type(e) == SherlockAddHarmonicVibeProfilesError

        try:
            result = lifecycle.add_harmonic_vibe_profiles(
                "Tutorial Project",
                [
                    (
                        phase_name,
                        harmonic_vibe_event_name,
                        profile,
                        "HZ",
                        "G",
                        [
                            (10, 1),
                            (1000, 1),
                        ],
                        "z",
                    )
                ],
            )
            assert result == 0
        except SherlockAddHarmonicVibeProfilesError as e:
            pytest.fail(str(e.str_itr()))


def helper_test_add_shock_event(lifecycle: Lifecycle, phase_name: str) -> str:
    """Test add_shock_event API."""

    try:
        lifecycle.add_shock_event(
            "",
            "Example",
            "Event1",
            1.5,
            "sec",
            4.0,
            "PER MIN",
            "45,45",
            "2,4,5",
        )
        pytest.fail("No exception raised when using an invalid parameter")
    except SherlockAddShockEventError as e:
        assert str(e.str_itr()) == "['Add shock event error: Project name is invalid.']"

    try:
        lifecycle.add_shock_event(
            "Test",
            "",
            "Event1",
            1.5,
            "sec",
            4.0,
            "PER MIN",
            "45,45",
            "2,4,5",
        )
        pytest.fail("No exception raised when using an invalid parameter")
    except SherlockAddShockEventError as e:
        assert str(e.str_itr()) == "['Add shock event error: Phase name is invalid.']"

    try:
        lifecycle.add_shock_event(
            "Test",
            "Example",
            "",
            1.5,
            "sec",
            4.0,
            "PER MIN",
            "45,45",
            "2,4,5",
        )
        pytest.fail("No exception raised when using an invalid parameter")
    except SherlockAddShockEventError as e:
        assert str(e.str_itr()) == "['Add shock event error: Event name is invalid.']"

    try:
        lifecycle.add_shock_event(
            "Test",
            "Example",
            "Event1",
            0,
            "sec",
            4.0,
            "PER MIN",
            "45,45",
            "2,4,5",
        )
        pytest.fail("No exception raised when using an invalid parameter")
    except SherlockAddShockEventError as e:
        assert str(e.str_itr()) == "['Add shock event error: Duration must be greater than 0.']"

    try:
        lifecycle.add_shock_event(
            "Test",
            "Example",
            "Event1",
            1.5,
            "sec",
            0,
            "PER MIN",
            "45,45",
            "2,4,5",
        )
        pytest.fail("No exception raised when using an invalid parameter")
    except SherlockAddShockEventError as e:
        assert (
            str(e.str_itr()) == "['Add shock event error: "
            "Number of cycles must be greater than 0.']"
        )

    try:
        lifecycle.add_shock_event(
            "Test",
            "Example",
            "Event1",
            5,
            "sec",
            4,
            "PER SEC",
            "45,x",
            "1,2,3",
            description="Test1",
        )
        pytest.fail("No exception raised when using an invalid parameter")
    except SherlockAddShockEventError as e:
        assert str(e.str_itr()) == "['Add shock event error: Elevation value is invalid.']"

    try:
        lifecycle.add_shock_event(
            "Test",
            "Example",
            "Event1",
            5,
            "sec",
            4,
            "PER MIN",
            "45,45",
            "0,0,0",
            description="Test1",
        )
        pytest.fail("No exception raised when using an invalid parameter")
    except SherlockAddShockEventError as e:
        assert (
            str(e.str_itr()) == "['Add shock event error: "
            "At least one direction coordinate must be non-zero.']"
        )

    try:
        lifecycle.add_shock_event(
            "Test",
            "Example",
            "Event1",
            5,
            "sec",
            4,
            "PER MIN",
            "4545",
            "0,1,0",
            description="Test1",
        )
        pytest.fail("No exception raised when using an invalid parameter")
    except SherlockAddShockEventError as e:
        assert (
            str(e.str_itr()) == "['Add shock event error: "
            "Number of spherical coordinates is invalid.']"
        )

    if lifecycle._is_connection_up():
        try:
            lifecycle.add_shock_event(
                "Test",
                "Example",
                "Event1",
                1.5,
                "Invalid",
                4.0,
                "PER MIN",
                "45,45",
                "2,4,5",
            )
            pytest.fail("No exception raised when using an invalid parameter")
        except Exception as e:
            assert type(e) == SherlockAddShockEventError

        try:
            event_name = "Shock Event " + str(uuid.uuid4())
            result = lifecycle.add_shock_event(
                "Tutorial Project",
                phase_name,
                event_name,
                1.0,
                "sec",
                4.0,
                "PER MIN",
                "45,45",
                "2,4,5",
            )
            assert result == 0
        except SherlockAddShockEventError as e:
            pytest.fail(str(e.str_itr()))

        return event_name


def helper_test_add_shock_profile(lifecycle: Lifecycle, phase_name: str, shock_event_name: str):
    """Test add_shock_profiles API."""

    try:
        lifecycle.add_shock_profiles(
            "",
            [
                (
                    "Example",
                    "Event1",
                    "Profile1",
                    10.0,
                    "ms",
                    0.1,
                    "ms",
                    "G",
                    "HZ",
                    [("HalfSine", 100.0, 100.0, 0)],
                )
            ],
        )
        pytest.fail("No exception raised when using an invalid parameter")
    except SherlockAddShockProfilesError as e:
        assert str(e.str_itr()) == "['Add shock profiles error: Project name is invalid.']"

    try:
        lifecycle.add_shock_profiles(
            "Test",
            [
                (
                    "",
                    "Event1",
                    "Profile1",
                    10.0,
                    "ms",
                    0.1,
                    "ms",
                    "G",
                    "HZ",
                    [("HalfSine", 100.0, 100.0, 0)],
                )
            ],
        )
        pytest.fail("No exception raised when using an invalid parameter")
    except SherlockAddShockProfilesError as e:
        assert (
            str(e.str_itr()) == "['Add shock profiles error: Phase name is invalid for "
            "shock profile 0.']"
        )

    try:
        lifecycle.add_shock_profiles(
            "Test",
            [
                (
                    "Example",
                    "",
                    "Profile1",
                    10.0,
                    "ms",
                    0.1,
                    "ms",
                    "G",
                    "HZ",
                    [("HalfSine", 100.0, 100.0, 0)],
                )
            ],
        )
        pytest.fail("No exception raised when using an invalid parameter")
    except SherlockAddShockProfilesError as e:
        assert (
            str(e.str_itr()) == "['Add shock profiles error: Event name is invalid for "
            "shock profile 0.']"
        )

    try:
        lifecycle.add_shock_profiles(
            "Test",
            [
                (
                    "Example",
                    "Event1",
                    "",
                    10.0,
                    "ms",
                    0.1,
                    "ms",
                    "G",
                    "HZ",
                    [("HalfSine", 100.0, 100.0, 0)],
                )
            ],
        )
        pytest.fail("No exception raised when using an invalid parameter")
    except SherlockAddShockProfilesError as e:
        assert (
            str(e.str_itr()) == "['Add shock profiles error:"
            " Profile name is invalid for shock profile 0.']"
        )

    try:
        lifecycle.add_shock_profiles(
            "Test",
            [
                (
                    "Example",
                    "Event1",
                    "Profile1",
                    0,
                    "ms",
                    0.1,
                    "ms",
                    "G",
                    "HZ",
                    [("HalfSine", 100.0, 100.0, 0)],
                )
            ],
        )
        pytest.fail("No exception raised when using an invalid parameter")
    except SherlockAddShockProfilesError as e:
        assert (
            str(e.str_itr()) == "['Add shock profiles error:"
            " Duration must be greater than 0 for shock profile 0.']"
        )

    try:
        lifecycle.add_shock_profiles(
            "Test",
            [
                (
                    "Example",
                    "Event1",
                    "Profile1",
                    0,
                    "unitsInvalid",
                    0.1,
                    "ms",
                    "G",
                    "HZ",
                    [("HalfSine", 100.0, 100.0, 0)],
                )
            ],
        )
        pytest.fail("No exception raised when using an invalid parameter")
    except SherlockAddShockProfilesError as e:
        assert (
            str(e.str_itr()) == "['Add shock profiles error:"
            " Duration must be greater than 0 for shock profile 0.']"
        )

    try:
        lifecycle.add_shock_profiles(
            "Test",
            [
                (
                    "Example",
                    "Event1",
                    "Profile1",
                    10.0,
                    "ms",
                    0,
                    "ms",
                    "G",
                    "HZ",
                    [("HalfSine", 100.0, 100.0, 0)],
                )
            ],
        )
        pytest.fail("No exception raised when using an invalid parameter")
    except SherlockAddShockProfilesError as e:
        assert (
            str(e.str_itr()) == "['Add shock profiles error:"
            " Sample rate must be greater than 0 for shock profile 0.']"
        )

    try:
        lifecycle.add_shock_profiles(
            "Test",
            [
                (
                    "Example",
                    "Event1",
                    "Profile1",
                    10.0,
                    "ms",
                    0.1,
                    "ms",
                    "G",
                    "HZ",
                    [(100.0, 100.0, 0)],
                )
            ],
        )
        pytest.fail("No exception raised when using an invalid parameter")
    except SherlockAddShockProfilesError as e:
        assert (
            str(e.str_itr()) == "['Add shock profiles error:"
            " Invalid entry 0: Number of elements is wrong for shock"
            " profile 0.']"
        )

    try:
        lifecycle.add_shock_profiles(
            "Test",
            [
                (
                    "Example",
                    "Event1",
                    "Profile1",
                    10.0,
                    "ms",
                    0.1,
                    "ms",
                    "G",
                    "HZ",
                    [("HalfSine", 0, 100.0, 0)],
                )
            ],
        )
        pytest.fail("No exception raised when using an invalid parameter")
    except SherlockAddShockProfilesError as e:
        assert (
            str(e.str_itr()) == "['Add shock profiles error:"
            " Invalid entry 0: Load must be "
            "greater than 0 for shock profile 0.']"
        )

    try:
        lifecycle.add_shock_profiles(
            "Test",
            [
                (
                    "Example",
                    "Event1",
                    "Profile1",
                    10.0,
                    "ms",
                    0.1,
                    "ms",
                    "G",
                    "HZ",
                    [("HalfSine", 100.0, 100.0, -5)],
                )
            ],
        )
        pytest.fail("No exception raised when using an invalid parameter")
    except SherlockAddShockProfilesError as e:
        assert (
            str(e.str_itr()) == "['Add shock profiles error:"
            " Invalid entry 0: Decay must be non-negative for "
            "shock profile 0.']"
        )

    if lifecycle._is_connection_up():
        profile = str(uuid.uuid4())
        try:
            lifecycle.add_shock_profiles(
                "Test",
                [
                    (
                        "Example",
                        "Event1",
                        "Profile1",
                        10.0,
                        "ms",
                        0.1,
                        "unitsInvalid",
                        "G",
                        "HZ",
                        [("HalfSine", 100.0, 100.0, 0)],
                    )
                ],
            )
            pytest.fail("No exception raised when using an invalid parameter")
        except Exception as e:
            assert type(e) == SherlockAddShockProfilesError

        try:
            result = lifecycle.add_shock_profiles(
                "Tutorial Project",
                [
                    (
                        phase_name,
                        shock_event_name,
                        profile,
                        10.0,
                        "ms",
                        0.1,
                        "ms",
                        "G",
                        "HZ",
                        [("HalfSine", 100.0, 100.0, 0)],
                    )
                ],
            )
            assert result == 0
        except SherlockAddShockProfilesError as e:
            pytest.fail(str(e.str_itr()))


def helper_test_load_random_vibe_profile(lifecycle: Lifecycle):
    """Test load_random_vibe_profile."""

    try:
        lifecycle.load_random_vibe_profile(
            "",
            "Phase 1",
            "Random Event",
            "TestProfile.dat",
        )
        pytest.fail("No exception raised when using an invalid parameter")
    except SherlockLoadRandomVibeProfileError as e:
        assert str(e.message) == "Project name is invalid."

    try:
        lifecycle.load_random_vibe_profile(
            "Test Project",
            "",
            "Random Event",
            "TestProfile.dat",
        )
        pytest.fail("No exception raised when using an invalid parameter")
    except SherlockLoadRandomVibeProfileError as e:
        assert str(e.message) == "Phase name is invalid."

    try:
        lifecycle.load_random_vibe_profile(
            "Test Project",
            "Phase 1",
            "",
            "TestProfile.dat",
        )
        pytest.fail("No exception raised when using an invalid parameter")
    except SherlockLoadRandomVibeProfileError as e:
        assert str(e.message) == "Event name is invalid."

    try:
        lifecycle.load_random_vibe_profile(
            "Test Project",
            "Phase 1",
            "Random Event",
            "",
        )
        pytest.fail("No exception raised when using an invalid parameter")
    except SherlockLoadRandomVibeProfileError as e:
        assert str(e.message) == "File path is invalid."

    try:
        lifecycle.load_random_vibe_profile(
            "Test Project",
            "Phase 1",
            "Random Event",
            "RandomProfile.csv",
        )
        pytest.fail("No exception raised when using missing CSV properties")
    except SherlockLoadRandomVibeProfileError as e:
        assert (
            str(e.message)
            == "CSV file properties must be provided for CSV random vibe profile files."
        )

    try:
        lifecycle.load_random_vibe_profile(
            "Test Project",
            "Phase 1",
            "Random Event",
            "RandomProfile.csv",
            csv_file_properties=RandomVibeProfileCsvFileProperties(
                profile_name="",
                header_row_count=0,
                column_delimiter=",",
                frequency_column="Frequency",
                frequency_units="Hz",
                amplitude_column="Amplitude",
                amplitude_units="G2/Hz",
            ),
        )
        pytest.fail("No exception raised when using missing profile name")
    except Exception as e:
        assert isinstance(e, pydantic.ValidationError)
        assert (
            str(e.errors()[0]["msg"])
            == "Value error, profile_name is invalid because it is None or empty."
        )

    try:
        lifecycle.load_random_vibe_profile(
            "Test Project",
            "Phase 1",
            "Random Event",
            "RandomProfile.csv",
            csv_file_properties=RandomVibeProfileCsvFileProperties(
                profile_name="Test Profile",
                header_row_count=0,
                column_delimiter=",",
                frequency_column="",
                frequency_units="Hz",
                amplitude_column="Amplitude",
                amplitude_units="G2/Hz",
            ),
        )
        pytest.fail("No exception raised when using missing frequency column")
    except Exception as e:
        assert isinstance(e, pydantic.ValidationError)
        assert (
            str(e.errors()[0]["msg"])
            == "Value error, frequency_column is invalid because it is None or empty."
        )

    try:
        lifecycle.load_random_vibe_profile(
            "Test Project",
            "Phase 1",
            "Random Event",
            "RandomProfile.csv",
            csv_file_properties=RandomVibeProfileCsvFileProperties(
                profile_name="Test Profile",
                header_row_count=0,
                column_delimiter=",",
                frequency_column="Frequency",
                frequency_units="",
                amplitude_column="Amplitude",
                amplitude_units="G2/Hz",
            ),
        )
        pytest.fail("No exception raised when using missing frequency units")
    except Exception as e:
        assert isinstance(e, pydantic.ValidationError)
        assert (
            str(e.errors()[0]["msg"])
            == "Value error, frequency_units is invalid because it is None or empty."
        )

    try:
        lifecycle.load_random_vibe_profile(
            "Test Project",
            "Phase 1",
            "Random Event",
            "RandomProfile.csv",
            csv_file_properties=RandomVibeProfileCsvFileProperties(
                profile_name="Test Profile",
                header_row_count=0,
                column_delimiter=",",
                frequency_column="Frequency",
                frequency_units="Hz",
                amplitude_column="",
                amplitude_units="G2/Hz",
            ),
        )
        pytest.fail("No exception raised when using missing amplitude column")
    except Exception as e:
        assert isinstance(e, pydantic.ValidationError)
        assert (
            str(e.errors()[0]["msg"])
            == "Value error, amplitude_column is invalid because it is None or empty."
        )

    try:
        lifecycle.load_random_vibe_profile(
            "Test Project",
            "Phase 1",
            "Random Event",
            "RandomProfile.csv",
            csv_file_properties=RandomVibeProfileCsvFileProperties(
                profile_name="Test Profile",
                header_row_count=0,
                column_delimiter=",",
                frequency_column="Frequency",
                frequency_units="Hz",
                amplitude_column="Amplitude",
                amplitude_units="",
            ),
        )
        pytest.fail("No exception raised when using missing amplitude units")
    except Exception as e:
        assert isinstance(e, pydantic.ValidationError)
        assert (
            str(e.errors()[0]["msg"])
            == "Value error, amplitude_units is invalid because it is None or empty."
        )

    try:
        lifecycle.load_random_vibe_profile(
            "Test Project",
            "Phase 1",
            "Random Event",
            "RandomProfile.csv",
            csv_file_properties=RandomVibeProfileCsvFileProperties(
                profile_name="Test Profile",
                header_row_count=-1,
                column_delimiter=",",
                frequency_column="Frequency",
                frequency_units="Hz",
                amplitude_column="Amplitude",
                amplitude_units="G2/Hz",
            ),
        )
        pytest.fail("No exception raised when using negative header row count")
    except Exception as e:
        assert isinstance(e, pydantic.ValidationError)
        assert (
            str(e.errors()[0]["msg"])
            == "Value error, header_row_count must be greater than or equal to 0."
        )

    try:
        lifecycle.load_random_vibe_profile(
            "Test Project",
            "Phase 1",
            "Random Event",
            "RandomProfile.dat",
            csv_file_properties=RandomVibeProfileCsvFileProperties(
                profile_name="Test Profile",
                header_row_count=0,
                column_delimiter=",",
                frequency_column="Frequency",
                frequency_units="Hz",
                amplitude_column="Amplitude",
                amplitude_units="G2/Hz",
            ),
        )
        pytest.fail("No exception raised when using csv_file_properties for non-CSV file")
    except SherlockLoadRandomVibeProfileError as e:
        assert (
            str(e.message)
            == "CSV file properties are not used for non-CSV random vibe profile files."
        )

    if lifecycle._is_connection_up():
        # happy path test missing because needs valid file
        try:
            lifecycle.load_random_vibe_profile(
                "Test Project",
                "Phase 1",
                "Random Event",
                "TestProfile.dat",
            )
            pytest.fail("No exception raised when using an invalid parameter")
        except Exception as e:
            assert type(e) == SherlockLoadRandomVibeProfileError


def helper_test_load_harmonic_profile(lifecycle: Lifecycle):
    """Test load_harmonic_profile API."""

    try:
        lifecycle.load_harmonic_profile("", "Phase 1", "Harmonic Event", "Test_Profile.dat", "X")
        pytest.fail("No exception raised when using an invalid parameter")
    except SherlockLoadHarmonicProfileError as e:
        assert str(e.message) == "Project name is invalid."

    try:
        lifecycle.load_harmonic_profile(
            "Test Project", "", "Harmonic Event", "Test_Profile.dat", "X"
        )
        pytest.fail("No exception raised when using an invalid parameter")
    except SherlockLoadHarmonicProfileError as e:
        assert str(e.message) == "Phase name is invalid."

    try:
        lifecycle.load_harmonic_profile("Test Project", "Phase 1", "", "Test_Profile.dat", "X")
        pytest.fail("No exception raised when using an invalid parameter")
    except SherlockLoadHarmonicProfileError as e:
        assert str(e.message) == "Event name is invalid."

    try:
        lifecycle.load_harmonic_profile("Test Project", "Phase 1", "Harmonic Event", "", "X")
        pytest.fail("No exception raised when using an invalid parameter")
    except SherlockLoadHarmonicProfileError as e:
        assert str(e.message) == "File name is invalid."

    try:
        lifecycle.load_harmonic_profile(
            "Test Project",
            "Phase 1",
            "Harmonic Event",
            "Harmonic_Profile.csv",
            "X",
        )
        pytest.fail("No exception raised when using missing CSV properties")
    except SherlockLoadHarmonicProfileError as e:
        assert (
            str(e.message) == "CSV file properties must be provided for CSV harmonic profile files."
        )

    try:
        lifecycle.load_harmonic_profile(
            "Test Project",
            "Phase 1",
            "Harmonic Event",
            "Harmonic_Profile.csv",
            "X",
            csv_file_properties=HarmonicVibeProfileCsvFileProperties(
                profile_name="",
                header_row_count=0,
                column_delimiter=",",
                frequency_column="Frequency",
                frequency_units="Hz",
                load_column="Load",
                load_units="G",
            ),
        )
        pytest.fail("No exception raised when using missing profile name")
    except Exception as e:
        assert isinstance(e, pydantic.ValidationError)
        assert (
            str(e.errors()[0]["msg"])
            == "Value error, profile_name is invalid because it is None or empty."
        )

    try:
        lifecycle.load_harmonic_profile(
            "Test Project",
            "Phase 1",
            "Harmonic Event",
            "Harmonic_Profile.csv",
            "X",
            csv_file_properties=HarmonicVibeProfileCsvFileProperties(
                profile_name="Test Profile",
                header_row_count=0,
                column_delimiter=",",
                frequency_column="",
                frequency_units="Hz",
                load_column="Load",
                load_units="G",
            ),
        )
        pytest.fail("No exception raised when using missing frequency column")
    except Exception as e:
        assert isinstance(e, pydantic.ValidationError)
        assert (
            str(e.errors()[0]["msg"])
            == "Value error, frequency_column is invalid because it is None or empty."
        )

    try:
        lifecycle.load_harmonic_profile(
            "Test Project",
            "Phase 1",
            "Harmonic Event",
            "Harmonic_Profile.csv",
            "X",
            csv_file_properties=HarmonicVibeProfileCsvFileProperties(
                profile_name="Test Profile",
                header_row_count=0,
                column_delimiter=",",
                frequency_column="Frequency",
                frequency_units="",
                load_column="Load",
                load_units="G",
            ),
        )
        pytest.fail("No exception raised when using missing frequency units")
    except Exception as e:
        assert isinstance(e, pydantic.ValidationError)
        assert (
            str(e.errors()[0]["msg"])
            == "Value error, frequency_units is invalid because it is None or empty."
        )

    try:
        lifecycle.load_harmonic_profile(
            "Test Project",
            "Phase 1",
            "Harmonic Event",
            "Harmonic_Profile.csv",
            "X",
            csv_file_properties=HarmonicVibeProfileCsvFileProperties(
                profile_name="Test Profile",
                header_row_count=0,
                column_delimiter=",",
                frequency_column="Frequency",
                frequency_units="Hz",
                load_column="",
                load_units="G",
            ),
        )
        pytest.fail("No exception raised when using missing load column")
    except Exception as e:
        assert isinstance(e, pydantic.ValidationError)
        assert (
            str(e.errors()[0]["msg"])
            == "Value error, load_column is invalid because it is None or empty."
        )

    try:
        lifecycle.load_harmonic_profile(
            "Test Project",
            "Phase 1",
            "Harmonic Event",
            "Harmonic_Profile.csv",
            "X",
            csv_file_properties=HarmonicVibeProfileCsvFileProperties(
                profile_name="Test Profile",
                header_row_count=0,
                column_delimiter=",",
                frequency_column="Frequency",
                frequency_units="Hz",
                load_column="Load",
                load_units="",
            ),
        )
        pytest.fail("No exception raised when using missing load units")
    except Exception as e:
        assert isinstance(e, pydantic.ValidationError)
        assert (
            str(e.errors()[0]["msg"])
            == "Value error, load_units is invalid because it is None or empty."
        )

    try:
        lifecycle.load_harmonic_profile(
            "Test Project",
            "Phase 1",
            "Harmonic Event",
            "Harmonic_Profile.csv",
            "X",
            csv_file_properties=HarmonicVibeProfileCsvFileProperties(
                profile_name="Test Profile",
                header_row_count=-1,
                column_delimiter=",",
                frequency_column="Frequency",
                frequency_units="Hz",
                load_column="Load",
                load_units="G",
            ),
        )
        pytest.fail("No exception raised when using negative header row count")
    except Exception as e:
        assert isinstance(e, pydantic.ValidationError)
        assert (
            str(e.errors()[0]["msg"])
            == "Value error, header_row_count must be greater than or equal to 0."
        )

    try:
        lifecycle.load_harmonic_profile(
            "Test Project",
            "Phase 1",
            "Harmonic Event",
            "Harmonic_Profile.dat",
            "X",
            csv_file_properties=HarmonicVibeProfileCsvFileProperties(
                profile_name="Test Profile",
                header_row_count=0,
                column_delimiter=",",
                frequency_column="Frequency",
                frequency_units="Hz",
                load_column="Load",
                load_units="G",
            ),
        )
        pytest.fail("No exception raised when using csv_file_properties for non-CSV file")
    except SherlockLoadHarmonicProfileError as e:
        assert (
            str(e.message) == "CSV file properties are not used for non-CSV harmonic profile files."
        )

    if lifecycle._is_connection_up():
        # happy path test missing because needs valid file
        try:
            lifecycle.load_harmonic_profile(
                "Test Project",
                "Phase 1",
                "Harmonic Event",
                "Test_Profile.dat",
                "x",
            )
            pytest.fail("No exception raised when using an invalid parameter")
        except Exception as e:
            assert type(e) == SherlockLoadHarmonicProfileError


def helper_test_load_thermal_profile(lifecycle: Lifecycle):
    """Test load_thermal_profile API"""

    try:
        lifecycle.load_thermal_profile(
            "",
            "Phase 1",
            "Thermal Event",
            "Tutorial_Profile.dat",
        )
        pytest.fail("No exception raised when using an invalid parameter")
    except SherlockLoadThermalProfileError as e:
        assert str(e.message) == "Project name is invalid."

    try:
        lifecycle.load_thermal_profile(
            "Test Project",
            "",
            "Thermal Event",
            "Tutorial_Profile.dat",
        )
        pytest.fail("No exception raised when using an invalid parameter")
    except SherlockLoadThermalProfileError as e:
        assert str(e.message) == "Phase name is invalid."

    try:
        lifecycle.load_thermal_profile(
            "Test Project",
            "Phase 1",
            "",
            "Tutorial_Profile.dat",
        )
        pytest.fail("No exception raised when using an invalid parameter")
    except SherlockLoadThermalProfileError as e:
        assert str(e.message) == "Event name is invalid."

    try:
        lifecycle.load_thermal_profile(
            "Test Project",
            "Phase 1",
            "Thermal Event",
            "",
        )
        pytest.fail("No exception raised when using an invalid parameter")
    except SherlockLoadThermalProfileError as e:
        assert str(e.message) == "File path is invalid."

    try:
        lifecycle.load_thermal_profile(
            "Test Project",
            "Phase 1",
            "Thermal Event",
            "Tutorial_Profile.csv",
        )
        pytest.fail("No exception raised when using missing CSV properties")
    except SherlockLoadThermalProfileError as e:
        assert (
            str(e.message) == "CSV file properties must be provided for CSV thermal profile files."
        )

    try:
        lifecycle.load_thermal_profile(
            "Test Project",
            "Phase 1",
            "Thermal Event",
            "Tutorial_Profile.csv",
            csv_file_properties=ThermalProfileCsvFileProperties(
                profile_name="",
                header_row_count=0,
                column_delimiter=",",
                step_column="Step",
                type_column="Type",
                time_column="Time",
                time_units="min",
                temperature_column="Temp",
                temperature_units="C",
            ),
        )
        pytest.fail("No exception raised when using missing profile name")
    except Exception as e:
        assert isinstance(e, pydantic.ValidationError)
        assert (
            str(e.errors()[0]["msg"])
            == "Value error, profile_name is invalid because it is None or empty."
        )

    try:
        lifecycle.load_thermal_profile(
            "Test Project",
            "Phase 1",
            "Thermal Event",
            "Tutorial_Profile.csv",
            csv_file_properties=ThermalProfileCsvFileProperties(
                profile_name="Test Profile",
                header_row_count=0,
                column_delimiter=",",
                step_column="",
                type_column="Type",
                time_column="Time",
                time_units="min",
                temperature_column="Temp",
                temperature_units="C",
            ),
        )
        pytest.fail("No exception raised when using missing step column")
    except Exception as e:
        assert isinstance(e, pydantic.ValidationError)
        assert (
            str(e.errors()[0]["msg"])
            == "Value error, step_column is invalid because it is None or empty."
        )

    try:
        lifecycle.load_thermal_profile(
            "Test Project",
            "Phase 1",
            "Thermal Event",
            "Tutorial_Profile.csv",
            csv_file_properties=ThermalProfileCsvFileProperties(
                profile_name="Test Profile",
                header_row_count=0,
                column_delimiter=",",
                step_column="Step",
                type_column="",
                time_column="Time",
                time_units="min",
                temperature_column="Temp",
                temperature_units="C",
            ),
        )
        pytest.fail("No exception raised when using missing type column")
    except Exception as e:
        assert isinstance(e, pydantic.ValidationError)
        assert (
            str(e.errors()[0]["msg"])
            == "Value error, type_column is invalid because it is None or empty."
        )

    try:
        lifecycle.load_thermal_profile(
            "Test Project",
            "Phase 1",
            "Thermal Event",
            "Tutorial_Profile.csv",
            csv_file_properties=ThermalProfileCsvFileProperties(
                profile_name="Test Profile",
                header_row_count=0,
                column_delimiter=",",
                step_column="Step",
                type_column="Type",
                time_column="",
                time_units="min",
                temperature_column="Temp",
                temperature_units="C",
            ),
        )
        pytest.fail("No exception raised when using missing time column")
    except Exception as e:
        assert isinstance(e, pydantic.ValidationError)
        assert (
            str(e.errors()[0]["msg"])
            == "Value error, time_column is invalid because it is None or empty."
        )

    try:
        lifecycle.load_thermal_profile(
            "Test Project",
            "Phase 1",
            "Thermal Event",
            "Tutorial_Profile.csv",
            csv_file_properties=ThermalProfileCsvFileProperties(
                profile_name="Test Profile",
                header_row_count=0,
                column_delimiter=",",
                step_column="Step",
                type_column="Type",
                time_column="Time",
                time_units="",
                temperature_column="Temp",
                temperature_units="C",
            ),
        )
        pytest.fail("No exception raised when using missing time units")
    except Exception as e:
        assert isinstance(e, pydantic.ValidationError)
        assert (
            str(e.errors()[0]["msg"])
            == "Value error, time_units is invalid because it is None or empty."
        )

    try:
        lifecycle.load_thermal_profile(
            "Test Project",
            "Phase 1",
            "Thermal Event",
            "Tutorial_Profile.csv",
            csv_file_properties=ThermalProfileCsvFileProperties(
                profile_name="Test Profile",
                header_row_count=0,
                column_delimiter=",",
                step_column="Step",
                type_column="Type",
                time_column="Time",
                time_units="min",
                temperature_column="",
                temperature_units="C",
            ),
        )
        pytest.fail("No exception raised when using missing temperature column")
    except Exception as e:
        assert isinstance(e, pydantic.ValidationError)
        assert (
            str(e.errors()[0]["msg"])
            == "Value error, temperature_column is invalid because it is None or empty."
        )

    try:
        lifecycle.load_thermal_profile(
            "Test Project",
            "Phase 1",
            "Thermal Event",
            "Tutorial_Profile.csv",
            csv_file_properties=ThermalProfileCsvFileProperties(
                profile_name="Test Profile",
                header_row_count=0,
                column_delimiter=",",
                step_column="Step",
                type_column="Type",
                time_column="Time",
                time_units="min",
                temperature_column="Temp",
                temperature_units="",
            ),
        )
        pytest.fail("No exception raised when using missing temperature units")
    except Exception as e:
        assert isinstance(e, pydantic.ValidationError)
        assert (
            str(e.errors()[0]["msg"])
            == "Value error, temperature_units is invalid because it is None or empty."
        )

    try:
        lifecycle.load_thermal_profile(
            "Test Project",
            "Phase 1",
            "Thermal Event",
            "Tutorial_Profile.csv",
            csv_file_properties=ThermalProfileCsvFileProperties(
                profile_name="Test Profile",
                header_row_count=-1,
                column_delimiter=",",
                step_column="Step",
                type_column="Type",
                time_column="Time",
                time_units="min",
                temperature_column="Temp",
                temperature_units="C",
            ),
        )
        pytest.fail("No exception raised when using invalid header_row_count")
    except Exception as e:
        assert isinstance(e, pydantic.ValidationError)
        assert (
            str(e.errors()[0]["msg"])
            == "Value error, header_row_count must be greater than or equal to 0."
        )

    try:
        lifecycle.load_thermal_profile(
            "Test Project",
            "Phase 1",
            "Thermal Event",
            "Tutorial_Profile.dat",
            csv_file_properties=ThermalProfileCsvFileProperties(
                profile_name="Test Profile",
                header_row_count=0,
                column_delimiter=",",
                step_column="Step",
                type_column="Type",
                time_column="Time",
                time_units="min",
                temperature_column="Temp",
                temperature_units="C",
            ),
        )
        pytest.fail("No exception raised when using csv_file_properties for non-CSV file")
    except SherlockLoadThermalProfileError as e:
        assert (
            str(e.message) == "CSV file properties are not used for non-CSV thermal profile files."
        )

    if lifecycle._is_connection_up():
        # happy path test missing because needs valid file
        try:
            lifecycle.load_thermal_profile(
                "Test Project",
                "Phase 1",
                "Thermal Event",
                "Tutorial_Profile.dat",
            )
            pytest.fail("No exception raised when using an invalid parameter")
        except Exception as e:
            assert type(e) == SherlockLoadThermalProfileError


def helper_test_load_shock_profile_dataset(lifecycle: Lifecycle):
    """Test load_shock_profile_dataset API"""

    try:
        lifecycle.load_shock_profile_dataset(
            "",
            "Phase 1",
            "Shock Event",
            "Test_Profile.dat",
        )
        pytest.fail("No exception raised when using an invalid parameter")
    except SherlockLoadShockProfileDatasetError as e:
        assert str(e.message) == "Project name is invalid."

    try:
        lifecycle.load_shock_profile_dataset(
            "Test Project",
            "",
            "Shock Event",
            "Test_Profile.dat",
        )
        pytest.fail("No exception raised when using an invalid parameter")
    except SherlockLoadShockProfileDatasetError as e:
        assert str(e.message) == "Phase name is invalid."

    try:
        lifecycle.load_shock_profile_dataset(
            "Test Project",
            "Phase 1",
            "",
            "Test_Profile.dat",
        )
        pytest.fail("No exception raised when using an invalid parameter")
    except SherlockLoadShockProfileDatasetError as e:
        assert str(e.message) == "Event name is invalid."

    try:
        lifecycle.load_shock_profile_dataset(
            "Test Project",
            "Phase 1",
            "Shock Event",
            "",
        )
        pytest.fail("No exception raised when using an invalid parameter")
    except SherlockLoadShockProfileDatasetError as e:
        assert str(e.message) == "File path is invalid."

    try:
        lifecycle.load_shock_profile_dataset(
            "Test Project",
            "Phase 1",
            "Shock Event",
            "Test_Profile.csv",
        )
        pytest.fail("No exception raised when using missing CSV properties")
    except SherlockLoadShockProfileDatasetError as e:
        assert (
            str(e.message)
            == "CSV file properties must be provided for CSV shock profile dataset files."
        )

    try:
        lifecycle.load_shock_profile_dataset(
            "Test Project",
            "Phase 1",
            "Shock Event",
            "Test_Profile.csv",
            csv_file_properties=ShockProfileDatasetCsvFileProperties(
                profile_name="",
                header_row_count=0,
                column_delimiter=",",
                time_column="Time",
                time_units="ms",
                load_column="Load",
                load_units="G",
            ),
        )
        pytest.fail("No exception raised when using missing profile name")
    except Exception as e:
        assert isinstance(e, pydantic.ValidationError)
        assert (
            str(e.errors()[0]["msg"])
            == "Value error, profile_name is invalid because it is None or empty."
        )

    try:
        lifecycle.load_shock_profile_dataset(
            "Test Project",
            "Phase 1",
            "Shock Event",
            "Test_Profile.csv",
            csv_file_properties=ShockProfileDatasetCsvFileProperties(
                profile_name="Test Profile",
                header_row_count=0,
                column_delimiter=",",
                time_column="",
                time_units="ms",
                load_column="Load",
                load_units="G",
            ),
        )
        pytest.fail("No exception raised when using missing time column")
    except Exception as e:
        assert isinstance(e, pydantic.ValidationError)
        assert (
            str(e.errors()[0]["msg"])
            == "Value error, time_column is invalid because it is None or empty."
        )

    try:
        lifecycle.load_shock_profile_dataset(
            "Test Project",
            "Phase 1",
            "Shock Event",
            "Test_Profile.csv",
            csv_file_properties=ShockProfileDatasetCsvFileProperties(
                profile_name="Test Profile",
                header_row_count=0,
                column_delimiter=",",
                time_column="Time",
                time_units="",
                load_column="Load",
                load_units="G",
            ),
        )
        pytest.fail("No exception raised when using missing time units")
    except Exception as e:
        assert isinstance(e, pydantic.ValidationError)
        assert (
            str(e.errors()[0]["msg"])
            == "Value error, time_units is invalid because it is None or empty."
        )

    try:
        lifecycle.load_shock_profile_dataset(
            "Test Project",
            "Phase 1",
            "Shock Event",
            "Test_Profile.csv",
            csv_file_properties=ShockProfileDatasetCsvFileProperties(
                profile_name="Test Profile",
                header_row_count=0,
                column_delimiter=",",
                time_column="Time",
                time_units="ms",
                load_column="",
                load_units="G",
            ),
        )
        pytest.fail("No exception raised when using missing load column")
    except Exception as e:
        assert isinstance(e, pydantic.ValidationError)
        assert (
            str(e.errors()[0]["msg"])
            == "Value error, load_column is invalid because it is None or empty."
        )

    try:
        lifecycle.load_shock_profile_dataset(
            "Test Project",
            "Phase 1",
            "Shock Event",
            "Test_Profile.csv",
            csv_file_properties=ShockProfileDatasetCsvFileProperties(
                profile_name="Test Profile",
                header_row_count=0,
                column_delimiter=",",
                time_column="Time",
                time_units="ms",
                load_column="Load",
                load_units="",
            ),
        )
        pytest.fail("No exception raised when using missing load units")
    except Exception as e:
        assert isinstance(e, pydantic.ValidationError)
        assert (
            str(e.errors()[0]["msg"])
            == "Value error, load_units is invalid because it is None or empty."
        )

    try:
        lifecycle.load_shock_profile_dataset(
            "Test Project",
            "Phase 1",
            "Shock Event",
            "Test_Profile.csv",
            csv_file_properties=ShockProfileDatasetCsvFileProperties(
                profile_name="Test Profile",
                header_row_count=-1,
                column_delimiter=",",
                time_column="Time",
                time_units="ms",
                load_column="Load",
                load_units="G",
            ),
        )
        pytest.fail("No exception raised when using invalid header_row_count")
    except Exception as e:
        assert isinstance(e, pydantic.ValidationError)
        assert (
            str(e.errors()[0]["msg"])
            == "Value error, header_row_count must be greater than or equal to 0."
        )

    try:
        lifecycle.load_shock_profile_dataset(
            "Test Project",
            "Phase 1",
            "Shock Event",
            "Test_Profile.dat",
            csv_file_properties=ShockProfileDatasetCsvFileProperties(
                profile_name="Test Profile",
                header_row_count=0,
                column_delimiter=",",
                time_column="Time",
                time_units="ms",
                load_column="Load",
                load_units="G",
            ),
        )
        pytest.fail("No exception raised when using csv_file_properties for non-CSV file")
    except SherlockLoadShockProfileDatasetError as e:
        assert (
            str(e.message)
            == "CSV file properties are not used for non-CSV shock profile dataset files."
        )

    if lifecycle._is_connection_up():
        # happy path test missing because needs valid file
        try:
            lifecycle.load_shock_profile_dataset(
                "Test Project",
                "Phase 1",
                "Shock Event",
                "Test_Profile.dat",
            )
            pytest.fail("No exception raised when using an invalid parameter")
        except Exception as e:
            assert type(e) == SherlockLoadShockProfileDatasetError


def helper_test_load_shock_profile_pulses(lifecycle: Lifecycle):
    """Test load_shock_profile_pulses API"""
    try:
        lifecycle.load_shock_profile_pulses(
            "",
            "Phase 1",
            "Shock Event",
            "Test_Profile.dat",
        )
        pytest.fail("No exception raised when using an invalid parameter")
    except SherlockLoadShockProfilePulsesError as e:
        assert str(e.message) == "Project name is invalid."

    try:
        lifecycle.load_shock_profile_pulses(
            "Test Project",
            "",
            "Shock Event",
            "Test_Profile.dat",
        )
        pytest.fail("No exception raised when using an invalid parameter")
    except SherlockLoadShockProfilePulsesError as e:
        assert str(e.message) == "Phase name is invalid."

    try:
        lifecycle.load_shock_profile_pulses(
            "Test Project",
            "Phase 1",
            "",
            "Test_Profile.dat",
        )
        pytest.fail("No exception raised when using an invalid parameter")
    except SherlockLoadShockProfilePulsesError as e:
        assert str(e.message) == "Event name is invalid."

    try:
        lifecycle.load_shock_profile_pulses(
            "Test Project",
            "Phase 1",
            "Shock Event",
            "",
        )
        pytest.fail("No exception raised when using an invalid parameter")
    except SherlockLoadShockProfilePulsesError as e:
        assert str(e.message) == "File path is invalid."

    try:
        lifecycle.load_shock_profile_pulses(
            "Test Project",
            "Phase 1",
            "Shock Event",
            "Test_Profile.csv",
        )
        pytest.fail("No exception raised when using missing CSV properties")
    except SherlockLoadShockProfilePulsesError as e:
        assert (
            str(e.message)
            == "CSV file properties must be provided for CSV shock profile pulses files."
        )

    try:
        lifecycle.load_shock_profile_pulses(
            "Test Project",
            "Phase 1",
            "Shock Event",
            "Test_Profile.csv",
            csv_file_properties=ShockProfilePulsesCsvFileProperties(
                profile_name="",
                header_row_count=0,
                numeric_format="English",
                column_delimiter=",",
                duration=25,
                duration_units="ms",
                sample_rate=0.1,
                sample_rate_units="ms",
                shape_column="Shape",
                load_column="Load",
                load_units="G",
                frequency_column="Frequency",
                frequency_units="HZ",
                decay_column="Decay",
            ),
        )
        pytest.fail("No exception raised when using missing profile name")
    except Exception as e:
        assert isinstance(e, pydantic.ValidationError)
        assert (
            str(e.errors()[0]["msg"])
            == "Value error, profile_name is invalid because it is None or empty."
        )

    try:
        lifecycle.load_shock_profile_pulses(
            "Test Project",
            "Phase 1",
            "Shock Event",
            "Test_Profile.csv",
            csv_file_properties=ShockProfilePulsesCsvFileProperties(
                profile_name="Test Profile",
                header_row_count=0,
                numeric_format="English",
                column_delimiter=",",
                duration=25,
                duration_units="ms",
                sample_rate=0.1,
                sample_rate_units="ms",
                shape_column="",
                load_column="Load",
                load_units="G",
                frequency_column="Frequency",
                frequency_units="HZ",
                decay_column="Decay",
            ),
        )
        pytest.fail("No exception raised when using missing shape column")
    except Exception as e:
        assert isinstance(e, pydantic.ValidationError)
        assert (
            str(e.errors()[0]["msg"])
            == "Value error, shape_column is invalid because it is None or empty."
        )

    try:
        lifecycle.load_shock_profile_pulses(
            "Test Project",
            "Phase 1",
            "Shock Event",
            "Test_Profile.csv",
            csv_file_properties=ShockProfilePulsesCsvFileProperties(
                profile_name="Test Profile",
                header_row_count=0,
                numeric_format="English",
                column_delimiter=",",
                duration=25,
                duration_units="ms",
                sample_rate=0.1,
                sample_rate_units="ms",
                shape_column="Shape",
                load_column="",
                load_units="G",
                frequency_column="Frequency",
                frequency_units="HZ",
                decay_column="Decay",
            ),
        )
        pytest.fail("No exception raised when using missing load column")
    except Exception as e:
        assert isinstance(e, pydantic.ValidationError)
        assert (
            str(e.errors()[0]["msg"])
            == "Value error, load_column is invalid because it is None or empty."
        )

    try:
        lifecycle.load_shock_profile_pulses(
            "Test Project",
            "Phase 1",
            "Shock Event",
            "Test_Profile.csv",
            csv_file_properties=ShockProfilePulsesCsvFileProperties(
                profile_name="Test Profile",
                header_row_count=0,
                numeric_format="English",
                column_delimiter=",",
                duration=25,
                duration_units="ms",
                sample_rate=0.1,
                sample_rate_units="ms",
                shape_column="Shape",
                load_column="Load",
                load_units="",
                frequency_column="Frequency",
                frequency_units="HZ",
                decay_column="Decay",
            ),
        )
        pytest.fail("No exception raised when using missing load units")
    except Exception as e:
        assert isinstance(e, pydantic.ValidationError)
        assert (
            str(e.errors()[0]["msg"])
            == "Value error, load_units is invalid because it is None or empty."
        )

    try:
        lifecycle.load_shock_profile_pulses(
            "Test Project",
            "Phase 1",
            "Shock Event",
            "Test_Profile.csv",
            csv_file_properties=ShockProfilePulsesCsvFileProperties(
                profile_name="Test Profile",
                header_row_count=0,
                numeric_format="English",
                column_delimiter=",",
                duration=25,
                duration_units="ms",
                sample_rate=0.1,
                sample_rate_units="ms",
                shape_column="Shape",
                load_column="Load",
                load_units="G",
                frequency_column="",
                frequency_units="HZ",
                decay_column="Decay",
            ),
        )
        pytest.fail("No exception raised when using missing frequency column")
    except Exception as e:
        assert isinstance(e, pydantic.ValidationError)
        assert (
            str(e.errors()[0]["msg"])
            == "Value error, frequency_column is invalid because it is None or empty."
        )

    try:
        lifecycle.load_shock_profile_pulses(
            "Test Project",
            "Phase 1",
            "Shock Event",
            "Test_Profile.csv",
            csv_file_properties=ShockProfilePulsesCsvFileProperties(
                profile_name="Test Profile",
                header_row_count=0,
                numeric_format="English",
                column_delimiter=",",
                duration=25,
                duration_units="ms",
                sample_rate=0.1,
                sample_rate_units="ms",
                shape_column="Shape",
                load_column="Load",
                load_units="G",
                frequency_column="Frequency",
                frequency_units="",
                decay_column="Decay",
            ),
        )
        pytest.fail("No exception raised when using missing frequency units")
    except Exception as e:
        assert isinstance(e, pydantic.ValidationError)
        assert (
            str(e.errors()[0]["msg"])
            == "Value error, frequency_units is invalid because it is None or empty."
        )

    try:
        lifecycle.load_shock_profile_pulses(
            "Test Project",
            "Phase 1",
            "Shock Event",
            "Test_Profile.csv",
            csv_file_properties=ShockProfilePulsesCsvFileProperties(
                profile_name="Test Profile",
                header_row_count=0,
                numeric_format="English",
                column_delimiter=",",
                duration=25,
                duration_units="ms",
                sample_rate=0.1,
                sample_rate_units="ms",
                shape_column="Shape",
                load_column="Load",
                load_units="G",
                frequency_column="Frequency",
                frequency_units="HZ",
                decay_column="",
            ),
        )
        pytest.fail("No exception raised when using missing decay column")
    except Exception as e:
        assert isinstance(e, pydantic.ValidationError)
        assert (
            str(e.errors()[0]["msg"])
            == "Value error, decay_column is invalid because it is None or empty."
        )

    try:
        lifecycle.load_shock_profile_pulses(
            "Test Project",
            "Phase 1",
            "Shock Event",
            "Test_Profile.csv",
            csv_file_properties=ShockProfilePulsesCsvFileProperties(
                profile_name="Test Profile",
                header_row_count=0,
                numeric_format="English",
                column_delimiter=",",
                duration=25,
                duration_units="",
                sample_rate=0.1,
                sample_rate_units="ms",
                shape_column="Shape",
                load_column="Load",
                load_units="G",
                frequency_column="Frequency",
                frequency_units="HZ",
                decay_column="Decay",
            ),
        )
        pytest.fail("No exception raised when using missing duration units")
    except Exception as e:
        assert isinstance(e, pydantic.ValidationError)
        assert (
            str(e.errors()[0]["msg"])
            == "Value error, duration_units is invalid because it is None or empty."
        )

    try:
        lifecycle.load_shock_profile_pulses(
            "Test Project",
            "Phase 1",
            "Shock Event",
            "Test_Profile.csv",
            csv_file_properties=ShockProfilePulsesCsvFileProperties(
                profile_name="Test Profile",
                header_row_count=0,
                numeric_format="English",
                column_delimiter=",",
                duration=25,
                duration_units="ms",
                sample_rate=0.1,
                sample_rate_units="",
                shape_column="Shape",
                load_column="Load",
                load_units="G",
                frequency_column="Frequency",
                frequency_units="HZ",
                decay_column="Decay",
            ),
        )
        pytest.fail("No exception raised when using missing sample rate units")
    except Exception as e:
        assert isinstance(e, pydantic.ValidationError)
        assert (
            str(e.errors()[0]["msg"])
            == "Value error, sample_rate_units is invalid because it is None or empty."
        )

    try:
        lifecycle.load_shock_profile_pulses(
            "Test Project",
            "Phase 1",
            "Shock Event",
            "Test_Profile.csv",
            csv_file_properties=ShockProfilePulsesCsvFileProperties(
                profile_name="Test Profile",
                header_row_count=0,
                numeric_format="English",
                column_delimiter=",",
                duration=-25,
                duration_units="ms",
                sample_rate=0.1,
                sample_rate_units="ms",
                shape_column="Shape",
                load_column="Load",
                load_units="G",
                frequency_column="Frequency",
                frequency_units="HZ",
                decay_column="Decay",
            ),
        )
        pytest.fail("No exception raised when using negative duration")
    except Exception as e:
        assert isinstance(e, pydantic.ValidationError)
        assert str(e.errors()[0]["msg"]) == "Value error, duration must be greater than 0."

    try:
        lifecycle.load_shock_profile_pulses(
            "Test Project",
            "Phase 1",
            "Shock Event",
            "Test_Profile.csv",
            csv_file_properties=ShockProfilePulsesCsvFileProperties(
                profile_name="Test Profile",
                header_row_count=0,
                numeric_format="English",
                column_delimiter=",",
                duration=25,
                duration_units="ms",
                sample_rate=-0.1,
                sample_rate_units="ms",
                shape_column="Shape",
                load_column="Load",
                load_units="G",
                frequency_column="Frequency",
                frequency_units="HZ",
                decay_column="Decay",
            ),
        )
        pytest.fail("No exception raised when using negative sample rate")
    except Exception as e:
        assert isinstance(e, pydantic.ValidationError)
        assert str(e.errors()[0]["msg"]) == "Value error, sample_rate must be greater than 0."

    try:
        lifecycle.load_shock_profile_pulses(
            "Test Project",
            "Phase 1",
            "Shock Event",
            "Test_Profile.csv",
            csv_file_properties=ShockProfilePulsesCsvFileProperties(
                profile_name="Test Profile",
                header_row_count=-1,
                numeric_format="English",
                column_delimiter=",",
                duration=25,
                duration_units="ms",
                sample_rate=0.1,
                sample_rate_units="ms",
                shape_column="Shape",
                load_column="Load",
                load_units="G",
                frequency_column="Frequency",
                frequency_units="HZ",
                decay_column="Decay",
            ),
        )
        pytest.fail("No exception raised when using invalid header_row_count")
    except Exception as e:
        assert isinstance(e, pydantic.ValidationError)
        assert (
            str(e.errors()[0]["msg"])
            == "Value error, header_row_count must be greater than or equal to 0."
        )

    try:
        lifecycle.load_shock_profile_pulses(
            "Test Project",
            "Phase 1",
            "Shock Event",
            "Test_Profile.dat",
            csv_file_properties=ShockProfilePulsesCsvFileProperties(
                profile_name="Test Profile",
                header_row_count=0,
                numeric_format="English",
                column_delimiter=",",
                duration=25,
                duration_units="ms",
                sample_rate=0.1,
                sample_rate_units="ms",
                shape_column="Shape",
                load_column="Load",
                load_units="G",
                frequency_column="Frequency",
                frequency_units="HZ",
                decay_column="Decay",
            ),
        )
        pytest.fail("No exception raised when using csv_file_properties for non-CSV file")
    except SherlockLoadShockProfilePulsesError as e:
        assert (
            str(e.message)
            == "CSV file properties are not used for non-CSV shock profile pulses files."
        )

    if lifecycle._is_connection_up():
        # happy path test missing because needs valid file
        try:
            lifecycle.load_shock_profile_pulses(
                "Test Project",
                "Phase 1",
                "Shock Event",
                "Test_Profile.dat",
            )
            pytest.fail("No exception raised when using an invalid parameter")
        except Exception as e:
            assert type(e) == SherlockLoadShockProfilePulsesError


def helper_test_import_thermal_signal(lifecycle: Lifecycle):
    try:
        lifecycle.import_thermal_signal(
            ImportThermalSignalRequest(
                file_name="",
                project="Tutorial Project",
                thermal_signal_file_properties=ThermalSignalFileProperties(
                    header_row_count=0,
                    numeric_format="English",
                    column_delimiter=",",
                    time_column="Time",
                    time_units="sec",
                    temperature_column="Temperature",
                    temperature_units="C",
                ),
                phase_name="Environmental",
                time_removal=False,
                load_range_percentage=0.25,
                number_of_range_bins=0,
                number_of_mean_bins=0,
                number_of_dwell_bins=0,
                temperature_range_filtering_limit=0.0,
                time_filtering_limit=72.0,
                time_filtering_limit_units="hr",
                generated_cycles_label="Generated Cycles from pySherlock",
            )
        )
        pytest.fail("No exception raised when using a missing file_name parameter")
    except Exception as e:
        assert isinstance(e, pydantic.ValidationError)
        assert (
            str(e.errors()[0]["msg"])
            == "Value error, file_name is invalid because it is None or empty."
        )

    try:
        lifecycle.import_thermal_signal(
            ImportThermalSignalRequest(
                file_name="C:/Temp/ThermalSignalMissing.csv",
                project="",
                thermal_signal_file_properties=ThermalSignalFileProperties(
                    header_row_count=0,
                    numeric_format="English",
                    column_delimiter=",",
                    time_column="Time",
                    time_units="sec",
                    temperature_column="Temperature",
                    temperature_units="C",
                ),
                phase_name="Environmental",
                time_removal=False,
                load_range_percentage=0.25,
                number_of_range_bins=0,
                number_of_mean_bins=0,
                number_of_dwell_bins=0,
                temperature_range_filtering_limit=0.0,
                time_filtering_limit=72.0,
                time_filtering_limit_units="hr",
                generated_cycles_label="Generated Cycles from pySherlock",
            )
        )
        pytest.fail("No exception raised when using a missing project parameter")
    except Exception as e:
        assert isinstance(e, pydantic.ValidationError)
        assert (
            str(e.errors()[0]["msg"])
            == "Value error, project is invalid because it is None or empty."
        )

    try:
        lifecycle.import_thermal_signal(
            ImportThermalSignalRequest(
                file_name="C:/Temp/ThermalSignalMissing.csv",
                project="Tutorial Project",
                thermal_signal_file_properties=ThermalSignalFileProperties(
                    header_row_count=0,
                    numeric_format="English",
                    column_delimiter=",",
                    time_column="Time",
                    time_units="sec",
                    temperature_column="Temperature",
                    temperature_units="C",
                ),
                phase_name="",
                time_removal=False,
                load_range_percentage=0.25,
                number_of_range_bins=0,
                number_of_mean_bins=0,
                number_of_dwell_bins=0,
                temperature_range_filtering_limit=0.0,
                time_filtering_limit=72.0,
                time_filtering_limit_units="hr",
                generated_cycles_label="Generated Cycles from pySherlock",
            )
        )
        pytest.fail("No exception raised when using a missing phase_name parameter")
    except Exception as e:
        assert isinstance(e, pydantic.ValidationError)
        assert (
            str(e.errors()[0]["msg"])
            == "Value error, phase_name is invalid because it is None or empty."
        )

    try:
        lifecycle.import_thermal_signal(
            ImportThermalSignalRequest(
                file_name="C:/Temp/ThermalSignalMissing.csv",
                project="Tutorial Project",
                thermal_signal_file_properties=ThermalSignalFileProperties(
                    header_row_count=0,
                    numeric_format="English",
                    column_delimiter=",",
                    time_column="Time",
                    time_units="sec",
                    temperature_column="Temperature",
                    temperature_units="C",
                ),
                phase_name="Environmental",
                time_removal=False,
                load_range_percentage=0.25,
                number_of_range_bins=-1,
                number_of_mean_bins=0,
                number_of_dwell_bins=0,
                temperature_range_filtering_limit=0.0,
                time_filtering_limit=72.0,
                time_filtering_limit_units="hr",
                generated_cycles_label="Generated Cycles from pySherlock",
            )
        )
        pytest.fail("No exception raised when using invalid number_of_range_bins parameter")
    except Exception as e:
        assert isinstance(e, pydantic.ValidationError)
        assert (
            str(e.errors()[0]["msg"])
            == "Value error, number_of_range_bins must be greater than or equal to 0."
        )

    try:
        lifecycle.import_thermal_signal(
            ImportThermalSignalRequest(
                file_name="C:/Temp/ThermalSignalMissing.csv",
                project="Tutorial Project",
                thermal_signal_file_properties=ThermalSignalFileProperties(
                    header_row_count=0,
                    numeric_format="English",
                    column_delimiter=",",
                    time_column="Time",
                    time_units="sec",
                    temperature_column="Temperature",
                    temperature_units="C",
                ),
                phase_name="Environmental",
                time_removal=False,
                load_range_percentage=0.25,
                number_of_range_bins=0,
                number_of_mean_bins=-1,
                number_of_dwell_bins=0,
                temperature_range_filtering_limit=0.0,
                time_filtering_limit=72.0,
                time_filtering_limit_units="hr",
                generated_cycles_label="Generated Cycles from pySherlock",
            )
        )
        pytest.fail("No exception raised when using invalid number_of_mean_bins parameter")
    except Exception as e:
        assert isinstance(e, pydantic.ValidationError)
        assert (
            str(e.errors()[0]["msg"])
            == "Value error, number_of_mean_bins must be greater than or equal to 0."
        )

    try:
        lifecycle.import_thermal_signal(
            ImportThermalSignalRequest(
                file_name="C:/Temp/ThermalSignalMissing.csv",
                project="Tutorial Project",
                thermal_signal_file_properties=ThermalSignalFileProperties(
                    header_row_count=0,
                    numeric_format="English",
                    column_delimiter=",",
                    time_column="Time",
                    time_units="sec",
                    temperature_column="Temperature",
                    temperature_units="C",
                ),
                phase_name="Environmental",
                time_removal=False,
                load_range_percentage=0.25,
                number_of_range_bins=0,
                number_of_mean_bins=0,
                number_of_dwell_bins=-1,
                temperature_range_filtering_limit=0.0,
                time_filtering_limit=72.0,
                time_filtering_limit_units="hr",
                generated_cycles_label="Generated Cycles from pySherlock",
            )
        )
        pytest.fail("No exception raised when using invalid number_of_dwell_bins parameter")
    except Exception as e:
        assert isinstance(e, pydantic.ValidationError)
        assert (
            str(e.errors()[0]["msg"])
            == "Value error, number_of_dwell_bins must be greater than or equal to 0."
        )

    try:
        lifecycle.import_thermal_signal(
            ImportThermalSignalRequest(
                file_name="C:/Temp/ThermalSignalMissing.csv",
                project="Tutorial Project",
                thermal_signal_file_properties=ThermalSignalFileProperties(
                    header_row_count=0,
                    numeric_format="English",
                    column_delimiter=",",
                    time_column="Time",
                    time_units="sec",
                    temperature_column="Temperature",
                    temperature_units="C",
                ),
                phase_name="Environmental",
                time_removal=False,
                load_range_percentage=0.25,
                number_of_range_bins=0,
                number_of_mean_bins=0,
                number_of_dwell_bins=0,
                temperature_range_filtering_limit=0.0,
                time_filtering_limit=72.0,
                time_filtering_limit_units="",
                generated_cycles_label="Generated Cycles from pySherlock",
            )
        )
        pytest.fail("No exception raised when using a missing time_filtering_limit_units parameter")
    except Exception as e:
        assert isinstance(e, pydantic.ValidationError)
        assert (
            str(e.errors()[0]["msg"])
            == "Value error, time_filtering_limit_units is invalid because it is None or empty."
        )

    try:
        lifecycle.import_thermal_signal(
            ImportThermalSignalRequest(
                file_name="C:/Temp/ThermalSignalMissing.csv",
                project="Tutorial Project",
                thermal_signal_file_properties=ThermalSignalFileProperties(
                    header_row_count=0,
                    numeric_format="English",
                    column_delimiter=",",
                    time_column="Time",
                    time_units="sec",
                    temperature_column="Temperature",
                    temperature_units="C",
                ),
                phase_name="Environmental",
                time_removal=False,
                load_range_percentage=0.25,
                number_of_range_bins=0,
                number_of_mean_bins=0,
                number_of_dwell_bins=0,
                temperature_range_filtering_limit=0.0,
                time_filtering_limit=72.0,
                time_filtering_limit_units="hr",
                generated_cycles_label="",
            )
        )
        pytest.fail("No exception raised when using a missing generated_cycles_label parameter")
    except Exception as e:
        assert isinstance(e, pydantic.ValidationError)
        assert (
            str(e.errors()[0]["msg"])
            == "Value error, generated_cycles_label is invalid because it is None or empty."
        )


def helper_test_save_harmonic_profile(lifecycle: Lifecycle):
    # project missing
    try:
        lifecycle.save_harmonic_profile(
            SaveHarmonicProfileRequest(
                project="",
                phase_name="On The Road",
                event_name="5 - Harmonic Event",
                triaxial_axis="x",
                file_path="C:/Temp/Harmonic.dat",
            )
        )
        pytest.fail("No exception raised when using a missing project parameter")
    except Exception as e:
        assert isinstance(e, pydantic.ValidationError)
        assert str(e.errors()[0]["msg"]) == (
            "Value error, project is invalid because it is None or empty."
        )

    # phase_name missing
    try:
        lifecycle.save_harmonic_profile(
            SaveHarmonicProfileRequest(
                project="Tutorial Project",
                phase_name="",
                event_name="5 - Harmonic Event",
                triaxial_axis="x",
                file_path="C:/Temp/Harmonic.dat",
            )
        )
        pytest.fail("No exception raised when using a missing phase_name parameter")
    except Exception as e:
        assert isinstance(e, pydantic.ValidationError)
        assert str(e.errors()[0]["msg"]) == (
            "Value error, phase_name is invalid because it is None or empty."
        )

    # event_name missing
    try:
        lifecycle.save_harmonic_profile(
            SaveHarmonicProfileRequest(
                project="Tutorial Project",
                phase_name="On The Road",
                event_name="",
                triaxial_axis="x",
                file_path="C:/Temp/Harmonic.dat",
            )
        )
        pytest.fail("No exception raised when using a missing event_name parameter")
    except Exception as e:
        assert isinstance(e, pydantic.ValidationError)
        assert str(e.errors()[0]["msg"]) == (
            "Value error, event_name is invalid because it is None or empty."
        )

    if lifecycle._is_connection_up():

        # invalid triaxial_axis
        try:
            lifecycle.save_harmonic_profile(
                SaveHarmonicProfileRequest(
                    project="Tutorial Project",
                    phase_name="On The Road",
                    event_name="5 - Harmonic Event",
                    triaxial_axis="a",
                    file_path="C:/Temp/Harmonic.dat",
                )
            )
            pytest.fail("No exception raised when using a missing triaxial_axis parameter")
        except Exception as e:
            assert type(e) == SherlockSaveProfileError


def helper_test_save_random_vibe_profile(lifecycle: Lifecycle):
    # project missing
    try:
        lifecycle.save_random_vibe_profile(
            SaveRandomVibeProfileRequest(
                project="",
                phase_name="On The Road",
                event_name="RV_Event_01",
                file_path="C:/Temp/RV_Event_01.dat",
            )
        )
        pytest.fail("No exception raised when using a missing project parameter")
    except Exception as e:
        assert isinstance(e, pydantic.ValidationError)
        assert str(e.errors()[0]["msg"]) == (
            "Value error, project is invalid because it is None or empty."
        )

    # phase_name missing
    try:
        lifecycle.save_random_vibe_profile(
            SaveRandomVibeProfileRequest(
                project="Tutorial Project",
                phase_name="",
                event_name="1 - Vibration",
                file_path="C:/Temp/1 - Vibration.dat",
            )
        )
        pytest.fail("No exception raised when using a missing phase_name parameter")
    except Exception as e:
        assert isinstance(e, pydantic.ValidationError)
        assert str(e.errors()[0]["msg"]) == (
            "Value error, phase_name is invalid because it is None or empty."
        )

    # event_name missing
    try:
        lifecycle.save_random_vibe_profile(
            SaveRandomVibeProfileRequest(
                project="Tutorial Project",
                phase_name="On The Road",
                event_name="",
                file_path="C:/Temp/1 - Vibration.dat",
            )
        )
        pytest.fail("No exception raised when using a missing event_name parameter")
    except Exception as e:
        assert isinstance(e, pydantic.ValidationError)
        assert str(e.errors()[0]["msg"]) == (
            "Value error, event_name is invalid because it is None or empty."
        )

    if lifecycle._is_connection_up():

        # invalid file_path
        try:
            lifecycle.save_random_vibe_profile(
                SaveRandomVibeProfileRequest(
                    project="Tutorial Project",
                    phase_name="On The Road",
                    event_name="1 - Vibration",
                    file_path="C:/Temp/RV_Event_01.txt",
                )
            )
            pytest.fail("No exception raised when using an invalid file_path parameter")
        except Exception as e:
            assert type(e) == SherlockSaveProfileError


def helper_test_save_shock_pulse_profile(lifecycle: Lifecycle):
    # project missing
    try:
        lifecycle.save_shock_pulse_profile(
            SaveShockPulseProfileRequest(
                project="",
                phase_name="On The Road",
                event_name="3 - Collision",
                file_path="C:/Temp/3 - Collision.dat",
            )
        )
        pytest.fail("No exception raised when using a missing project parameter")
    except Exception as e:
        assert isinstance(e, pydantic.ValidationError)
        assert str(e.errors()[0]["msg"]) == (
            "Value error, project is invalid because it is None or empty."
        )

    # phase_name missing
    try:
        lifecycle.save_shock_pulse_profile(
            SaveShockPulseProfileRequest(
                project="Tutorial Project",
                phase_name="",
                event_name="3 - Collision",
                file_path="C:/Temp/3 - Collision.dat",
            )
        )
        pytest.fail("No exception raised when using a missing phase_name parameter")
    except Exception as e:
        assert isinstance(e, pydantic.ValidationError)
        assert str(e.errors()[0]["msg"]) == (
            "Value error, phase_name is invalid because it is None or empty."
        )

    # event_name missing
    try:
        lifecycle.save_shock_pulse_profile(
            SaveShockPulseProfileRequest(
                project="Tutorial Project",
                phase_name="On The Road",
                event_name="",
                file_path="C:/Temp/3 - Collision.dat",
            )
        )
        pytest.fail("No exception raised when using a missing event_name parameter")
    except Exception as e:
        assert isinstance(e, pydantic.ValidationError)
        assert str(e.errors()[0]["msg"]) == (
            "Value error, event_name is invalid because it is None or empty."
        )

    if lifecycle._is_connection_up():

        # invalid file_path
        try:
            lifecycle.save_shock_pulse_profile(
                SaveShockPulseProfileRequest(
                    project="Tutorial Project",
                    phase_name="On The Road",
                    event_name="3 - Collision",
                    file_path="C:/Temp/3 - Collision.txt",
                )
            )
            pytest.fail("No exception raised when using an invalid file_path parameter")
        except Exception as e:
            assert type(e) == SherlockSaveProfileError


def helper_test_save_thermal_profile(lifecycle: Lifecycle):
    # project missing
    try:
        lifecycle.save_thermal_profile(
            SaveThermalProfileRequest(
                project="",
                phase_name="On The Road",
                event_name="ThermalCycle_A",
                file_path="C:/Temp/ThermalCycle_A.dat",
            )
        )
        pytest.fail("No exception raised when using a missing project parameter")
    except Exception as e:
        assert isinstance(e, pydantic.ValidationError)
        assert str(e.errors()[0]["msg"]) == (
            "Value error, project is invalid because it is None or empty."
        )

    # phase_name missing
    try:
        lifecycle.save_thermal_profile(
            SaveThermalProfileRequest(
                project="Tutorial Project",
                phase_name="",
                event_name="ThermalCycle_A",
                file_path="C:/Temp/ThermalCycle_A.dat",
            )
        )
        pytest.fail("No exception raised when using a missing phase_name parameter")
    except Exception as e:
        assert isinstance(e, pydantic.ValidationError)
        assert str(e.errors()[0]["msg"]) == (
            "Value error, phase_name is invalid because it is None or empty."
        )

    # event_name missing
    try:
        lifecycle.save_thermal_profile(
            SaveThermalProfileRequest(
                project="Tutorial Project",
                phase_name="On The Road",
                event_name="",
                file_path="C:/Temp/ThermalCycle_A.dat",
            )
        )
        pytest.fail("No exception raised when using a missing event_name parameter")
    except Exception as e:
        assert isinstance(e, pydantic.ValidationError)
        assert str(e.errors()[0]["msg"]) == (
            "Value error, event_name is invalid because it is None or empty."
        )

    if lifecycle._is_connection_up():

        # invalid file_path
        try:
            lifecycle.save_thermal_profile(
                SaveThermalProfileRequest(
                    project="Tutorial Project",
                    phase_name="On The Road",
                    event_name="ThermalCycle_A",
                    file_path="C:/Temp/ThermalCycle_A.txt",
                )
            )
            pytest.fail("No exception raised when using an invalid file_path parameter")
        except Exception as e:
            assert type(e) == SherlockSaveProfileError


def helper_test_delete_event(lifecycle: Lifecycle, event_name: str, phase_name: str):
    # project missing
    try:
        lifecycle.delete_event(
            DeleteEventRequest(
                project="",
                phase_name="On The Road",
                event_name="ThermalCycle_A",
            )
        )
        pytest.fail("No exception raised when using a missing project parameter")
    except Exception as e:
        assert isinstance(e, pydantic.ValidationError)
        assert str(e.errors()[0]["msg"]) == (
            "Value error, project is invalid because it is None or empty."
        )

    # phase_name missing
    try:
        lifecycle.delete_event(
            DeleteEventRequest(
                project="Tutorial Project",
                phase_name="",
                event_name="ThermalCycle_A",
            )
        )
        pytest.fail("No exception raised when using a missing phase_name parameter")
    except Exception as e:
        assert isinstance(e, pydantic.ValidationError)
        assert str(e.errors()[0]["msg"]) == (
            "Value error, phase_name is invalid because it is None or empty."
        )

    # event_name missing
    try:
        lifecycle.delete_event(
            DeleteEventRequest(
                project="Tutorial Project",
                phase_name="On The Road",
                event_name="",
            )
        )
        pytest.fail("No exception raised when using a missing event_name parameter")
    except Exception as e:
        assert isinstance(e, pydantic.ValidationError)
        assert str(e.errors()[0]["msg"]) == (
            "Value error, event_name is invalid because it is None or empty."
        )

    if lifecycle._is_connection_up():
        # valid request but false event_name
        try:
            lifecycle.delete_event(
                DeleteEventRequest(
                    project="Tutorial Project",
                    phase_name="On The Road",
                    event_name="NonExistingEvent",
                )
            )
            pytest.fail("No exception raised for server error response")
        except Exception as e:
            assert isinstance(e, SherlockDeleteError)

        # valid request with actual event
        response = lifecycle.delete_event(
            DeleteEventRequest(
                project="Tutorial Project",
                phase_name=phase_name,
                event_name=event_name,
            )
        )
        assert response.value == 0


def helper_test_delete_phase(lifecycle: Lifecycle, phase_name: str):
    # project missing
    try:
        lifecycle.delete_phase(
            DeletePhaseRequest(
                project="",
                phase_name="SomePhase",
            )
        )
        pytest.fail("No exception raised when using a missing project parameter")
    except Exception as e:
        assert isinstance(e, pydantic.ValidationError)
        assert str(e.errors()[0]["msg"]) == (
            "Value error, project is invalid because it is None or empty."
        )

    # phase_name missing
    try:
        lifecycle.delete_phase(
            DeletePhaseRequest(
                project="Tutorial Project",
                phase_name="",
            )
        )
        pytest.fail("No exception raised when using a missing phase_name parameter")
    except Exception as e:
        assert isinstance(e, pydantic.ValidationError)
        assert str(e.errors()[0]["msg"]) == (
            "Value error, phase_name is invalid because it is None or empty."
        )

    if lifecycle._is_connection_up():
        # valid request but false phase_name
        try:
            lifecycle.delete_phase(
                DeletePhaseRequest(
                    project="Tutorial Project",
                    phase_name="NonExistingPhase",
                )
            )
            pytest.fail("No exception raised for server error response")
        except Exception as e:
            assert isinstance(e, SherlockDeleteError)

        # valid request with actual phase
        response = lifecycle.delete_phase(
            DeletePhaseRequest(
                project="Tutorial Project",
                phase_name=phase_name,
            )
        )
        assert response.value == 0


def helper_update_life_phase(lifecycle: Lifecycle):

    project = "Tutorial Project"
    phase_name = "Environmental"
    new_phase_name = "Environment"
    new_num_of_cycles = 100
    new_cycle_type = "PER DAY"
    new_description = "new description"
    new_duration = 24
    new_duration_units = "hr"
    result_archive_file_name = "Tutorial Project Results 10_7_2025"

    # project missing
    try:
        lifecycle.update_life_phase(
            UpdateLifePhaseRequest(
                project="",
                phase_name=phase_name,
            )
        )
        pytest.fail("No exception raised when using a missing project parameter")
    except Exception as e:
        assert isinstance(e, pydantic.ValidationError)
        assert str(e.errors()[0]["msg"]) == (
            "Value error, project is invalid because it is None or empty."
        )

    # phase_name missing
    try:
        lifecycle.update_life_phase(
            UpdateLifePhaseRequest(
                project=project,
                phase_name="",
            )
        )
        pytest.fail("No exception raised when using a missing phase_name parameter")
    except Exception as e:
        assert isinstance(e, pydantic.ValidationError)
        assert str(e.errors()[0]["msg"]) == (
            "Value error, phase_name is invalid because it is None or empty."
        )

    if lifecycle._is_connection_up():
        # valid request but false project
        try:
            lifecycle.update_life_phase(
                UpdateLifePhaseRequest(
                    project="Bad Project",
                    phase_name=phase_name,
                )
            )
            pytest.fail("No exception raised for server error response")
        except Exception as e:
            assert isinstance(e, SherlockUpdateLifePhaseError)

        # valid request but false phase_name
        try:
            lifecycle.update_life_phase(
                UpdateLifePhaseRequest(
                    project=project,
                    phase_name="NonExistingPhase",
                )
            )
            pytest.fail("No exception raised for server error response")
        except Exception as e:
            assert isinstance(e, SherlockUpdateLifePhaseError)

        # valid request but invalid number of cycles param
        try:
            lifecycle.update_life_phase(
                UpdateLifePhaseRequest(
                    project=project,
                    phase_name=phase_name,
                    new_num_of_cycles=-100,
                )
            )
            pytest.fail("No exception raised for server error response")
        except Exception as e:
            assert isinstance(e, SherlockUpdateLifePhaseError)

        # valid request but invalid duration param
        try:
            lifecycle.update_life_phase(
                UpdateLifePhaseRequest(
                    project=project,
                    phase_name=phase_name,
                    new_duration=-100,
                )
            )
            pytest.fail("No exception raised for server error response")
        except Exception as e:
            assert isinstance(e, SherlockUpdateLifePhaseError)

        # valid request but invalid duration units param
        try:
            lifecycle.update_life_phase(
                UpdateLifePhaseRequest(
                    project=project,
                    phase_name=phase_name,
                    new_duration_units="dy",
                )
            )
            pytest.fail("No exception raised for server error response")
        except Exception as e:
            assert isinstance(e, SherlockUpdateLifePhaseError)

        # valid request but invalid cycle type
        try:
            lifecycle.update_life_phase(
                UpdateLifePhaseRequest(
                    project=project,
                    phase_name=phase_name,
                    new_cycle_type="PER DY",
                )
            )
            pytest.fail("No exception raised for server error response")
        except Exception as e:
            assert isinstance(e, SherlockUpdateLifePhaseError)

        # valid request but new phase name already exists
        try:
            lifecycle.update_life_phase(
                UpdateLifePhaseRequest(
                    project=project,
                    phase_name=phase_name,
                    new_phase_name="On The Road",
                )
            )
            pytest.fail("No exception raised for server error response")
        except Exception as e:
            assert isinstance(e, SherlockUpdateLifePhaseError)

        # valid request with all optional params.
        response = lifecycle.update_life_phase(
            UpdateLifePhaseRequest(
                project=project,
                phase_name=phase_name,
                new_phase_name=new_phase_name,
                new_num_of_cycles=new_num_of_cycles,
                new_cycle_type=new_cycle_type,
                new_description=new_description,
                new_duration=new_duration,
                new_duration_units=new_duration_units,
                result_archive_file_name=result_archive_file_name,
            )
        )
        assert response.value == 0

        # valid request with some optional params.
        response = lifecycle.update_life_phase(
            UpdateLifePhaseRequest(
                project=project,
                phase_name=new_phase_name,
                new_phase_name=phase_name,
                new_num_of_cycles=new_num_of_cycles,
                result_archive_file_name=result_archive_file_name,
            )
        )
        assert response.value == 0


if __name__ == "__main__":
    test_all()<|MERGE_RESOLUTION|>--- conflicted
+++ resolved
@@ -40,11 +40,8 @@
     ShockProfilePulsesCsvFileProperties,
     ThermalProfileCsvFileProperties,
     ThermalSignalFileProperties,
-<<<<<<< HEAD
-=======
     UpdateLifePhaseRequest,
     UpdateLifeCycleRequest,
->>>>>>> c3d42231
 )
 from ansys.sherlock.core.utils.version_check import SKIP_VERSION_CHECK
 
