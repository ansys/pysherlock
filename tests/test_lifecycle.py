--- conflicted
+++ resolved
@@ -1,11 +1,8 @@
 import grpc
 
 from ansys.sherlock.core.errors import (
-<<<<<<< HEAD
+    SherlockAddHarmonicEventError,
     SherlockAddHarmonicProfileError,
-=======
-    SherlockAddHarmonicEventError,
->>>>>>> 057010f8
     SherlockAddRandomVibeEventError,
     SherlockAddRandomVibeProfileError,
     SherlockAddThermalEventError,
@@ -25,12 +22,54 @@
     helper_test_add_random_vibe_event(lifecycle)
     helper_test_add_random_vibe_profile(lifecycle)
     helper_test_add_thermal_event(lifecycle)
-<<<<<<< HEAD
-    helper_test_add_harmonic_profile(lifecycle)
-=======
     helper_test_add_thermal_profile(lifecycle)
     helper_test_add_harmonic_event(lifecycle)
->>>>>>> 057010f8
+    helper_test_add_harmonic_profile(lifecycle)
+
+
+def helper_test_create_life_phase(lifecycle):
+    """Test create_life_phase API"""
+
+    try:
+        lifecycle.create_life_phase("", "", 1, "sec", 1, "PER SEC", description="Test1")
+        assert False
+    except SherlockCreateLifePhaseError as e:
+        assert e.str_itr()[0] == "Create life phase error: Invalid Project Name"
+
+    try:
+        lifecycle.create_life_phase("Test", "", 1, "sec", 1, "PER SEC", description="Test1")
+        assert False
+    except SherlockCreateLifePhaseError as e:
+        assert e.str_itr()[0] == "Create life phase error: Invalid Phase Name"
+
+    try:
+        lifecycle.create_life_phase("Test", "Example", 0, "sec", 1, "PER SEC", description="Test1")
+        assert False
+    except SherlockCreateLifePhaseError as e:
+        assert e.str_itr()[0] == "Create life phase error: Duration Must Be Greater Than 0"
+
+    if lifecycle._is_connection_up():
+        try:
+            lifecycle.create_life_phase(
+                "Test", "Example", 0, "invalid", 1, "PER SEC", description="Test1"
+            )
+            assert False
+        except SherlockCreateLifePhaseError as e:
+            assert e.str_itr()[0] == "Create life phase error: Invalid Duration Unit Specified"
+
+        try:
+            lifecycle.create_life_phase(
+                "Test", "Example", 5, "sec", 0, "invalid", description="Test1"
+            )
+            assert False
+        except SherlockCreateLifePhaseError as e:
+            assert e.str_itr()[0] == "Create life phase error: Invalid Cycle Type"
+
+    try:
+        lifecycle.create_life_phase("Test", "Example", 5, "sec", 0, "PER SEC", description="Test1")
+        assert False
+    except SherlockCreateLifePhaseError as e:
+        assert e.str_itr()[0] == "Create life phase error: Number of Cycles Must Be Greater Than 0"
 
 
 def helper_test_add_random_vibe_event(lifecycle):
@@ -215,51 +254,6 @@
         )
 
 
-def helper_test_create_life_phase(lifecycle):
-    """Test create_life_phase API"""
-
-    try:
-        lifecycle.create_life_phase("", "", 1, "sec", 1, "PER SEC", description="Test1")
-        assert False
-    except SherlockCreateLifePhaseError as e:
-        assert e.str_itr()[0] == "Create life phase error: Invalid Project Name"
-
-    try:
-        lifecycle.create_life_phase("Test", "", 1, "sec", 1, "PER SEC", description="Test1")
-        assert False
-    except SherlockCreateLifePhaseError as e:
-        assert e.str_itr()[0] == "Create life phase error: Invalid Phase Name"
-
-    try:
-        lifecycle.create_life_phase("Test", "Example", 0, "sec", 1, "PER SEC", description="Test1")
-        assert False
-    except SherlockCreateLifePhaseError as e:
-        assert e.str_itr()[0] == "Create life phase error: Duration Must Be Greater Than 0"
-
-    if lifecycle._is_connection_up():
-        try:
-            lifecycle.create_life_phase(
-                "Test", "Example", 0, "invalid", 1, "PER SEC", description="Test1"
-            )
-            assert False
-        except SherlockCreateLifePhaseError as e:
-            assert e.str_itr()[0] == "Create life phase error: Invalid Duration Unit Specified"
-
-        try:
-            lifecycle.create_life_phase(
-                "Test", "Example", 5, "sec", 0, "invalid", description="Test1"
-            )
-            assert False
-        except SherlockCreateLifePhaseError as e:
-            assert e.str_itr()[0] == "Create life phase error: Invalid Cycle Type"
-
-    try:
-        lifecycle.create_life_phase("Test", "Example", 5, "sec", 0, "PER SEC", description="Test1")
-        assert False
-    except SherlockCreateLifePhaseError as e:
-        assert e.str_itr()[0] == "Create life phase error: Number of Cycles Must Be Greater Than 0"
-
-
 def helper_test_add_random_vibe_profile(lifecycle):
     """Test the add_random_vibe_profile API"""
 
@@ -437,7 +431,400 @@
             assert e.str_itr()[0] == "Add thermal event error: Invalid Cycle State"
 
 
-<<<<<<< HEAD
+def helper_test_add_thermal_profile(lifecycle):
+    """Test add_thermal_profile API."""
+
+    try:
+        lifecycle.add_thermal_profile(
+            "Test",
+            "Example",
+            "Event1",
+            "",
+            "sec",
+            "F",
+            [
+                ("Initial", "HOLD", 40, 40),
+                ("Up", "RAMP", 20, 20),
+                ("Back", "RAMP", 20, 40),
+            ],
+        )
+        assert False
+    except SherlockAddThermalProfileError as e:
+        assert e.str_itr()[0] == "Add thermal profile error: Invalid Profile Name"
+
+    if lifecycle._is_connection_up():
+        try:
+            lifecycle.add_thermal_profile(
+                "Test",
+                "Example",
+                "Event1",
+                "Profile1",
+                "Sec",
+                "F",
+                [
+                    ("Initial", "HOLD", 40, 40),
+                    ("Up", "RAMP", 20, 20),
+                    ("Back", "RAMP", 20, 40),
+                ],
+            )
+            assert False
+        except SherlockAddThermalProfileError as e:
+            assert e.str_itr()[0] == "Add thermal profile error: Invalid Time Unit"
+
+        try:
+            lifecycle.add_thermal_profile(
+                "Test",
+                "Example",
+                "Event1",
+                "Profile1",
+                "sec",
+                "IDK",
+                [
+                    ("Initial", "HOLD", 40, 40),
+                    ("Up", "RAMP", 20, 20),
+                    ("Back", "RAMP", 20, 40),
+                ],
+            )
+            assert False
+        except SherlockAddThermalProfileError as e:
+            assert e.str_itr()[0] == "Add thermal profile error: Invalid Temperature Unit"
+
+    try:
+        lifecycle.add_thermal_profile(
+            "Test",
+            "Example",
+            "Event1",
+            "Profile1",
+            "sec",
+            "F",
+            [
+                ("HOLD", 40, 40),
+                ("Up", "RAMP", 20, 20),
+                ("Back", "RAMP", 20, 40),
+            ],
+        )
+        assert False
+    except SherlockAddThermalProfileError as e:
+        assert e.str_itr()[0] == "Add thermal profile error: Invalid entry 0: Wrong number of args"
+
+    try:
+        lifecycle.add_thermal_profile(
+            "Test",
+            "Example",
+            "Event1",
+            "Profile1",
+            "sec",
+            "F",
+            [
+                ("Initial", "HOLD", 40, 40),
+                (0, "RAMP", 20, 20),
+                ("Back", "RAMP", 20, 40),
+            ],
+        )
+        assert False
+    except SherlockAddThermalProfileError as e:
+        assert e.str_itr()[0] == "Add thermal profile error: Invalid entry 1: Invalid step name"
+
+    try:
+        lifecycle.add_thermal_profile(
+            "Test",
+            "Example",
+            "Event1",
+            "Profile1",
+            "sec",
+            "F",
+            [
+                ("Initial", "HOLD", 40, 40),
+                ("Up", "RAMP", 20, 20),
+                ("Back", "INVALID", 20, 40),
+            ],
+        )
+        assert False
+    except SherlockAddThermalProfileError as e:
+        assert e.str_itr()[0] == "Add thermal profile error: Invalid entry 2: Invalid step type"
+
+    try:
+        lifecycle.add_thermal_profile(
+            "Test",
+            "Example",
+            "Event1",
+            "Profile1",
+            "sec",
+            "F",
+            [
+                ("Initial", "HOLD", 40, 40),
+                ("Up", "RAMP", 0, 20),
+                ("Back", "RAMP", 20, 40),
+            ],
+        )
+        assert False
+    except SherlockAddThermalProfileError as e:
+        assert (
+            e.str_itr()[0]
+            == "Add thermal profile error: Invalid entry 1: Time must be greater than 0"
+        )
+
+    try:
+        lifecycle.add_thermal_profile(
+            "Test",
+            "Example",
+            "Event1",
+            "Profile1",
+            "sec",
+            "F",
+            [
+                ("Initial", "HOLD", 40, 40),
+                ("Up", "RAMP", "Invalid", 20),
+                ("Back", "RAMP", 20, 40),
+            ],
+        )
+        assert False
+    except SherlockAddThermalProfileError as e:
+        assert e.str_itr()[0] == "Add thermal profile error: Invalid entry 1: Invalid time"
+
+    try:
+        lifecycle.add_thermal_profile(
+            "Test",
+            "Example",
+            "Event1",
+            "Profile1",
+            "sec",
+            "F",
+            [
+                ("Initial", "HOLD", 40, "40"),
+                ("Up", "RAMP", 20, 20),
+                ("Back", "RAMP", 20, 40),
+            ],
+        )
+        assert False
+    except SherlockAddThermalProfileError as e:
+        assert e.str_itr()[0] == "Add thermal profile error: Invalid entry 0: Invalid temp"
+
+
+def helper_test_add_harmonic_event(lifecycle):
+    """Test add_harmonic_event API"""
+
+    try:
+        lifecycle.add_harmonic_event(
+            "",
+            "Example",
+            "Event1",
+            1.5,
+            "sec",
+            4.0,
+            "PER MIN",
+            5,
+            "45,45",
+            "Uniaxial",
+            "2,4,5",
+        )
+        assert False
+    except SherlockAddHarmonicEventError as e:
+        assert e.str_itr()[0] == "Add harmonic event error: Invalid Project Name"
+
+    try:
+        lifecycle.add_harmonic_event(
+            "Test",
+            "",
+            "Event1",
+            1.5,
+            "sec",
+            4.0,
+            "PER MIN",
+            5,
+            "45,45",
+            "Uniaxial",
+            "2,4,5",
+        )
+        assert False
+    except SherlockAddHarmonicEventError as e:
+        assert e.str_itr()[0] == "Add harmonic event error: Invalid Phase Name"
+
+    try:
+        lifecycle.add_harmonic_event(
+            "Test",
+            "Example",
+            "",
+            1.5,
+            "sec",
+            4.0,
+            "PER MIN",
+            5,
+            "45,45",
+            "Uniaxial",
+            "2,4,5",
+        )
+        assert False
+    except SherlockAddHarmonicEventError as e:
+        assert e.str_itr()[0] == "Add harmonic event error: Invalid Event Name"
+
+    try:
+        lifecycle.add_harmonic_event(
+            "Test",
+            "Example",
+            "Event1",
+            0,
+            "sec",
+            4.0,
+            "PER MIN",
+            5,
+            "45,45",
+            "Uniaxial",
+            "2,4,5",
+        )
+        assert False
+    except SherlockAddHarmonicEventError as e:
+        assert e.str_itr()[0] == "Add harmonic event error: Duration Must Be Greater Than 0"
+
+    if lifecycle._is_connection_up():
+        try:
+            lifecycle.add_harmonic_event(
+                "Test",
+                "Example",
+                "Event1",
+                1.5,
+                "Invalid",
+                4.0,
+                "PER MIN",
+                5,
+                "45,45",
+                "Uniaxial",
+                "2,4,5",
+            )
+            assert False
+        except SherlockAddHarmonicEventError as e:
+            assert e.str_itr()[0] == "Add harmonic event error: Invalid Duration Unit Specified"
+
+        try:
+            lifecycle.add_harmonic_event(
+                "Test",
+                "Example",
+                "Event1",
+                1.5,
+                "sec",
+                4.0,
+                "Invalid",
+                5,
+                "45,45",
+                "Uniaxial",
+                "2,4,5",
+            )
+            assert False
+        except SherlockAddHarmonicEventError as e:
+            assert e.str_itr()[0] == "Add harmonic event error: Invalid Cycle Type"
+
+        try:
+            lifecycle.add_harmonic_event(
+                "Test",
+                "Example",
+                "Event1",
+                1.5,
+                "sec",
+                4.0,
+                "PER MIN",
+                5,
+                "45,45",
+                "Invalid",
+                "2,4,5",
+            )
+            assert False
+        except SherlockAddHarmonicEventError as e:
+            assert e.str_itr()[0] == "Add harmonic event error: Invalid Profile Type"
+
+    try:
+        lifecycle.add_harmonic_event(
+            "Test",
+            "Example",
+            "Event1",
+            1.5,
+            "sec",
+            0,
+            "PER MIN",
+            5,
+            "45,45",
+            "Uniaxial",
+            "2,4,5",
+        )
+        assert False
+    except SherlockAddHarmonicEventError as e:
+        assert e.str_itr()[0] == "Add harmonic event error: Number of Cycles Must Be Greater Than 0"
+
+    try:
+        lifecycle.add_harmonic_event(
+            "Test",
+            "Example",
+            "Event1",
+            1.5,
+            "sec",
+            4.0,
+            "PER MIN",
+            0,
+            "45,45",
+            "Uniaxial",
+            "2,4,5",
+        )
+        assert False
+    except SherlockAddHarmonicEventError as e:
+        assert e.str_itr()[0] == "Add harmonic event error: Sweep Rate Must Be Greater Than 0"
+
+    try:
+        lifecycle.add_harmonic_event(
+            "Test",
+            "Example",
+            "Event1",
+            1.5,
+            "sec",
+            4.0,
+            "PER MIN",
+            5,
+            "x,45",
+            "Uniaxial",
+            "2,4,5",
+        )
+        assert False
+    except SherlockAddHarmonicEventError as e:
+        assert e.str_itr()[0] == "Add harmonic event error: Invalid azimuth value"
+
+    try:
+        lifecycle.add_harmonic_event(
+            "Test",
+            "Example",
+            "Event1",
+            1.5,
+            "sec",
+            4.0,
+            "PER MIN",
+            5,
+            "45,45",
+            "Uniaxial",
+            "0,0,0",
+        )
+        assert False
+    except SherlockAddHarmonicEventError as e:
+        assert (
+            e.str_itr()[0]
+            == "Add harmonic event error: At least one direction coordinate must be non-zero"
+        )
+
+    try:
+        lifecycle.add_harmonic_event(
+            "Test",
+            "Example",
+            "Event1",
+            1.5,
+            "sec",
+            4.0,
+            "PER MIN",
+            5,
+            "4545",
+            "Uniaxial",
+            "2,4,5",
+        )
+        assert False
+    except SherlockAddHarmonicEventError as e:
+        assert e.str_itr()[0] == "Add harmonic event error: Invalid number of spherical coordinates"
+
+
 def helper_test_add_harmonic_profile(lifecycle):
     """Test add_harmonic_profile API."""
 
@@ -607,383 +994,6 @@
             == "Add harmonic profile error: Invalid entry 0: Load must be greater than 0"
         )
 
-=======
-def helper_test_add_thermal_profile(lifecycle):
-    """Test add_thermal_profile API."""
-
-    try:
-        lifecycle.add_thermal_profile(
-            "Test",
-            "Example",
-            "Event1",
-            "",
-            "sec",
-            "F",
-            [
-                ("Initial", "HOLD", 40, 40),
-                ("Up", "RAMP", 20, 20),
-                ("Back", "RAMP", 20, 40),
-            ],
-        )
-        assert False
-    except SherlockAddThermalProfileError as e:
-        assert e.str_itr()[0] == "Add thermal profile error: Invalid Profile Name"
-
-    if lifecycle._is_connection_up():
-        try:
-            lifecycle.add_thermal_profile(
-                "Test",
-                "Example",
-                "Event1",
-                "Profile1",
-                "Sec",
-                "F",
-                [
-                    ("Initial", "HOLD", 40, 40),
-                    ("Up", "RAMP", 20, 20),
-                    ("Back", "RAMP", 20, 40),
-                ],
-            )
-            assert False
-        except SherlockAddThermalProfileError as e:
-            assert e.str_itr()[0] == "Add thermal profile error: Invalid Time Unit"
-
-        try:
-            lifecycle.add_thermal_profile(
-                "Test",
-                "Example",
-                "Event1",
-                "Profile1",
-                "sec",
-                "IDK",
-                [
-                    ("Initial", "HOLD", 40, 40),
-                    ("Up", "RAMP", 20, 20),
-                    ("Back", "RAMP", 20, 40),
-                ],
-            )
-            assert False
-        except SherlockAddThermalProfileError as e:
-            assert e.str_itr()[0] == "Add thermal profile error: Invalid Temperature Unit"
-
-    try:
-        lifecycle.add_thermal_profile(
-            "Test",
-            "Example",
-            "Event1",
-            "Profile1",
-            "sec",
-            "F",
-            [
-                ("HOLD", 40, 40),
-                ("Up", "RAMP", 20, 20),
-                ("Back", "RAMP", 20, 40),
-            ],
-        )
-        assert False
-    except SherlockAddThermalProfileError as e:
-        assert e.str_itr()[0] == "Add thermal profile error: Invalid entry 0: Wrong number of args"
-
-    try:
-        lifecycle.add_thermal_profile(
-            "Test",
-            "Example",
-            "Event1",
-            "Profile1",
-            "sec",
-            "F",
-            [
-                ("Initial", "HOLD", 40, 40),
-                (0, "RAMP", 20, 20),
-                ("Back", "RAMP", 20, 40),
-            ],
-        )
-        assert False
-    except SherlockAddThermalProfileError as e:
-        assert e.str_itr()[0] == "Add thermal profile error: Invalid entry 1: Invalid step name"
-
-    try:
-        lifecycle.add_thermal_profile(
-            "Test",
-            "Example",
-            "Event1",
-            "Profile1",
-            "sec",
-            "F",
-            [
-                ("Initial", "HOLD", 40, 40),
-                ("Up", "RAMP", 20, 20),
-                ("Back", "INVALID", 20, 40),
-            ],
-        )
-        assert False
-    except SherlockAddThermalProfileError as e:
-        assert e.str_itr()[0] == "Add thermal profile error: Invalid entry 2: Invalid step type"
-
-    try:
-        lifecycle.add_thermal_profile(
-            "Test",
-            "Example",
-            "Event1",
-            "Profile1",
-            "sec",
-            "F",
-            [
-                ("Initial", "HOLD", 40, 40),
-                ("Up", "RAMP", 0, 20),
-                ("Back", "RAMP", 20, 40),
-            ],
-        )
-        assert False
-    except SherlockAddThermalProfileError as e:
-        assert (
-            e.str_itr()[0]
-            == "Add thermal profile error: Invalid entry 1: Time must be greater than 0"
-        )
-
-    try:
-        lifecycle.add_thermal_profile(
-            "Test",
-            "Example",
-            "Event1",
-            "Profile1",
-            "sec",
-            "F",
-            [
-                ("Initial", "HOLD", 40, 40),
-                ("Up", "RAMP", "Invalid", 20),
-                ("Back", "RAMP", 20, 40),
-            ],
-        )
-        assert False
-    except SherlockAddThermalProfileError as e:
-        assert e.str_itr()[0] == "Add thermal profile error: Invalid entry 1: Invalid time"
-
-    try:
-        lifecycle.add_thermal_profile(
-            "Test",
-            "Example",
-            "Event1",
-            "Profile1",
-            "sec",
-            "F",
-            [
-                ("Initial", "HOLD", 40, "40"),
-                ("Up", "RAMP", 20, 20),
-                ("Back", "RAMP", 20, 40),
-            ],
-        )
-        assert False
-    except SherlockAddThermalProfileError as e:
-        assert e.str_itr()[0] == "Add thermal profile error: Invalid entry 0: Invalid temp"
-
-
-def helper_test_add_harmonic_event(lifecycle):
-    """Test add_harmonic_event API"""
-
-    try:
-        lifecycle.add_harmonic_event(
-            "",
-            "Example",
-            "Event1",
-            1.5,
-            "sec",
-            4.0,
-            "PER MIN",
-            5,
-            "45,45",
-            "Uniaxial",
-            "2,4,5",
-        )
-        assert False
-    except SherlockAddHarmonicEventError as e:
-        assert e.str_itr()[0] == "Add harmonic event error: Invalid Project Name"
-
-    try:
-        lifecycle.add_harmonic_event(
-            "Test",
-            "",
-            "Event1",
-            1.5,
-            "sec",
-            4.0,
-            "PER MIN",
-            5,
-            "45,45",
-            "Uniaxial",
-            "2,4,5",
-        )
-        assert False
-    except SherlockAddHarmonicEventError as e:
-        assert e.str_itr()[0] == "Add harmonic event error: Invalid Phase Name"
-
-    try:
-        lifecycle.add_harmonic_event(
-            "Test",
-            "Example",
-            "",
-            1.5,
-            "sec",
-            4.0,
-            "PER MIN",
-            5,
-            "45,45",
-            "Uniaxial",
-            "2,4,5",
-        )
-        assert False
-    except SherlockAddHarmonicEventError as e:
-        assert e.str_itr()[0] == "Add harmonic event error: Invalid Event Name"
-
-    try:
-        lifecycle.add_harmonic_event(
-            "Test",
-            "Example",
-            "Event1",
-            0,
-            "sec",
-            4.0,
-            "PER MIN",
-            5,
-            "45,45",
-            "Uniaxial",
-            "2,4,5",
-        )
-        assert False
-    except SherlockAddHarmonicEventError as e:
-        assert e.str_itr()[0] == "Add harmonic event error: Duration Must Be Greater Than 0"
-
-    if lifecycle._is_connection_up():
-        try:
-            lifecycle.add_harmonic_event(
-                "Test",
-                "Example",
-                "Event1",
-                1.5,
-                "Invalid",
-                4.0,
-                "PER MIN",
-                5,
-                "45,45",
-                "Uniaxial",
-                "2,4,5",
-            )
-            assert False
-        except SherlockAddHarmonicEventError as e:
-            assert e.str_itr()[0] == "Add harmonic event error: Invalid Duration Unit Specified"
-
-        try:
-            lifecycle.add_harmonic_event(
-                "Test",
-                "Example",
-                "Event1",
-                1.5,
-                "sec",
-                4.0,
-                "Invalid",
-                5,
-                "45,45",
-                "Uniaxial",
-                "2,4,5",
-            )
-            assert False
-        except SherlockAddHarmonicEventError as e:
-            assert e.str_itr()[0] == "Add harmonic event error: Invalid Cycle Type"
-
-    try:
-        lifecycle.add_harmonic_event(
-            "Test",
-            "Example",
-            "Event1",
-            1.5,
-            "sec",
-            0,
-            "PER MIN",
-            5,
-            "45,45",
-            "Uniaxial",
-            "2,4,5",
-        )
-        assert False
-    except SherlockAddHarmonicEventError as e:
-        assert e.str_itr()[0] == "Add harmonic event error: Number of Cycles Must Be Greater Than 0"
-
-    try:
-        lifecycle.add_harmonic_event(
-            "Test",
-            "Example",
-            "Event1",
-            1.5,
-            "sec",
-            4.0,
-            "PER MIN",
-            0,
-            "45,45",
-            "Uniaxial",
-            "2,4,5",
-        )
-        assert False
-    except SherlockAddHarmonicEventError as e:
-        assert e.str_itr()[0] == "Add harmonic event error: Sweep Rate Must Be Greater Than 0"
-
-    try:
-        lifecycle.add_harmonic_event(
-            "Test",
-            "Example",
-            "Event1",
-            1.5,
-            "sec",
-            4.0,
-            "PER MIN",
-            5,
-            "x,45",
-            "Uniaxial",
-            "2,4,5",
-        )
-        assert False
-    except SherlockAddHarmonicEventError as e:
-        assert e.str_itr()[0] == "Add harmonic event error: Invalid azimuth value"
-
-    try:
-        lifecycle.add_harmonic_event(
-            "Test",
-            "Example",
-            "Event1",
-            1.5,
-            "sec",
-            4.0,
-            "PER MIN",
-            5,
-            "45,45",
-            "Uniaxial",
-            "0,0,0",
-        )
-        assert False
-    except SherlockAddHarmonicEventError as e:
-        assert (
-            e.str_itr()[0]
-            == "Add harmonic event error: At least one direction coordinate must be non-zero"
-        )
-
-    try:
-        lifecycle.add_harmonic_event(
-            "Test",
-            "Example",
-            "Event1",
-            1.5,
-            "sec",
-            4.0,
-            "PER MIN",
-            5,
-            "4545",
-            "Uniaxial",
-            "2,4,5",
-        )
-        assert False
-    except SherlockAddHarmonicEventError as e:
-        assert e.str_itr()[0] == "Add harmonic event error: Invalid number of spherical coordinates"
-
->>>>>>> 057010f8
 
 if __name__ == "__main__":
     test_all()