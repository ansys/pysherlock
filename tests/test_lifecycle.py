# Copyright (c) 2023 ANSYS, Inc. and/or its affiliates.

import grpc

from ansys.sherlock.core.errors import (
    SherlockAddHarmonicEventError,
    SherlockAddHarmonicVibeProfilesError,
    SherlockAddRandomVibeEventError,
    SherlockAddRandomVibeProfilesError,
    SherlockAddShockEventError,
    SherlockAddShockProfilesError,
    SherlockAddThermalEventError,
    SherlockAddThermalProfilesError,
    SherlockCreateLifePhaseError,
    SherlockLoadHarmonicProfileError,
<<<<<<< HEAD
    SherlockLoadRandomVibeProfileError,
    SherlockLoadThermalProfileError,
    SherlockLoadRandomVibeProfileError,
=======
    SherlockLoadThermalProfileError,
>>>>>>> 01ae075c
)
from ansys.sherlock.core.lifecycle import Lifecycle


def test_all():
    """Test all life cycle APIs"""
    channel_param = "127.0.0.1:9090"
    channel = grpc.insecure_channel(channel_param)
    lifecycle = Lifecycle(channel)

    helper_test_create_life_phase(lifecycle)
    helper_test_add_random_vibe_event(lifecycle)
    helper_test_add_random_vibe_profiles(lifecycle)
    helper_test_add_thermal_event(lifecycle)
    helper_test_add_thermal_profiles(lifecycle)
    helper_test_add_harmonic_event(lifecycle)
    helper_test_add_harmonic_vibe_profiles(lifecycle)
    helper_test_add_shock_event(lifecycle)
    helper_test_add_shock_profiles(lifecycle)
<<<<<<< HEAD
    helper_test_load_random_vibe_profile(lifecycle)
=======
>>>>>>> 01ae075c
    helper_test_load_thermal_profile(lifecycle)
    helper_test_load_harmonic_profile(lifecycle)
    helper_test_load_random_vibe_profile(lifecycle)


def helper_test_create_life_phase(lifecycle):
    """Test create_life_phase API"""

    try:
        lifecycle.create_life_phase("", "", 1, "sec", 1, "PER SEC", description="Test1")
        assert False
    except SherlockCreateLifePhaseError as e:
        assert e.str_itr()[0] == "Create life phase error: Project name is invalid."

    try:
        lifecycle.create_life_phase("Test", "", 1, "sec", 1, "PER SEC", description="Test1")
        assert False
    except SherlockCreateLifePhaseError as e:
        assert e.str_itr()[0] == "Create life phase error: Phase name is invalid."

    try:
        lifecycle.create_life_phase("Test", "Example", 0, "sec", 1, "PER SEC", description="Test1")
        assert False
    except SherlockCreateLifePhaseError as e:
        assert e.str_itr()[0] == "Create life phase error: Duration must be greater than 0."

    if lifecycle._is_connection_up():
        try:
            lifecycle.create_life_phase(
                "Test", "Example", 0, "invalid", 1, "PER SEC", description="Test1"
            )
            assert False
        except SherlockCreateLifePhaseError as e:
            assert e.str_itr()[0] == "Create life phase error: Duration unit is invalid."

        try:
            lifecycle.create_life_phase(
                "Test", "Example", 5, "sec", 0, "invalid", description="Test1"
            )
            assert False
        except SherlockCreateLifePhaseError as e:
            assert e.str_itr()[0] == "Create life phase error: Cycle type is invalid."

    try:
        lifecycle.create_life_phase("Test", "Example", 5, "sec", 0, "PER SEC", description="Test1")
        assert False
    except SherlockCreateLifePhaseError as e:
        assert e.str_itr()[0] == "Create life phase error: Number of cycles must be greater than 0."


def helper_test_add_random_vibe_event(lifecycle):
    """Test add_random_vibe_event API"""

    try:
        lifecycle.add_random_vibe_event(
            "", "", "", 1, "sec", 1, "PER SEC", "45,45", "Uniaxial", "1,2,3", description="Test1"
        )
        assert False
    except SherlockAddRandomVibeEventError as e:
        assert e.str_itr()[0] == "Add random vibe event error: Project name is invalid."

    try:
        lifecycle.add_random_vibe_event(
            "Test",
            "",
            "",
            1,
            "sec",
            1,
            "PER SEC",
            "45,45",
            "Uniaxial",
            "1,2,3",
            description="Test1",
        )
        assert False
    except SherlockAddRandomVibeEventError as e:
        assert e.str_itr()[0] == "Add random vibe event error: Phase name is invalid."

    try:
        lifecycle.add_random_vibe_event(
            "Test",
            "Example",
            "",
            1,
            "sec",
            1,
            "PER SEC",
            "45,45",
            "Uniaxial",
            "1,2,3",
            description="Test1",
        )
        assert False
    except SherlockAddRandomVibeEventError as e:
        assert e.str_itr()[0] == "Add random vibe event error: Event name is invalid."

    try:
        lifecycle.add_random_vibe_event(
            "Test",
            "Example",
            "Event1",
            0,
            "sec",
            1,
            "PER SEC",
            "45,45",
            "Uniaxial",
            "1,2,3",
            description="Test1",
        )
        assert False
    except SherlockAddRandomVibeEventError as e:
        assert e.str_itr()[0] == "Add random vibe event error: Duration must be greater than 0."

    if lifecycle._is_connection_up():
        try:
            lifecycle.add_random_vibe_event(
                "Test",
                "Example",
                "Event1",
                0,
                "invalid",
                1,
                "PER SEC",
                "45,45",
                "Uniaxial",
                "1,2,3",
                description="Test1",
            )
            assert False
        except SherlockAddRandomVibeEventError as e:
            assert e.str_itr()[0] == "Add random vibe event error: Duration unit is invalid."

        try:
            lifecycle.add_random_vibe_event(
                "Test",
                "Example",
                "Event1",
                5,
                "sec",
                0,
                "invalid",
                "45,45",
                "Uniaxial",
                "1,2,3",
                description="Test1",
            )
            assert False
        except SherlockAddRandomVibeEventError as e:
            assert e.str_itr()[0] == "Add random vibe event error: Cycle type is invalid."

    try:
        lifecycle.add_random_vibe_event(
            "Test",
            "Example",
            "Event1",
            5,
            "sec",
            0,
            "PER SEC",
            "45,45",
            "Uniaxial",
            "1,2,3",
            description="Test1",
        )
        assert False
    except SherlockAddRandomVibeEventError as e:
        assert (
            e.str_itr()[0] == "Add random vibe event error: "
            "Number of cycles must be greater than 0."
        )

    try:
        lifecycle.add_random_vibe_event(
            "Test",
            "Example",
            "Event1",
            5,
            "sec",
            4,
            "PER SEC",
            "45,x",
            "Uniaxial",
            "1,2,3",
            description="Test1",
        )
        assert False
    except SherlockAddRandomVibeEventError as e:
        assert e.str_itr()[0] == "Add random vibe event error: Elevation value is invalid."

    try:
        lifecycle.add_random_vibe_event(
            "Test",
            "Example",
            "Event1",
            5,
            "sec",
            4,
            "PER MIN",
            "45,45",
            "Uniaxial",
            "0,0,0",
            description="Test1",
        )
        assert False
    except SherlockAddRandomVibeEventError as e:
        assert (
            e.str_itr()[0]
            == "Add random vibe event error: At least one direction coordinate must be "
            "non-zero."
        )

    try:
        lifecycle.add_random_vibe_event(
            "Test",
            "Example",
            "Event1",
            5,
            "sec",
            4,
            "PER MIN",
            "4545",
            "Uniaxial",
            "0,1,0",
            description="Test1",
        )
        assert False
    except SherlockAddRandomVibeEventError as e:
        assert (
            e.str_itr()[0] == "Add random vibe event error: "
            "Number of spherical coordinates is invalid."
        )


def helper_test_add_random_vibe_profiles(lifecycle):
    """Test the add_random_vibe_profiles API"""

    try:
        lifecycle.add_random_vibe_profiles(
            "Test",
            [
                (
                    "Example",
                    "Event1",
                    "",
                    "HZ",
                    "G2/Hz",
                    [(1, 2), (3, 4), (5, 6)],
                )
            ],
        )
        assert False
    except SherlockAddRandomVibeProfilesError as e:
        assert (
            e.str_itr()[0] == "Add random vibe profiles error: "
            "Profile name is invalid for random vibe profile 0."
        )

    if lifecycle._is_connection_up():
        try:
            lifecycle.add_random_vibe_profiles(
                "Test",
                [
                    (
                        "Example",
                        "Event1",
                        "Profile1",
                        "per sec",
                        "G2/Hz",
                        [(1, 2), (3, 4), (5, 6)],
                    )
                ],
            )
            assert False
        except SherlockAddRandomVibeProfilesError as e:
            assert (
                e.str_itr()[0] == "Add random vibe profiles error: "
                "Frequency units of seconds are invalid for random vibe "
                "profile 0."
            )

        try:
            lifecycle.add_random_vibe_profiles(
                "Test",
                [
                    (
                        "Example",
                        "Event1",
                        "Profile1",
                        "HZ",
                        "G2/sec",
                        [(1, 2), (3, 4), (5, 6)],
                    )
                ],
            )
            assert False
        except SherlockAddRandomVibeProfilesError as e:
            assert (
                e.str_itr()[0] == "Add random vibe profiles error: "
                "Amplitude type G2/sec is invalid for random vibe profile 0."
            )

    try:
        lifecycle.add_random_vibe_profiles(
            "Test",
            [
                (
                    "Example",
                    "Event1",
                    "Profile1",
                    "HZ",
                    "G2/Hz",
                    [(12,), (3, 4), (5, 6)],
                )
            ],
        )
        assert False
    except SherlockAddRandomVibeProfilesError as e:
        assert (
            e.str_itr()[0] == "Add random vibe profiles error: "
            "Invalid entry 0: "
            "Number of arguments is wrong for random vibe "
            "profile 0."
        )

    try:
        lifecycle.add_random_vibe_profiles(
            "Test",
            [
                (
                    "Example",
                    "Event1",
                    "Profile1",
                    "HZ",
                    "G2/Hz",
                    [(12, 4), (3, "x"), (5, 6)],
                )
            ],
        )
        assert False
    except SherlockAddRandomVibeProfilesError as e:
        assert (
            e.str_itr()[0] == "Add random vibe profiles error:"
            " Invalid entry 1:"
            " Frequency or amplitude is invalid for random vibe profile 0."
        )

    try:
        lifecycle.add_random_vibe_profiles(
            "Test",
            [
                (
                    "Example",
                    "Event1",
                    "Profile1",
                    "HZ",
                    "G2/Hz",
                    [(12, 4), (3, 4), (-5, 6)],
                )
            ],
        )
        assert False
    except SherlockAddRandomVibeProfilesError as e:
        assert (
            e.str_itr()[0] == "Add random vibe profiles error:"
            " Invalid entry 2:"
            " Frequencies must be greater than 0 for random vibe profile 0."
        )


def helper_test_add_thermal_event(lifecycle):
    """Test add_thermal_event API"""

    try:
        lifecycle.add_thermal_event(
            "",
            "",
            "",
            1,
            "PER SEC",
            "STORAGE",
        )
        assert False
    except SherlockAddThermalEventError as e:
        assert e.str_itr()[0] == "Add thermal event error: Project name is invalid."

    try:
        lifecycle.add_thermal_event(
            "Test",
            "",
            "",
            1,
            "PER SEC",
            "STORAGE",
        )
        assert False
    except SherlockAddThermalEventError as e:
        assert e.str_itr()[0] == "Add thermal event error: Phase name is invalid."

    try:
        lifecycle.add_thermal_event(
            "Test",
            "Example",
            "",
            1,
            "PER SEC",
            "STORAGE",
        )
        assert False
    except SherlockAddThermalEventError as e:
        assert e.str_itr()[0] == "Add thermal event error: Event name is invalid."

    try:
        lifecycle.add_thermal_event(
            "Test",
            "Example",
            "Event1",
            -1,
            "PER SEC",
            "STORAGE",
        )
        assert False
    except SherlockAddThermalEventError as e:
        assert e.str_itr()[0] == "Add thermal event error: Number of cycles must be greater than 0."

    if lifecycle._is_connection_up():
        try:
            lifecycle.add_thermal_event(
                "Test",
                "Example",
                "Event1",
                -1,
                "PER 0.5MIN",
                "STORAGE",
            )
            assert False
        except SherlockAddThermalEventError as e:
            assert e.str_itr()[0] == "Add thermal event error: Cycle type is invalid."

        try:
            lifecycle.add_thermal_event(
                "Test",
                "Example",
                "Event1",
                1,
                "PER SEC",
                "Invalid",
            )
            assert False
        except SherlockAddThermalEventError as e:
            assert e.str_itr()[0] == "Add thermal event error: Cycle state is invalid."


def helper_test_add_thermal_profiles(lifecycle):
    """Test add_thermal_profiles API."""

    try:
        lifecycle.add_thermal_profiles(
            "Test",
            [
                (
                    "Example",
                    "Event1",
                    "",
                    "sec",
                    "F",
                    [
                        ("Initial", "HOLD", 40, 40),
                        ("Up", "RAMP", 20, 20),
                        ("Back", "RAMP", 20, 40),
                    ],
                )
            ],
        )
        assert False
    except SherlockAddThermalProfilesError as e:
        assert (
            e.str_itr()[0]
            == "Add thermal profiles error: Profile name is invalid for thermal profile 0."
        )

    if lifecycle._is_connection_up():
        try:
            lifecycle.add_thermal_profiles(
                "Test",
                [
                    (
                        "Example",
                        "Event1",
                        "Profile1",
                        "Sec",
                        "F",
                        [
                            ("Initial", "HOLD", 40, 40),
                            ("Up", "RAMP", 20, 20),
                            ("Back", "RAMP", 20, 40),
                        ],
                    )
                ],
            )
            assert False
        except SherlockAddThermalProfilesError as e:
            assert (
                e.str_itr()[0] == "Add thermal profiles error: Time unit of seconds is invalid for "
                "thermal profile 0."
            )

        try:
            lifecycle.add_thermal_profiles(
                "Test",
                [
                    (
                        "Example",
                        "Event1",
                        "Profile1",
                        "sec",
                        "IDK",
                        [
                            ("Initial", "HOLD", 40, 40),
                            ("Up", "RAMP", 20, 20),
                            ("Back", "RAMP", 20, 40),
                        ],
                    )
                ],
            )
            assert False
        except SherlockAddThermalProfilesError as e:
            assert (
                e.str_itr()[0]
                == "Add thermal profiles error: Temperature unit of IDK is invalid for "
                "thermal profile 0."
            )

    try:
        lifecycle.add_thermal_profiles(
            "Test",
            [
                (
                    "Example",
                    "Event1",
                    "Profile1",
                    "sec",
                    "F",
                    [
                        ("HOLD", 40, 40),
                        ("Up", "RAMP", 20, 20),
                        ("Back", "RAMP", 20, 40),
                    ],
                )
            ],
        )
        assert False
    except SherlockAddThermalProfilesError as e:
        assert (
            e.str_itr()[0] == "Add thermal profiles error: Invalid entry 0: "
            "Number of arguments is wrong for thermal profile 0."
        )

    try:
        lifecycle.add_thermal_profiles(
            "Test",
            [
                (
                    "Example",
                    "Event1",
                    "Profile1",
                    "sec",
                    "F",
                    [
                        ("Initial", "HOLD", 40, 40),
                        (0, "RAMP", 20, 20),
                        ("Back", "RAMP", 20, 40),
                    ],
                )
            ],
        )
        assert False
    except SherlockAddThermalProfilesError as e:
        assert (
            e.str_itr()[0] == "Add thermal profiles error: Invalid entry 1: "
            "Step name is invalid for thermal profile 0."
        )

    try:
        lifecycle.add_thermal_profiles(
            "Test",
            [
                (
                    "Example",
                    "Event1",
                    "Profile1",
                    "sec",
                    "F",
                    [
                        ("Initial", "HOLD", 40, 40),
                        ("Up", "RAMP", 20, 20),
                        ("Back", "INVALID", 20, 40),
                    ],
                )
            ],
        )
        assert False
    except SherlockAddThermalProfilesError as e:
        assert (
            e.str_itr()[0] == "Add thermal profiles error: Invalid entry 2: "
            "Step type is invalid for thermal profile 0."
        )

    try:
        lifecycle.add_thermal_profiles(
            "Test",
            [
                (
                    "Example",
                    "Event1",
                    "Profile1",
                    "sec",
                    "F",
                    [
                        ("Initial", "HOLD", 40, 40),
                        ("Up", "RAMP", 0, 20),
                        ("Back", "RAMP", 20, 40),
                    ],
                )
            ],
        )
        assert False
    except SherlockAddThermalProfilesError as e:
        assert (
            e.str_itr()[0] == "Add thermal profiles error: Invalid entry 1: "
            "Time must be greater than 0 for thermal profile 0."
        )

    try:
        lifecycle.add_thermal_profiles(
            "Test",
            [
                (
                    "Example",
                    "Event1",
                    "Profile1",
                    "sec",
                    "F",
                    [
                        ("Initial", "HOLD", 40, 40),
                        ("Up", "RAMP", "Invalid", 20),
                        ("Back", "RAMP", 20, 40),
                    ],
                )
            ],
        )
        assert False
    except SherlockAddThermalProfilesError as e:
        assert (
            e.str_itr()[0]
            == "Add thermal profiles error: Invalid entry 1: Time is invalid for thermal profile 0."
        )

    try:
        lifecycle.add_thermal_profiles(
            "Test",
            [
                (
                    "Example",
                    "Event1",
                    "Profile1",
                    "sec",
                    "F",
                    [
                        ("Initial", "HOLD", 40, "40"),
                        ("Up", "RAMP", 20, 20),
                        ("Back", "RAMP", 20, 40),
                    ],
                )
            ],
        )
        assert False
    except SherlockAddThermalProfilesError as e:
        assert (
            e.str_itr()[0]
            == "Add thermal profiles error: Invalid entry 0: Temperature is invalid for thermal "
            "profile 0."
        )


def helper_test_add_harmonic_event(lifecycle):
    """Test add_harmonic_event API"""

    try:
        lifecycle.add_harmonic_event(
            "",
            "Example",
            "Event1",
            1.5,
            "sec",
            4.0,
            "PER MIN",
            5,
            "45,45",
            "Uniaxial",
            "2,4,5",
        )
        assert False
    except SherlockAddHarmonicEventError as e:
        assert e.str_itr()[0] == "Add harmonic event error: Project name is invalid."

    try:
        lifecycle.add_harmonic_event(
            "Test",
            "",
            "Event1",
            1.5,
            "sec",
            4.0,
            "PER MIN",
            5,
            "45,45",
            "Uniaxial",
            "2,4,5",
        )
        assert False
    except SherlockAddHarmonicEventError as e:
        assert e.str_itr()[0] == "Add harmonic event error: Phase name is invalid."

    try:
        lifecycle.add_harmonic_event(
            "Test",
            "Example",
            "",
            1.5,
            "sec",
            4.0,
            "PER MIN",
            5,
            "45,45",
            "Uniaxial",
            "2,4,5",
        )
        assert False
    except SherlockAddHarmonicEventError as e:
        assert e.str_itr()[0] == "Add harmonic event error: Event name is invalid."

    try:
        lifecycle.add_harmonic_event(
            "Test",
            "Example",
            "Event1",
            0,
            "sec",
            4.0,
            "PER MIN",
            5,
            "45,45",
            "Uniaxial",
            "2,4,5",
        )
        assert False
    except SherlockAddHarmonicEventError as e:
        assert e.str_itr()[0] == "Add harmonic event error: Duration must be greater than 0."

    if lifecycle._is_connection_up():
        try:
            lifecycle.add_harmonic_event(
                "Test",
                "Example",
                "Event1",
                1.5,
                "Invalid",
                4.0,
                "PER MIN",
                5,
                "45,45",
                "Uniaxial",
                "2,4,5",
            )
            assert False
        except SherlockAddHarmonicEventError as e:
            assert e.str_itr()[0] == "Add harmonic event error: Duration unit is invalid."

        try:
            lifecycle.add_harmonic_event(
                "Test",
                "Example",
                "Event1",
                1.5,
                "sec",
                4.0,
                "Invalid",
                5,
                "45,45",
                "Uniaxial",
                "2,4,5",
            )
            assert False
        except SherlockAddHarmonicEventError as e:
            assert e.str_itr()[0] == "Add harmonic event error: Cycle type is invalid."

        try:
            lifecycle.add_harmonic_event(
                "Test",
                "Example",
                "Event1",
                1.5,
                "sec",
                4.0,
                "PER MIN",
                5,
                "45,45",
                "Invalid",
                "2,4,5",
            )
            assert False
        except SherlockAddHarmonicEventError as e:
            assert e.str_itr()[0] == "Add harmonic event error: Profile type is invalid."

    try:
        lifecycle.add_harmonic_event(
            "Test",
            "Example",
            "Event1",
            1.5,
            "sec",
            0,
            "PER MIN",
            5,
            "45,45",
            "Uniaxial",
            "2,4,5",
        )
        assert False
    except SherlockAddHarmonicEventError as e:
        assert (
            e.str_itr()[0] == "Add harmonic event error: Number of cycles must be "
            "greater than 0."
        )

    try:
        lifecycle.add_harmonic_event(
            "Test",
            "Example",
            "Event1",
            1.5,
            "sec",
            4.0,
            "PER MIN",
            0,
            "45,45",
            "Uniaxial",
            "2,4,5",
        )
        assert False
    except SherlockAddHarmonicEventError as e:
        assert e.str_itr()[0] == "Add harmonic event error: Sweep rate must be greater than 0."

    try:
        lifecycle.add_harmonic_event(
            "Test",
            "Example",
            "Event1",
            1.5,
            "sec",
            4.0,
            "PER MIN",
            5,
            "x,45",
            "Uniaxial",
            "2,4,5",
        )
        assert False
    except SherlockAddHarmonicEventError as e:
        assert e.str_itr()[0] == "Add harmonic event error: Azimuth value is invalid."

    try:
        lifecycle.add_harmonic_event(
            "Test",
            "Example",
            "Event1",
            1.5,
            "sec",
            4.0,
            "PER MIN",
            5,
            "45,45",
            "Uniaxial",
            "0,0,0",
        )
        assert False
    except SherlockAddHarmonicEventError as e:
        assert (
            e.str_itr()[0]
            == "Add harmonic event error: At least one direction coordinate must be non-zero."
        )

    try:
        lifecycle.add_harmonic_event(
            "Test",
            "Example",
            "Event1",
            1.5,
            "sec",
            4.0,
            "PER MIN",
            5,
            "4545",
            "Uniaxial",
            "2,4,5",
        )
        assert False
    except SherlockAddHarmonicEventError as e:
        assert (
            e.str_itr()[0] == "Add harmonic event error: Number of spherical coordinates "
            "is invalid."
        )


def helper_test_add_harmonic_vibe_profiles(lifecycle):
    """Test add_harmonic_profiles API."""

    try:
        lifecycle.add_harmonic_vibe_profiles(
            "",
            [
                (
                    "Example",
                    "Event1",
                    "Profile1",
                    "Hz",
                    "G",
                    [
                        (10, 1),
                        (1000, 1),
                    ],
                    "",
                )
            ],
        )
        assert False
    except SherlockAddHarmonicVibeProfilesError as e:
        assert e.str_itr()[0] == "Add harmonic vibe profiles error: Project name is invalid."

    try:
        lifecycle.add_harmonic_vibe_profiles(
            "Test",
            [
                (
                    "",
                    "Event1",
                    "Profile1",
                    "Hz",
                    "G",
                    [
                        (10, 1),
                        (1000, 1),
                    ],
                    "",
                )
            ],
        )
        assert False
    except SherlockAddHarmonicVibeProfilesError as e:
        assert (
            e.str_itr()[0] == "Add harmonic vibe profiles error:"
            " Phase name is invalid for harmonic vibe profile 0."
        )

    try:
        lifecycle.add_harmonic_vibe_profiles(
            "Test",
            [
                (
                    "Example",
                    "",
                    "Profile1",
                    "Hz",
                    "G",
                    [
                        (10, 1),
                        (1000, 1),
                    ],
                    "",
                )
            ],
        )
        assert False
    except SherlockAddHarmonicVibeProfilesError as e:
        assert (
            e.str_itr()[0] == "Add harmonic vibe profiles error:"
            " Event name is invalid for harmonic vibe profile 0."
        )

    try:
        lifecycle.add_harmonic_vibe_profiles(
            "Test",
            [
                (
                    "Example",
                    "Event1",
                    "",
                    "Hz",
                    "G",
                    [
                        (10, 1),
                        (1000, 1),
                    ],
                    "",
                )
            ],
        )
        assert False
    except SherlockAddHarmonicVibeProfilesError as e:
        assert (
            e.str_itr()[0] == "Add harmonic vibe profiles error:"
            " Profile name is invalid for harmonic vibe profile 0."
        )

    if lifecycle._is_connection_up():
        try:
            lifecycle.add_harmonic_vibe_profiles(
                "Test",
                [
                    (
                        "Example",
                        "Event1",
                        "Profile1",
                        "badUnits",
                        "G",
                        [
                            (10, 1),
                            (1000, 1),
                        ],
                        "",
                    )
                ],
            )
            assert False
        except SherlockAddHarmonicVibeProfilesError as e:
            assert (
                e.str_itr()[0] == "Add harmonic vibe profiles error:"
                "Frequency units badUnits are invalid for harmonic "
                "vibe profile 0."
            )

        try:
            lifecycle.add_harmonic_vibe_profiles(
                "Test",
                [
                    (
                        "Example",
                        "Event1",
                        "Profile1",
                        "HZ",
                        "badUnits",
                        [
                            (10, 1),
                            (1000, 1),
                        ],
                        "",
                    )
                ],
            )
            assert False
        except SherlockAddHarmonicVibeProfilesError as e:
            assert (
                e.str_itr()[0] == "Add harmonic vibe profiles error:"
                " Load units badUnits are invalid for harmonic vibe profile 0."
            )

    try:
        lifecycle.add_harmonic_vibe_profiles(
            "Test",
            [
                (
                    "Example",
                    "Event1",
                    "Profile1",
                    "HZ",
                    "G",
                    [
                        (10,),
                        (1000, 1),
                    ],
                    "",
                )
            ],
        )
        assert False
    except SherlockAddHarmonicVibeProfilesError as e:
        assert (
            e.str_itr()[0] == "Add harmonic vibe profiles error:"
            " Invalid entry 0:"
            " Number of arguments is wrong for harmonic vibe profile 0."
        )

    try:
        lifecycle.add_harmonic_vibe_profiles(
            "Test",
            [
                (
                    "Example",
                    "Event1",
                    "Profile1",
                    "HZ",
                    "G",
                    [
                        (10, 1),
                        (1000, "Invalid"),
                    ],
                    "",
                )
            ],
        )
        assert False
    except SherlockAddHarmonicVibeProfilesError as e:
        assert (
            e.str_itr()[0] == "Add harmonic vibe profiles error: "
            "Invalid entry 1: Frequency or load is invalid for "
            "harmonic vibe profile 0."
        )

    try:
        lifecycle.add_harmonic_vibe_profiles(
            "Test",
            [
                (
                    "Example",
                    "Event1",
                    "Profile1",
                    "HZ",
                    "G",
                    [
                        (10, -5),
                        (1000, 1),
                    ],
                    "",
                )
            ],
        )
        assert False
    except SherlockAddHarmonicVibeProfilesError as e:
        assert (
            e.str_itr()[0] == "Add harmonic vibe profiles error:"
            " Invalid entry 0:"
            " Load must be greater than 0 for harmonic vibe profile 0."
        )


def helper_test_add_shock_event(lifecycle):
    """Test add_shock_event API."""

    try:
        lifecycle.add_shock_event(
            "",
            "Example",
            "Event1",
            1.5,
            "sec",
            4.0,
            "PER MIN",
            "45,45",
            "2,4,5",
        )
        assert False
    except SherlockAddShockEventError as e:
        assert e.str_itr()[0] == "Add shock event error: Project name is invalid."

    try:
        lifecycle.add_shock_event(
            "Test",
            "",
            "Event1",
            1.5,
            "sec",
            4.0,
            "PER MIN",
            "45,45",
            "2,4,5",
        )
        assert False
    except SherlockAddShockEventError as e:
        assert e.str_itr()[0] == "Add shock event error: Phase name is invalid."

    try:
        lifecycle.add_shock_event(
            "Test",
            "Example",
            "",
            1.5,
            "sec",
            4.0,
            "PER MIN",
            "45,45",
            "2,4,5",
        )
        assert False
    except SherlockAddShockEventError as e:
        assert e.str_itr()[0] == "Add shock event error: Event name is invalid."

    if lifecycle._is_connection_up():
        try:
            lifecycle.add_shock_event(
                "Test",
                "Example",
                "Event1",
                1.5,
                "Invalid",
                4.0,
                "PER MIN",
                "45,45",
                "2,4,5",
            )
            assert False
        except SherlockAddShockEventError as e:
            assert e.str_itr()[0] == "Add shock event error: IDuration unit is invalid."

        try:
            lifecycle.add_shock_event(
                "Test",
                "Example",
                "Event1",
                1.5,
                "sec",
                4.0,
                "Invalid",
                "45,45",
                "2,4,5",
            )
            assert False
        except SherlockAddShockEventError as e:
            assert e.str_itr()[0] == "Add shock event error: Cycle type is invalid."

    try:
        lifecycle.add_shock_event(
            "Test",
            "Example",
            "Event1",
            0,
            "sec",
            4.0,
            "PER MIN",
            "45,45",
            "2,4,5",
        )
        assert False
    except SherlockAddShockEventError as e:
        assert e.str_itr()[0] == "Add shock event error: Duration must be greater than 0."

    try:
        lifecycle.add_shock_event(
            "Test",
            "Example",
            "Event1",
            1.5,
            "sec",
            0,
            "PER MIN",
            "45,45",
            "2,4,5",
        )
        assert False
    except SherlockAddShockEventError as e:
        assert e.str_itr()[0] == "Add shock event error: Number of cycles must be greater than 0."

    try:
        lifecycle.add_shock_event(
            "Test",
            "Example",
            "Event1",
            5,
            "sec",
            4,
            "PER SEC",
            "45,x",
            "1,2,3",
            description="Test1",
        )
        assert False
    except SherlockAddShockEventError as e:
        assert e.str_itr()[0] == "Add shock event error: Elevation value is invalid."

    try:
        lifecycle.add_shock_event(
            "Test",
            "Example",
            "Event1",
            5,
            "sec",
            4,
            "PER MIN",
            "45,45",
            "0,0,0",
            description="Test1",
        )
        assert False
    except SherlockAddShockEventError as e:
        assert (
            e.str_itr()[0] == "Add shock event error: At least one direction coordinate must be "
            "non-zero."
        )

    try:
        lifecycle.add_shock_event(
            "Test",
            "Example",
            "Event1",
            5,
            "sec",
            4,
            "PER MIN",
            "4545",
            "0,1,0",
            description="Test1",
        )
        assert False
    except SherlockAddShockEventError as e:
        assert (
            e.str_itr()[0] == "Add shock event error: Number of spherical coordinates "
            "is invalid."
        )


def helper_test_add_shock_profiles(lifecycle):
    """Test add_shock_profiles API."""

    try:
        lifecycle.add_shock_profiles(
            "",
            [
                (
                    "Example",
                    "Event1",
                    "Profile1",
                    10.0,
                    "ms",
                    0.1,
                    "ms",
                    "G",
                    "HZ",
                    [("HalfSine", 100.0, 100.0, 0)],
                )
            ],
        )
        assert False
    except SherlockAddShockProfilesError as e:
        assert e.str_itr()[0] == "Add shock profiles error: Project name is invalid."

    try:
        lifecycle.add_shock_profiles(
            "Test",
            [
                (
                    "",
                    "Event1",
                    "Profile1",
                    10.0,
                    "ms",
                    0.1,
                    "ms",
                    "G",
                    "HZ",
                    [("HalfSine", 100.0, 100.0, 0)],
                )
            ],
        )
        assert False
    except SherlockAddShockProfilesError as e:
        assert (
            e.str_itr()[0] == "Add shock profiles error: Phase name is invalid for "
            "shock profile 0."
        )

    try:
        lifecycle.add_shock_profiles(
            "Test",
            [
                (
                    "Example",
                    "",
                    "Profile1",
                    10.0,
                    "ms",
                    0.1,
                    "ms",
                    "G",
                    "HZ",
                    [("HalfSine", 100.0, 100.0, 0)],
                )
            ],
        )
        assert False
    except SherlockAddShockProfilesError as e:
        assert (
            e.str_itr()[0] == "Add shock profiles error: Event name is invalid for "
            "shock profile 0."
        )

    try:
        lifecycle.add_shock_profiles(
            "Test",
            [
                (
                    "Example",
                    "Event1",
                    "",
                    10.0,
                    "ms",
                    0.1,
                    "ms",
                    "G",
                    "HZ",
                    [("HalfSine", 100.0, 100.0, 0)],
                )
            ],
        )
        assert False
    except SherlockAddShockProfilesError as e:
        assert (
            e.str_itr()[0] == "Add shock profiles error:"
            " Profile name is invalid for shock profile 0."
        )

    try:
        lifecycle.add_shock_profiles(
            "Test",
            [
                (
                    "Example",
                    "Event1",
                    "Profile1",
                    0,
                    "ms",
                    0.1,
                    "ms",
                    "G",
                    "HZ",
                    [("HalfSine", 100.0, 100.0, 0)],
                )
            ],
        )
        assert False
    except SherlockAddShockProfilesError as e:
        assert (
            e.str_itr()[0] == "Add shock profiles error:"
            " Duration must be greater than 0 for shock profile 0."
        )

    try:
        lifecycle.add_shock_profiles(
            "Test",
            [
                (
                    "Example",
                    "Event1",
                    "Profile1",
                    0,
                    "unitsInvalid",
                    0.1,
                    "ms",
                    "G",
                    "HZ",
                    [("HalfSine", 100.0, 100.0, 0)],
                )
            ],
        )
        assert False
    except SherlockAddShockProfilesError as e:
        assert (
            e.str_itr()[0] == "Add shock profiles error:"
            " Duration must be greater than 0 for shock profile 0."
        )

    if lifecycle._is_connection_up():
        try:
            lifecycle.add_shock_profiles(
                "Test",
                [
                    (
                        "Example",
                        "Event1",
                        "Profile1",
                        10.0,
                        "unitsInvalid",
                        0.1,
                        "ms",
                        "G",
                        "HZ",
                        [("HalfSine", 100.0, 100.0, 0)],
                    )
                ],
            )
            assert False
        except SherlockAddShockProfilesError as e:
            assert (
                e.str_itr()[0] == "Add shock profiles error:"
                " Duration units unitsInvalid are invalid for shock profile 0."
            )

        try:
            lifecycle.add_shock_profiles(
                "Test",
                [
                    (
                        "Example",
                        "Event1",
                        "Profile1",
                        10.0,
                        "ms",
                        0.1,
                        "unitsInvalid",
                        "G",
                        "HZ",
                        [("HalfSine", 100.0, 100.0, 0)],
                    )
                ],
            )
            assert False
        except SherlockAddShockProfilesError as e:
            assert (
                e.str_itr()[0] == "Add shock profiles error:"
                " Sample rate units unitsInvalid are invalid for "
                "shock profile 0."
            )

        try:
            lifecycle.add_shock_profiles(
                "Test",
                [
                    (
                        "Example",
                        "Event1",
                        "Profile1",
                        10.0,
                        "ms",
                        0.1,
                        "ms",
                        "unitInvalid",
                        "HZ",
                        [("HalfSine", 100.0, 100.0, 0)],
                    )
                ],
            )
            assert False
        except SherlockAddShockProfilesError as e:
            assert (
                e.str_itr()[0] == "Add shock profiles error:"
                " Load units unitInvalid are invalid for shock profile 0."
            )

        try:
            lifecycle.add_shock_profiles(
                "Test",
                [
                    (
                        "Example",
                        "Event1",
                        "Profile1",
                        10.0,
                        "ms",
                        0.1,
                        "ms",
                        "G",
                        "badFreq",
                        [("HalfSine", 100.0, 100.0, 0)],
                    )
                ],
            )
            assert False
        except SherlockAddShockProfilesError as e:
            assert (
                e.str_itr()[0] == "Add shock profiles error:"
                " Frequency units badFreq are invalid for shock profile 0."
            )

    try:
        lifecycle.add_shock_profiles(
            "Test",
            [
                (
                    "Example",
                    "Event1",
                    "Profile1",
                    10.0,
                    "ms",
                    0,
                    "ms",
                    "G",
                    "HZ",
                    [("HalfSine", 100.0, 100.0, 0)],
                )
            ],
        )
        assert False
    except SherlockAddShockProfilesError as e:
        assert (
            e.str_itr()[0] == "Add shock profiles error:"
            " Sample rate must be greater than 0 for shock profile 0."
        )

    try:
        lifecycle.add_shock_profiles(
            "Test",
            [
                (
                    "Example",
                    "Event1",
                    "Profile1",
                    10.0,
                    "ms",
                    0.1,
                    "ms",
                    "G",
                    "HZ",
                    [(100.0, 100.0, 0)],
                )
            ],
        )
        assert False
    except SherlockAddShockProfilesError as e:
        assert (
            e.str_itr()[0] == "Add shock profiles error:"
            " Invalid entry 0: Number of arguments is wrong for shock"
            " profile 0."
        )

    if lifecycle._is_connection_up():
        try:
            lifecycle.add_shock_profiles(
                "Test",
                [
                    (
                        "Example",
                        "Event1",
                        "Profile1",
                        10.0,
                        "ms",
                        0.1,
                        "ms",
                        "G",
                        "HZ",
                        [("badShapType", 100.0, 100.0, 0)],
                    )
                ],
            )
            assert False
        except SherlockAddShockProfilesError as e:
            assert (
                e.str_itr()[0] == "Add shock profiles error:"
                " Invalid entry 0: Shape type is invalid for shock profile 0."
            )

    try:
        lifecycle.add_shock_profiles(
            "Test",
            [
                (
                    "Example",
                    "Event1",
                    "Profile1",
                    10.0,
                    "ms",
                    0.1,
                    "ms",
                    "G",
                    "HZ",
                    [("HalfSine", 0, 100.0, 0)],
                )
            ],
        )
        assert False
    except SherlockAddShockProfilesError as e:
        assert (
            e.str_itr()[0] == "Add shock profiles error:"
            " Invalid entry 0: Load must be "
            "greater than 0 for shock profile 0."
        )

    try:
        lifecycle.add_shock_profiles(
            "Test",
            [
                (
                    "Example",
                    "Event1",
                    "Profile1",
                    10.0,
                    "ms",
                    0.1,
                    "ms",
                    "G",
                    "HZ",
                    [("HalfSine", 100.0, 100.0, -5)],
                )
            ],
        )
        assert False
    except SherlockAddShockProfilesError as e:
        assert (
            e.str_itr()[0] == "Add shock profiles error:"
            " Invalid entry 0: Decay must be non-negative for "
            "shock profile 0."
        )


<<<<<<< HEAD
def helper_test_load_random_vibe_profile(lifecycle):
    """Test load_random_vibe_profile."""
    try:
        lifecycle.load_random_vibe_profile(
            "",
            "Phase 1",
            "Random Event",
            "TestProfile.dat",
        )
        assert False
    except SherlockLoadRandomVibeProfileError as e:
        assert str(e) == "Load random vibe profile error: Project name is invalid."

    try:
        lifecycle.load_random_vibe_profile(
            "Test",
            "",
            "Random Event",
            "TestProfile.dat",
        )
        assert False
    except SherlockLoadRandomVibeProfileError as e:
        assert str(e) == "Load random vibe profile error: Phase name is invalid."
    try:
        lifecycle.load_random_vibe_profile(
            "Test",
            "Phase 1",
            "",
            "TestProfile.dat",
        )
        assert False
    except SherlockLoadRandomVibeProfileError as e:
        assert str(e) == "Load random vibe profile error: Event name is invalid."

    try:
        lifecycle.load_random_vibe_profile(
            "Test",
            "Phase 1",
            "Random Event",
            "",
        )
        assert False
    except SherlockLoadRandomVibeProfileError as e:
        assert str(e) == "Load random vibe profile error: File path is invalid."


=======
>>>>>>> 01ae075c
def helper_test_load_thermal_profile(lifecycle):
    """Test load_thermal_profile API"""

    try:
        lifecycle.load_thermal_profile(
            "",
            "Phase 1",
            "Thermal Event",
            "Tutorial_Profile.dat",
        )
        assert False
    except SherlockLoadThermalProfileError as e:
        assert str(e) == "Load thermal profile error: Project name is invalid."

    try:
        lifecycle.load_thermal_profile(
            "Test",
            "",
            "Thermal Event",
            "Tutorial_Profile.dat",
        )
        assert False
    except SherlockLoadThermalProfileError as e:
        assert str(e) == "Load thermal profile error: Phase name is invalid."

    try:
        lifecycle.load_thermal_profile(
            "Test",
            "Phase 1",
            "",
            "Tutorial_Profile.dat",
        )
        assert False
    except SherlockLoadThermalProfileError as e:
        assert str(e) == "Load thermal profile error: Event name is invalid."

    try:
        lifecycle.load_thermal_profile(
            "Test",
            "Phase 1",
            "Thermal Event",
            "",
        )
        assert False
    except SherlockLoadThermalProfileError as e:
        assert str(e) == "Load thermal profile error: File path is invalid."


def helper_test_load_harmonic_profile(lifcycle):
    """Test load_harmonic_profile API."""

    try:
        lifcycle.load_harmonic_profile("", "Phase 1", "Harmonic Event", "Test_Profile.dat")
        assert False
    except SherlockLoadHarmonicProfileError as e:
        assert "Load Harmonic profile error: Project name is invalid."

    try:
        lifcycle.load_harmonic_profile("Test", "", "Harmonic Event", "Test_Profile.dat")
        assert False
    except SherlockLoadHarmonicProfileError as e:
        assert "Load Harmonic profile error: Phase name is invalid."

    try:
        lifcycle.load_harmonic_profile("Test", "Phase 1", "", "Test_Profile.dat")
        assert False
    except SherlockLoadHarmonicProfileError as e:
        assert "Load Harmonic profile error: Event name is invalid."

    try:
        lifcycle.load_harmonic_profile("Test", "Phase 1", "Harmonic Event", "")
        assert False
    except SherlockLoadHarmonicProfileError as e:
        assert "Load Harmonic profile error: File name is invalid."


def helper_test_load_random_vibe_profile(lifecycle):
    """Test load_random_vibe_profile.

    """
    try:
        lifecycle.load_random_vibe_profile(
            "",
            "Phase 1",
            "Random Event",
            "TestProfile.dat",
        )
        assert False
    except SherlockLoadRandomVibeProfileError as e:
        assert str(e) == "Load random vibe profile error: Project name is invalid."

    try:
        lifecycle.load_random_vibe_profile(
            "Test",
            "",
            "Random Event",
            "TestProfile.dat",
        )
        assert False
    except SherlockLoadRandomVibeProfileError as e:
        assert str(e) == "Load random vibe profile error: Phase name is invalid."
    try:
        lifecycle.load_random_vibe_profile(
            "Test",
            "Phase 1",
            "",
            "TestProfile.dat",
        )
        assert False
    except SherlockLoadRandomVibeProfileError as e:
        assert str(e) == "Load random vibe profile error: Event name is invalid."

    try:
        lifecycle.load_random_vibe_profile(
            "Test",
            "Phase 1",
            "Random Event",
            "",
        )
        assert False
    except SherlockLoadRandomVibeProfileError as e:
        assert str(e) == "Load random vibe profile error: File path is invalid."


if __name__ == "__main__":
    test_all()<|MERGE_RESOLUTION|>--- conflicted
+++ resolved
@@ -13,13 +13,9 @@
     SherlockAddThermalProfilesError,
     SherlockCreateLifePhaseError,
     SherlockLoadHarmonicProfileError,
-<<<<<<< HEAD
+    SherlockLoadThermalProfileError,
     SherlockLoadRandomVibeProfileError,
     SherlockLoadThermalProfileError,
-    SherlockLoadRandomVibeProfileError,
-=======
-    SherlockLoadThermalProfileError,
->>>>>>> 01ae075c
 )
 from ansys.sherlock.core.lifecycle import Lifecycle
 
@@ -39,10 +35,6 @@
     helper_test_add_harmonic_vibe_profiles(lifecycle)
     helper_test_add_shock_event(lifecycle)
     helper_test_add_shock_profiles(lifecycle)
-<<<<<<< HEAD
-    helper_test_load_random_vibe_profile(lifecycle)
-=======
->>>>>>> 01ae075c
     helper_test_load_thermal_profile(lifecycle)
     helper_test_load_harmonic_profile(lifecycle)
     helper_test_load_random_vibe_profile(lifecycle)
@@ -1746,7 +1738,6 @@
         )
 
 
-<<<<<<< HEAD
 def helper_test_load_random_vibe_profile(lifecycle):
     """Test load_random_vibe_profile."""
     try:
@@ -1793,8 +1784,6 @@
         assert str(e) == "Load random vibe profile error: File path is invalid."
 
 
-=======
->>>>>>> 01ae075c
 def helper_test_load_thermal_profile(lifecycle):
     """Test load_thermal_profile API"""
 
