# Copyright (c) 2023 ANSYS, Inc. and/or its affiliates.

import grpc

from ansys.sherlock.core.analysis import Analysis
from ansys.sherlock.core.errors import (
    SherlockGetRandomVibeInputFieldsError,
    SherlockRunAnalysisError,
    SherlockRunStrainMapAnalysisError,
    SherlockUpdateNaturalFrequencyPropsError,
    SherlockUpdateRandomVibePropsError,
)


def test_all():
    """Test all life cycle APIs."""
    channel_param = "127.0.0.1:9090"
    channel = grpc.insecure_channel(channel_param)
    analysis = Analysis(channel)

    helper_test_run_analysis(analysis)
    helper_test_run_strain_map_analysis(analysis)
    helper_test_get_random_vibe_input_fields(analysis)
    helper_test_translate_random_vibe_field_names(analysis)
    helper_test_update_random_vibe_props(analysis)
    helper_test_update_natural_frequency_props(analysis)


def helper_test_run_analysis(analysis):
    """Test run_analysis API."""

    try:
        analysis.run_analysis("", "Card", [("NATURALFREQ", [("Phase 1", ["Harmonic Event"])])])
        assert False
    except SherlockRunAnalysisError as e:
        assert str(e) == "Run analysis error: Project name is invalid."

    try:
        analysis.run_analysis("Test", "", [("NATURALFREQ", [("Phase 1", ["Harmonic Event"])])])
        assert False
    except SherlockRunAnalysisError as e:
        assert str(e) == "Run analysis error: CCA name is invalid."

    try:
        analysis.run_analysis(
            "Test",
            "Card",
            "Invalid",
        )
        assert False
    except SherlockRunAnalysisError as e:
        assert str(e) == "Run analysis error: Analyses argument is invalid."

    try:
        analysis.run_analysis(
            "Test",
            "Card",
            [],
        )
        assert False
    except SherlockRunAnalysisError as e:
        assert str(e) == "Run analysis error: One or more analyses are missing."

    try:
        analysis.run_analysis("Test", "Card", [("Invalid", [("Phase 1", ["Harmonic Event"])])])
        assert False
    except SherlockRunAnalysisError as e:
        assert str(e) == "Run analysis error: Invalid analysis 0: Analysis is invalid."

    try:
        analysis.run_analysis("Test", "Card", [("NATURALFREQ", [("", ["Harmonic Event"])])])
        assert False
    except SherlockRunAnalysisError as e:
        assert str(e) == (
            "Run analysis error: Invalid analysis 0:" " Invalid phase 0: Phase name is invalid."
        )

    try:
        analysis.run_analysis("Test", "Card", [("NATURALFREQ", "Invalid")])
        assert False
    except SherlockRunAnalysisError as e:
        assert str(e) == "Run analysis error: Invalid analysis 0: Phases argument is invalid."

    try:
        analysis.run_analysis("Test", "Card", [("NATURALFREQ", [("Phase 1", "Invalid")])])
        assert False
    except SherlockRunAnalysisError as e:
        assert str(e) == (
            "Run analysis error: Invalid analysis 0:"
            " Invalid phase 0: Events argument "
            "is invalid."
        )

    try:
        analysis.run_analysis("Test", "Card", [("NATURALFREQ", [("Phase 1", [""])])])
        assert False
    except SherlockRunAnalysisError as e:
        assert str(e) == (
            "Run analysis error: Invalid analysis 0:"
            " Invalid phase 0: One or more event "
            "names are invalid."
        )


def helper_test_run_strain_map_analysis(analysis):
    """Test run_strain_map_analysis API."""

    if analysis._is_connection_up():
        try:
            analysis.run_strain_map_analysis(
                "AssemblyTutorial",
                "Main Board",
                [
                    [
                        "RANDOMVIBE",
                        [
                            ["Phase 1", "Random Vibe", "TOP", "MainBoardStrain - Top"],
                            ["Phase 1", "Random Vibe", "BOTTOM", "MainBoardStrain - Bottom"],
                            ["Phase 1", "Random Vibe", "TOP", "MemoryCard1Strain", "Memory Card 1"],
                        ],
                    ]
                ],
            )
            assert True
        except SherlockRunAnalysisError as e:
            print(str(e))
            assert False

    try:
        analysis.run_strain_map_analysis(
            "",
            "Main Board",
            [
                [
                    "RANDOMVIBE",
                    [
                        ["Phase 1", "Random Vibe", "TOP", "MainBoardStrain - Top"],
                        ["Phase 1", "Random Vibe", "BOTTOM", "MainBoardStrain - Bottom"],
                        ["Phase 1", "Random Vibe", "TOP", "MemoryCard1Strain", "Memory Card 1"],
                    ],
                ]
            ],
        )
        assert False
    except SherlockRunStrainMapAnalysisError as e:
        assert str(e) == "Run strain map analysis error: Project name is invalid."

    try:
        analysis.run_strain_map_analysis(
            "AssemblyTutorial",
            "",
            [
                [
                    "RANDOMVIBE",
                    [
                        ["Phase 1", "Random Vibe", "TOP", "MainBoardStrain - Top"],
                        ["Phase 1", "Random Vibe", "BOTTOM", "MainBoardStrain - Bottom"],
                        ["Phase 1", "Random Vibe", "TOP", "MemoryCard1Strain", "Memory Card 1"],
                    ],
                ]
            ],
        )
        assert False
    except SherlockRunStrainMapAnalysisError as e:
        assert str(e) == "Run strain map analysis error: CCA name is invalid."

    try:
        analysis.run_strain_map_analysis(
            "AssemblyTutorial",
            "Main Board",
            "Invalid",
        )
        assert False
    except SherlockRunStrainMapAnalysisError as e:
        assert str(e) == "Run strain map analysis error: Analyses argument is invalid."

    try:
        analysis.run_strain_map_analysis("AssemblyTutorial", "Main Board", [])
        assert False
    except SherlockRunStrainMapAnalysisError as e:
        assert str(e) == "Run strain map analysis error: One or more analyses are missing."

    try:
        analysis.run_strain_map_analysis(
            "AssemblyTutorial",
            "Main Board",
            ["INVALID"],
        )
        assert False
    except SherlockRunStrainMapAnalysisError as e:
        assert (
<<<<<<< HEAD
            str(e) == "Run strain map analysis error: Invalid analysis argument for strain "
            "map analysis 0"
=======
            str(e) == "Run strain map analysis error: Analysis argument is invalid for strain "
            "map analysis 0."
>>>>>>> 9a2099f2
        )

    try:
        analysis.run_strain_map_analysis(
            "AssemblyTutorial",
            "Main Board",
            [["INVALID"]],
        )
        assert False
    except SherlockRunStrainMapAnalysisError as e:
        assert (
            str(e)
<<<<<<< HEAD
            == "Run strain map analysis error: Wrong number of args 1 for strain map analysis 0"
=======
            == "Run strain map analysis error: Number of arguments (1) is wrong for strain map "
            "analysis 0."
>>>>>>> 9a2099f2
        )

    try:
        analysis.run_strain_map_analysis(
            "AssemblyTutorial",
            "Main Board",
            [
                [
                    "",
                    [
                        ["Phase 1", "Random Vibe", "TOP", "MainBoardStrain - Top"],
                        ["Phase 1", "Random Vibe", "BOTTOM", "MainBoardStrain - Bottom"],
                        ["Phase 1", "Random Vibe", "TOP", "MemoryCard1Strain", "Memory Card 1"],
                    ],
                ]
            ],
        )
        assert False
    except SherlockRunStrainMapAnalysisError as e:
        assert (
<<<<<<< HEAD
            str(e) == "Run strain map analysis error: Missing analysis type for strain map "
            "analysis 0"
=======
            str(e) == "Run strain map analysis error: Analysis type is missing for strain map "
            "analysis 0."
>>>>>>> 9a2099f2
        )

    try:
        analysis.run_strain_map_analysis(
            "AssemblyTutorial",
            "Main Board",
            [
                [
                    "NOTREAL",
                    [
                        ["Phase 1", "Random Vibe", "TOP", "MainBoardStrain - Top"],
                        ["Phase 1", "Random Vibe", "BOTTOM", "MainBoardStrain - Bottom"],
                        ["Phase 1", "Random Vibe", "TOP", "MemoryCard1Strain", "Memory Card 1"],
                    ],
                ]
            ],
        )
        assert False
    except SherlockRunStrainMapAnalysisError as e:
        assert (
<<<<<<< HEAD
            str(e) == "Run strain map analysis error: Invalid analysis type NOTREAL for "
            "strain map analysis 0"
=======
            str(e) == "Run strain map analysis error: Analysis type NOTREAL is invalid for "
            "strain map analysis 0."
>>>>>>> 9a2099f2
        )

    try:
        analysis.run_strain_map_analysis(
            "AssemblyTutorial",
            "Main Board",
            [
                [
                    "RANDOMVIBE",
                    [],
                ]
            ],
        )
        assert False
    except SherlockRunStrainMapAnalysisError as e:
        assert (
<<<<<<< HEAD
            str(e) == "Run strain map analysis error: Missing one or more event strain maps "
            "for strain map analysis 0"
=======
            str(e) == "Run strain map analysis error: One or more event strain maps are "
            "missing for strain map analysis 0."
>>>>>>> 9a2099f2
        )

    try:
        analysis.run_strain_map_analysis(
            "AssemblyTutorial",
            "Main Board",
            [
                [
                    "RANDOMVIBE",
                    ["INVALID"],
                ]
            ],
        )
        assert False
    except SherlockRunStrainMapAnalysisError as e:
        assert (
<<<<<<< HEAD
            str(e) == "Run strain map analysis error: Invalid event strain map argument for strain "
            "map analysis 0"
=======
            str(e) == "Run strain map analysis error: Event strain map argument is invalid for "
            "strain map analysis 0."
>>>>>>> 9a2099f2
        )

    try:
        analysis.run_strain_map_analysis(
            "AssemblyTutorial",
            "Main Board",
            [
                [
                    "RANDOMVIBE",
                    [
                        ["Phase 1", "Random Vibe", "TOP", "MainBoardStrain - Top"],
                        ["Phase 1", "Random Vibe", "BOTTOM"],
                        ["Phase 1", "Random Vibe", "TOP", "MemoryCard1Strain", "Memory Card 1"],
                    ],
                ]
            ],
        )
        assert False
    except SherlockRunStrainMapAnalysisError as e:
        assert (
<<<<<<< HEAD
            str(e)
            == "Run strain map analysis error: Wrong number of args 3 for event strain map 1 "
            "for strain map analysis 0"
=======
            str(e) == "Run strain map analysis error: Number of arguments (3) is wrong for event "
            "strain map 1 for strain map analysis 0."
>>>>>>> 9a2099f2
        )

    try:
        analysis.run_strain_map_analysis(
            "AssemblyTutorial",
            "Main Board",
            [
                [
                    "RANDOMVIBE",
                    [
                        ["Phase 1", "Random Vibe", "TOP", "MainBoardStrain - Top"],
                        ["", "Random Vibe", "BOTTOM", "MainBoardStrain - Bottom"],
                        ["Phase 1", "Random Vibe", "TOP", "MemoryCard1Strain", "Memory Card 1"],
                    ],
                ]
            ],
        )
        assert False
    except SherlockRunStrainMapAnalysisError as e:
        assert (
<<<<<<< HEAD
            str(e)
            == "Run strain map analysis error: Missing life phase for event strain map 1 for "
            "strain map analysis 0"
=======
            str(e) == "Run strain map analysis error: Life phase is missing for event strain map 1 "
            "for strain map analysis 0."
>>>>>>> 9a2099f2
        )

    try:
        analysis.run_strain_map_analysis(
            "AssemblyTutorial",
            "Main Board",
            [
                [
                    "RANDOMVIBE",
                    [
                        ["Phase 1", "Random Vibe", "TOP", "MainBoardStrain - Top"],
                        ["Phase 1", "Random Vibe", "BOTTOM", "MainBoardStrain - Bottom"],
                        ["Phase 1", "", "TOP", "MemoryCard1Strain", "Memory Card 1"],
                    ],
                ]
            ],
        )
        assert False
    except SherlockRunStrainMapAnalysisError as e:
        assert (
<<<<<<< HEAD
            str(e)
            == "Run strain map analysis error: Missing event name for event strain map 2 for "
            "strain map analysis 0"
=======
            str(e) == "Run strain map analysis error: Event name is missing for event strain map 2 "
            "for strain map analysis 0."
>>>>>>> 9a2099f2
        )

    try:
        analysis.run_strain_map_analysis(
            "AssemblyTutorial",
            "Main Board",
            [
                [
                    "RANDOMVIBE",
                    [
                        ["Phase 1", "Random Vibe", "TOP", "MainBoardStrain - Top"],
                        ["Phase 1", "Random Vibe", "BOTTOM", "MainBoardStrain - Bottom"],
                        ["Phase 1", "Random Vibe", "TOP", "MemoryCard1Strain", "Memory Card 1"],
                    ],
                ],
                [
                    "RANDOMVIBE",
                    [
                        ["Phase 1", "Random Vibe", "TOP", "MainBoardStrain - Top"],
                        ["Phase 1", "Random Vibe", "BOTTOM", "MainBoardStrain - Bottom"],
                        ["Phase 1", "Random Vibe", "", "MemoryCard1Strain", "Memory Card 1"],
                    ],
                ],
            ],
        )
        assert False
    except SherlockRunStrainMapAnalysisError as e:
        assert (
<<<<<<< HEAD
            str(e) == "Run strain map analysis error: Missing PCB side for event strain map 2 for "
            "strain map analysis 1"
=======
            str(e)
            == "Run strain map analysis error: PCB side is missing for event strain map 2 for "
            "strain map analysis 1."
>>>>>>> 9a2099f2
        )

    try:
        analysis.run_strain_map_analysis(
            "AssemblyTutorial",
            "Main Board",
            [
                [
                    "RANDOMVIBE",
                    [
                        ["Phase 1", "Random Vibe", "TOP", "MainBoardStrain - Top"],
                        ["Phase 1", "Random Vibe", "BOTTOM", "MainBoardStrain - Bottom"],
                        ["Phase 1", "Random Vibe", "TOP", "", "Memory Card 1"],
                    ],
                ]
            ],
        )
        assert False
    except SherlockRunStrainMapAnalysisError as e:
        assert (
<<<<<<< HEAD
            str(e)
            == "Run strain map analysis error: Missing strain map name for event strain map 2 "
            "for strain map analysis 0"
=======
            str(e) == "Run strain map analysis error: Strain map name is missing for event strain "
            "map 2 for strain map analysis 0."
>>>>>>> 9a2099f2
        )


def helper_test_get_random_vibe_input_fields(analysis):
    try:
        analysis.get_random_vibe_input_fields("BADTYPE")
        assert False
    except SherlockGetRandomVibeInputFieldsError as e:
<<<<<<< HEAD
        assert (
            str(e) == "Get random vibe input fields error: Invalid model source BADTYPE specified"
        )
=======
        assert str(e) == "Get random vibe input fields error: Model source BADTYPE is invalid."
>>>>>>> 9a2099f2

    if analysis._is_connection_up():
        try:
            fields = analysis.get_random_vibe_input_fields()
            assert "analysis_temp" in fields
            assert "analysis_temp_units" in fields
            assert "model_source" in fields
            assert "part_validation_enabled" in fields
            assert "random_vibe_damping" in fields
            assert "require_material_assignment_enabled" in fields
        except SherlockGetRandomVibeInputFieldsError as e:
            print(str(e))
            assert False

        try:
            fields = analysis.get_random_vibe_input_fields("STRAIN_MAP")
            assert "model_source" in fields
            assert "part_validation_enabled" in fields
            assert "random_vibe_damping" in fields
            assert "require_material_assignment_enabled" in fields
            assert "strain_map_natural_freqs" in fields
        except SherlockGetRandomVibeInputFieldsError as e:
            print(str(e))
            assert False


def helper_test_translate_random_vibe_field_names(analysis):
    """Test translating the random vibe field names."""

    results = analysis._translate_field_names(
        [
            "randomVibeDamping",
            "naturalFreqCount",
            "naturalFreqMin",
            "naturalFreqMinUnits",
            "naturalFreqMax",
            "naturalFreqMaxUnits",
            "analysisTemp",
            "analysisTempUnits",
            "partValidationEnabled",
            "forceModelRebuild",
            "reuseModalAnalysis",
            "performNFFreqRangeCheck",
            "requireMaterialAssignmentEnabled",
            "modelSource",
            "strainMapNaturalFreqs",
        ]
    )

    expected = """
random_vibe_damping
natural_freq_count
natural_freq_min
natural_freq_min_units
natural_freq_max
natural_freq_max_units
analysis_temp
analysis_temp_units
part_validation_enabled
force_model_rebuild
reuse_modal_analysis
perform_nf_freq_range_check
require_material_assignment_enabled
model_source
strain_map_natural_freqs"""

    assert results == expected


def helper_test_update_random_vibe_props(analysis):
    try:
        analysis.update_random_vibe_props(
            "", "Card", random_vibe_damping="0.01, 0.05", analysis_temp=20, analysis_temp_units="C"
        )
        assert False
    except SherlockUpdateRandomVibePropsError as e:
        assert str(e) == "Update random vibe properties error: Project name is invalid."

    try:
        analysis.update_random_vibe_props(
            "Test", "", random_vibe_damping="0.01, 0.05", analysis_temp=20, analysis_temp_units="C"
        )
        assert False
    except SherlockUpdateRandomVibePropsError as e:
        assert str(e) == "Update random vibe properties error: CCA name is invalid."

    try:
        analysis.update_random_vibe_props("Test", "Card", random_vibe_damping="0.01, foo")
        assert False
    except SherlockUpdateRandomVibePropsError as e:
        assert (
<<<<<<< HEAD
            str(e) == "Update random vibe properties error: Invalid random vibe damping value: foo"
=======
            str(e)
            == "Update random vibe properties error: Random vibe damping value is invalid: foo"
>>>>>>> 9a2099f2
        )

    try:
        analysis.update_random_vibe_props(
            "Test", "Card", random_vibe_damping="0.01, 0.02", model_source="BAD_SOURCE"
        )
        assert False
    except SherlockUpdateRandomVibePropsError as e:
<<<<<<< HEAD
        assert (
            str(e)
            == "Update random vibe properties error: Invalid model source BAD_SOURCE specified"
        )
=======
        assert str(e) == "Update random vibe properties error: Model source BAD_SOURCE is invalid."
>>>>>>> 9a2099f2

    try:
        analysis.update_random_vibe_props(
            "Test", "Card", random_vibe_damping="0.01, 0.02", model_source="STRAIN_MAP"
        )
        assert False
    except SherlockUpdateRandomVibePropsError as e:
        assert (
<<<<<<< HEAD
            str(e)
            == "Update random vibe properties error: No natural frequenices defined for strain "
            "map analysis"
=======
            str(e) == "Update random vibe properties error: No natural frequenices are defined for "
            "strain map analysis."
>>>>>>> 9a2099f2
        )

    if analysis._is_connection_up():
        try:
            analysis.update_random_vibe_props(
                "Test",
                "Card",
                random_vibe_damping="0.01, 0.02",
                natural_freq_min=10,
                natural_freq_min_units="foo",
                natural_freq_max=100,
                natural_freq_max_units="HZ",
            )
            assert False
        except SherlockUpdateRandomVibePropsError as e:
            assert (
<<<<<<< HEAD
                str(e) == "Update random vibe properties error: Invalid min "
                "natural freq unit specified: foo"
=======
                str(e) == "Update random vibe properties error: Minimum "
                "natural frequency units are invalid: foo"
>>>>>>> 9a2099f2
            )

        try:
            analysis.update_random_vibe_props(
                "Test",
                "Card",
                random_vibe_damping="0.01, 0.02",
                natural_freq_min=10,
                natural_freq_min_units="HZ",
                natural_freq_max=100,
                natural_freq_max_units="foo",
            )
            assert False
        except SherlockUpdateRandomVibePropsError as e:
            assert (
<<<<<<< HEAD
                str(e) == "Update random vibe properties error: Invalid max "
                "natural freq unit specified: foo"
=======
                str(e) == "Update random vibe properties error: Maxiumum "
                "natural frequency units are invalid: foo"
>>>>>>> 9a2099f2
            )

        try:
            analysis.update_random_vibe_props(
                "Test",
                "Card",
                random_vibe_damping="0.01, 0.02",
                natural_freq_min=10,
                natural_freq_min_units="HZ",
                natural_freq_max=100,
                natural_freq_max_units="HZ",
                analysis_temp_units="foo",
            )
            assert False
        except SherlockUpdateRandomVibePropsError as e:
            assert (
<<<<<<< HEAD
                str(e) == "Update random vibe properties error: Invalid analysis "
                "temperature unit specified: foo"
=======
                str(e) == "Update random vibe properties error: Analysis "
                "temperature units are invalid: foo"
>>>>>>> 9a2099f2
            )

        try:
            analysis.update_random_vibe_props(
                "Tutorial Project",
                "Main Board",
                random_vibe_damping="0.01, 0.02",
                model_source="STRAIN_MAP",
                part_validation_enabled=True,
                require_material_assignment_enabled=False,
                strain_map_natural_freqs="BAD, FREQS",
            )
            assert False
        except SherlockUpdateRandomVibePropsError as e:
<<<<<<< HEAD
            assert (
                str(e)
                == "Update random vibe properties error: Invalid natural frequencies specified"
            )
=======
            assert str(e) == "Update random vibe properties error: Natural frequencies are invalid."
>>>>>>> 9a2099f2

            try:
                analysis.update_random_vibe_props(
                    "Tutorial Project",
                    "Main Board",
                    random_vibe_damping="0.01, 0.02",
                    model_source="STRAIN_MAP",
                    part_validation_enabled=True,
                    require_material_assignment_enabled=False,
                    strain_map_natural_freqs="101, 201, 501, 1001",
                )
                assert True
            except SherlockUpdateRandomVibePropsError as e:
                print(str(e))
                assert False


def helper_test_update_natural_frequency_props(analysis):
    try:
        analysis.update_natural_frequency_props(
            "",
            "Card",
            natural_freq_count=2,
            natural_freq_min=10,
            natural_freq_min_units="HZ",
            natural_freq_max=100,
            natural_freq_max_units="HZ",
            part_validation_enabled=True,
            require_material_assignment_enabled=False,
        )
        assert False
    except SherlockUpdateNaturalFrequencyPropsError as e:
        assert str(e) == "Update natural frequency properties error: Project name is invalid."

    try:
        analysis.update_natural_frequency_props(
            "Test",
            "",
            natural_freq_count=2,
            natural_freq_min=10,
            natural_freq_min_units="HZ",
            natural_freq_max=100,
            natural_freq_max_units="HZ",
            part_validation_enabled=True,
            require_material_assignment_enabled=False,
        )
        assert False
    except SherlockUpdateNaturalFrequencyPropsError as e:
        assert str(e) == "Update natural frequency properties error: CCA name is invalid."

    if analysis._is_connection_up():
        try:
            analysis.update_natural_frequency_props(
                "Test",
                "Card",
                natural_freq_count=2,
                natural_freq_min=10,
                natural_freq_min_units="foo",
                natural_freq_max=100,
                natural_freq_max_units="HZ",
                part_validation_enabled=True,
                require_material_assignment_enabled=False,
            )
            assert False
        except SherlockUpdateNaturalFrequencyPropsError as e:
            assert (
<<<<<<< HEAD
                str(e) == "Update natural frequency properties error: Invalid min "
                "natural freq unit specified: foo"
=======
                str(e) == "Update natural frequency properties error: Minimum "
                "natural frequency units are invalid: foo"
>>>>>>> 9a2099f2
            )

        try:
            analysis.update_natural_frequency_props(
                "Test",
                "Card",
                natural_freq_count=2,
                natural_freq_min=10,
                natural_freq_min_units="HZ",
                natural_freq_max=100,
                natural_freq_max_units="foo",
                part_validation_enabled=True,
                require_material_assignment_enabled=False,
            )
            assert False
        except SherlockUpdateNaturalFrequencyPropsError as e:
            assert (
<<<<<<< HEAD
                str(e) == "Update natural frequency properties error: Invalid max "
                "natural freq unit specified: foo"
=======
                str(e) == "Update natural frequency properties error: Maximum "
                "natural frequency units are invalid: foo"
>>>>>>> 9a2099f2
            )

        try:
            analysis.update_natural_frequency_props(
                "Test",
                "Card",
                natural_freq_count=2,
                natural_freq_min=10,
                natural_freq_min_units="HZ",
                natural_freq_max=100,
                natural_freq_max_units="HZ",
                part_validation_enabled=True,
                require_material_assignment_enabled=False,
                analysis_temp=25,
                analysis_temp_units="foo",
            )
            assert False
        except SherlockUpdateNaturalFrequencyPropsError as e:
            assert (
<<<<<<< HEAD
                str(e) == "Update natural frequency properties error: Invalid analysis "
                "temperature unit specified: foo"
=======
                str(e) == "Update natural frequency properties error: Analysis "
                "temperature units are invalid: foo"
>>>>>>> 9a2099f2
            )


if __name__ == "__main__":
    test_all()<|MERGE_RESOLUTION|>--- conflicted
+++ resolved
@@ -189,13 +189,8 @@
         assert False
     except SherlockRunStrainMapAnalysisError as e:
         assert (
-<<<<<<< HEAD
-            str(e) == "Run strain map analysis error: Invalid analysis argument for strain "
-            "map analysis 0"
-=======
             str(e) == "Run strain map analysis error: Analysis argument is invalid for strain "
             "map analysis 0."
->>>>>>> 9a2099f2
         )
 
     try:
@@ -208,12 +203,8 @@
     except SherlockRunStrainMapAnalysisError as e:
         assert (
             str(e)
-<<<<<<< HEAD
-            == "Run strain map analysis error: Wrong number of args 1 for strain map analysis 0"
-=======
             == "Run strain map analysis error: Number of arguments (1) is wrong for strain map "
             "analysis 0."
->>>>>>> 9a2099f2
         )
 
     try:
@@ -234,13 +225,8 @@
         assert False
     except SherlockRunStrainMapAnalysisError as e:
         assert (
-<<<<<<< HEAD
-            str(e) == "Run strain map analysis error: Missing analysis type for strain map "
-            "analysis 0"
-=======
             str(e) == "Run strain map analysis error: Analysis type is missing for strain map "
             "analysis 0."
->>>>>>> 9a2099f2
         )
 
     try:
@@ -261,13 +247,8 @@
         assert False
     except SherlockRunStrainMapAnalysisError as e:
         assert (
-<<<<<<< HEAD
-            str(e) == "Run strain map analysis error: Invalid analysis type NOTREAL for "
-            "strain map analysis 0"
-=======
             str(e) == "Run strain map analysis error: Analysis type NOTREAL is invalid for "
             "strain map analysis 0."
->>>>>>> 9a2099f2
         )
 
     try:
@@ -284,13 +265,8 @@
         assert False
     except SherlockRunStrainMapAnalysisError as e:
         assert (
-<<<<<<< HEAD
-            str(e) == "Run strain map analysis error: Missing one or more event strain maps "
-            "for strain map analysis 0"
-=======
             str(e) == "Run strain map analysis error: One or more event strain maps are "
             "missing for strain map analysis 0."
->>>>>>> 9a2099f2
         )
 
     try:
@@ -307,13 +283,8 @@
         assert False
     except SherlockRunStrainMapAnalysisError as e:
         assert (
-<<<<<<< HEAD
-            str(e) == "Run strain map analysis error: Invalid event strain map argument for strain "
-            "map analysis 0"
-=======
             str(e) == "Run strain map analysis error: Event strain map argument is invalid for "
             "strain map analysis 0."
->>>>>>> 9a2099f2
         )
 
     try:
@@ -334,14 +305,8 @@
         assert False
     except SherlockRunStrainMapAnalysisError as e:
         assert (
-<<<<<<< HEAD
-            str(e)
-            == "Run strain map analysis error: Wrong number of args 3 for event strain map 1 "
-            "for strain map analysis 0"
-=======
             str(e) == "Run strain map analysis error: Number of arguments (3) is wrong for event "
             "strain map 1 for strain map analysis 0."
->>>>>>> 9a2099f2
         )
 
     try:
@@ -362,14 +327,8 @@
         assert False
     except SherlockRunStrainMapAnalysisError as e:
         assert (
-<<<<<<< HEAD
-            str(e)
-            == "Run strain map analysis error: Missing life phase for event strain map 1 for "
-            "strain map analysis 0"
-=======
             str(e) == "Run strain map analysis error: Life phase is missing for event strain map 1 "
             "for strain map analysis 0."
->>>>>>> 9a2099f2
         )
 
     try:
@@ -390,14 +349,8 @@
         assert False
     except SherlockRunStrainMapAnalysisError as e:
         assert (
-<<<<<<< HEAD
-            str(e)
-            == "Run strain map analysis error: Missing event name for event strain map 2 for "
-            "strain map analysis 0"
-=======
             str(e) == "Run strain map analysis error: Event name is missing for event strain map 2 "
             "for strain map analysis 0."
->>>>>>> 9a2099f2
         )
 
     try:
@@ -426,14 +379,9 @@
         assert False
     except SherlockRunStrainMapAnalysisError as e:
         assert (
-<<<<<<< HEAD
-            str(e) == "Run strain map analysis error: Missing PCB side for event strain map 2 for "
-            "strain map analysis 1"
-=======
             str(e)
             == "Run strain map analysis error: PCB side is missing for event strain map 2 for "
             "strain map analysis 1."
->>>>>>> 9a2099f2
         )
 
     try:
@@ -454,14 +402,8 @@
         assert False
     except SherlockRunStrainMapAnalysisError as e:
         assert (
-<<<<<<< HEAD
-            str(e)
-            == "Run strain map analysis error: Missing strain map name for event strain map 2 "
-            "for strain map analysis 0"
-=======
             str(e) == "Run strain map analysis error: Strain map name is missing for event strain "
             "map 2 for strain map analysis 0."
->>>>>>> 9a2099f2
         )
 
 
@@ -470,13 +412,7 @@
         analysis.get_random_vibe_input_fields("BADTYPE")
         assert False
     except SherlockGetRandomVibeInputFieldsError as e:
-<<<<<<< HEAD
-        assert (
-            str(e) == "Get random vibe input fields error: Invalid model source BADTYPE specified"
-        )
-=======
         assert str(e) == "Get random vibe input fields error: Model source BADTYPE is invalid."
->>>>>>> 9a2099f2
 
     if analysis._is_connection_up():
         try:
@@ -568,12 +504,8 @@
         assert False
     except SherlockUpdateRandomVibePropsError as e:
         assert (
-<<<<<<< HEAD
-            str(e) == "Update random vibe properties error: Invalid random vibe damping value: foo"
-=======
             str(e)
             == "Update random vibe properties error: Random vibe damping value is invalid: foo"
->>>>>>> 9a2099f2
         )
 
     try:
@@ -582,14 +514,7 @@
         )
         assert False
     except SherlockUpdateRandomVibePropsError as e:
-<<<<<<< HEAD
-        assert (
-            str(e)
-            == "Update random vibe properties error: Invalid model source BAD_SOURCE specified"
-        )
-=======
         assert str(e) == "Update random vibe properties error: Model source BAD_SOURCE is invalid."
->>>>>>> 9a2099f2
 
     try:
         analysis.update_random_vibe_props(
@@ -598,14 +523,8 @@
         assert False
     except SherlockUpdateRandomVibePropsError as e:
         assert (
-<<<<<<< HEAD
-            str(e)
-            == "Update random vibe properties error: No natural frequenices defined for strain "
-            "map analysis"
-=======
             str(e) == "Update random vibe properties error: No natural frequenices are defined for "
             "strain map analysis."
->>>>>>> 9a2099f2
         )
 
     if analysis._is_connection_up():
@@ -622,13 +541,8 @@
             assert False
         except SherlockUpdateRandomVibePropsError as e:
             assert (
-<<<<<<< HEAD
-                str(e) == "Update random vibe properties error: Invalid min "
-                "natural freq unit specified: foo"
-=======
                 str(e) == "Update random vibe properties error: Minimum "
                 "natural frequency units are invalid: foo"
->>>>>>> 9a2099f2
             )
 
         try:
@@ -644,13 +558,8 @@
             assert False
         except SherlockUpdateRandomVibePropsError as e:
             assert (
-<<<<<<< HEAD
-                str(e) == "Update random vibe properties error: Invalid max "
-                "natural freq unit specified: foo"
-=======
                 str(e) == "Update random vibe properties error: Maxiumum "
                 "natural frequency units are invalid: foo"
->>>>>>> 9a2099f2
             )
 
         try:
@@ -667,13 +576,8 @@
             assert False
         except SherlockUpdateRandomVibePropsError as e:
             assert (
-<<<<<<< HEAD
-                str(e) == "Update random vibe properties error: Invalid analysis "
-                "temperature unit specified: foo"
-=======
                 str(e) == "Update random vibe properties error: Analysis "
                 "temperature units are invalid: foo"
->>>>>>> 9a2099f2
             )
 
         try:
@@ -688,14 +592,7 @@
             )
             assert False
         except SherlockUpdateRandomVibePropsError as e:
-<<<<<<< HEAD
-            assert (
-                str(e)
-                == "Update random vibe properties error: Invalid natural frequencies specified"
-            )
-=======
             assert str(e) == "Update random vibe properties error: Natural frequencies are invalid."
->>>>>>> 9a2099f2
 
             try:
                 analysis.update_random_vibe_props(
@@ -762,13 +659,8 @@
             assert False
         except SherlockUpdateNaturalFrequencyPropsError as e:
             assert (
-<<<<<<< HEAD
-                str(e) == "Update natural frequency properties error: Invalid min "
-                "natural freq unit specified: foo"
-=======
                 str(e) == "Update natural frequency properties error: Minimum "
                 "natural frequency units are invalid: foo"
->>>>>>> 9a2099f2
             )
 
         try:
@@ -786,13 +678,8 @@
             assert False
         except SherlockUpdateNaturalFrequencyPropsError as e:
             assert (
-<<<<<<< HEAD
-                str(e) == "Update natural frequency properties error: Invalid max "
-                "natural freq unit specified: foo"
-=======
                 str(e) == "Update natural frequency properties error: Maximum "
                 "natural frequency units are invalid: foo"
->>>>>>> 9a2099f2
             )
 
         try:
@@ -812,13 +699,8 @@
             assert False
         except SherlockUpdateNaturalFrequencyPropsError as e:
             assert (
-<<<<<<< HEAD
-                str(e) == "Update natural frequency properties error: Invalid analysis "
-                "temperature unit specified: foo"
-=======
                 str(e) == "Update natural frequency properties error: Analysis "
                 "temperature units are invalid: foo"
->>>>>>> 9a2099f2
             )
 
 
