--- conflicted
+++ resolved
@@ -1,837 +1,782 @@
-# Copyright (c) 2023 ANSYS, Inc. and/or its affiliates.
-
-"""Module containing all analysis capabilities."""
-
-try:
-    import SherlockAnalysisService_pb2
-    import SherlockAnalysisService_pb2_grpc
-    import SherlockLifeCycleService_pb2
-    import SherlockLifeCycleService_pb2_grpc
-except ModuleNotFoundError:
-    from ansys.api.sherlock.v0 import SherlockAnalysisService_pb2
-    from ansys.api.sherlock.v0 import SherlockAnalysisService_pb2_grpc
-    from ansys.api.sherlock.v0 import SherlockLifeCycleService_pb2
-    from ansys.api.sherlock.v0 import SherlockLifeCycleService_pb2_grpc
-
-from ansys.sherlock.core import LOG
-from ansys.sherlock.core.errors import (
-    SherlockGetRandomVibeInputFieldsError,
-    SherlockInvalidPhaseError,
-    SherlockRunAnalysisError,
-    SherlockRunStrainMapAnalysisError,
-    SherlockUpdateNaturalFrequencyPropsError,
-    SherlockUpdateRandomVibePropsError,
-)
-from ansys.sherlock.core.grpc_stub import GrpcStub
-
-
-class Analysis(GrpcStub):
-    """Contains all analysis capabilities."""
-
-    def __init__(self, channel):
-        """Initialize a gRPC stub for the Sherlock Analysis service."""
-        self.channel = channel
-        self.stub = SherlockAnalysisService_pb2_grpc.SherlockAnalysisServiceStub(channel)
-        self.lifecycle = SherlockLifeCycleService_pb2_grpc.SherlockLifeCycleServiceStub(channel)
-        self.ANALYSIS_HOME = SherlockAnalysisService_pb2.RunAnalysisRequest.Analysis
-        self.ANALYSIS_TYPES = {
-            "UNKNOWN": self.ANALYSIS_HOME.UNKNOWN,
-            "NATURALFREQ": self.ANALYSIS_HOME.NaturalFreq,
-            "HARMONICVIBE": self.ANALYSIS_HOME.HarmonicVibe,
-            "ICTANALYSIS": self.ANALYSIS_HOME.ICTAnalysis,
-            "MECHANICALSHOCK": self.ANALYSIS_HOME.MechanicalShock,
-            "RANDOMVIBE": self.ANALYSIS_HOME.RandomVibe,
-            "COMPONENTFAILUREMODE": self.ANALYSIS_HOME.ComponentFailureMode,
-            "DFMEAMODULE": self.ANALYSIS_HOME.DFMEAModule,
-            "PTHFATIGUE": self.ANALYSIS_HOME.PTHFatigue,
-            "PARTVALIDATION": self.ANALYSIS_HOME.PartValidation,
-            "SEMICONDUCTORWEAROUT": self.ANALYSIS_HOME.SemiconductorWearout,
-            "SOLDERJOINTFATIGUE": self.ANALYSIS_HOME.SolderJointFatigue,
-            "THERMALDERATING": self.ANALYSIS_HOME.ThermalDerating,
-            "THERMALMECH": self.ANALYSIS_HOME.ThermalMech,
-        }
-        self.TEMP_UNIT_LIST = None
-        self.FREQ_UNIT_LIST = None
-        self.FIELD_NAMES = {
-            "naturalFreqCount": "natural_freq_count",
-            "randomVibeDamping": "random_vibe_damping",
-            "naturalFreqMin": "natural_freq_min",
-            "naturalFreqMinUnits": "natural_freq_min_units",
-            "naturalFreqMax": "natural_freq_max",
-            "naturalFreqMaxUnits": "natural_freq_max_units",
-            "analysisTemp": "analysis_temp",
-            "analysisTemp (optional)": "analysis_temp",
-            "analysisTempUnits": "analysis_temp_units",
-            "analysisTempUnits (optional)": "analysis_temp_units",
-            "partValidationEnabled": "part_validation_enabled",
-            "forceModelRebuild": "force_model_rebuild",
-            "reuseModalAnalysis": "reuse_modal_analysis",
-            "performNFFreqRangeCheck": "perform_nf_freq_range_check",
-            "requireMaterialAssignmentEnabled": "require_material_assignment_enabled",
-            "modelSource": "model_source",
-            "strainMapNaturalFreqs": "strain_map_natural_freqs",
-        }
-
-    def _init_freq_units(self):
-        """Initialize the list of frequency units."""
-        if self._is_connection_up():
-            freq_unit_request = SherlockLifeCycleService_pb2.ListFreqUnitsRequest()
-            freq_type_response = self.lifecycle.listFreqUnits(freq_unit_request)
-            if freq_type_response.returnCode.value == 0:
-                self.FREQ_UNIT_LIST = freq_type_response.freqUnits
-
-    def _init_temp_units(self):
-        """Initialize the list of temperature units."""
-        if self._is_connection_up():
-            temp_unit_request = SherlockLifeCycleService_pb2.ListTempUnitsRequest()
-            temp_unit_response = self.lifecycle.listTempUnits(temp_unit_request)
-            if temp_unit_response.returnCode.value == 0:
-                self.TEMP_UNIT_LIST = temp_unit_response.tempUnits
-
-    def _add_analyses(self, request, analyses):
-        """Add analyses."""
-        for a in analyses:
-            analysis = request.analyses.add()
-            analysis.type = self.ANALYSIS_TYPES[a[0].upper()]
-            for p in a[1]:
-                phase = analysis.phases.add()
-                phase.name = p[0]
-                for e in p[1]:
-                    event = phase.events.add()
-                    event.name = e
-
-    def _check_analyses(self, input):
-        """Check the input array for a valid analyses argument."""
-        if not isinstance(input, list):
-            raise SherlockRunAnalysisError("Analyses argument is invalid.")
-        if len(input) == 0:
-            raise SherlockRunAnalysisError("One or more analyses are missing.")
-        for i, analysis in enumerate(input):
-            try:
-                if analysis[0].upper() not in self.ANALYSIS_TYPES:
-                    raise SherlockRunAnalysisError(f"Invalid analysis {i}: Analysis is invalid.")
-                self._check_phases(analysis[1])
-            except SherlockInvalidPhaseError as e:
-                raise SherlockRunAnalysisError(f"Invalid analysis {i}: {str(e)}")
-
-    def _check_phases(self, input):
-        """Check the input array for a valid phases argument."""
-        if not isinstance(input, list):
-            raise SherlockInvalidPhaseError("Phases argument is invalid.")
-        for i, phase in enumerate(input):
-            if phase[0] == "":
-                raise SherlockInvalidPhaseError(f"Invalid phase {i}: Phase name is invalid.")
-            if not isinstance(phase[1], list):
-                raise SherlockInvalidPhaseError(f"Invalid phase {i}: Events argument is invalid.")
-            if "" in phase[1]:
-                raise SherlockInvalidPhaseError(
-                    f"Invalid phase {i}: One or more event names " f"are invalid."
-                )
-
-    def run_analysis(
-        self,
-        project,
-        cca_name,
-        analyses,
-    ):
-        """Run one or more Sherlock analyses.
-
-        Parameters
-        ----------
-        project : str
-            Name of the Sherlock project.
-        cca_name : str
-            Nam eof the CCA.
-        analyses : (str, phases) list
-            List of analysis types to run. Options are:
-
-            - ``"UNKNOWN"``
-            - ``"NATURALFREQ"``
-            - ``"HARMONICVIBE"``
-            - ``"ICTANALYSIS"``
-            - ``"MECHANICALSHOCK"``
-            - ``"RANDOMVIBE"``
-            - ``"COMPONENTFAILUREMODE"``
-            - ``"DFMEAMODULE"``
-            - ``"PTHFATIGUE"``
-            - ``"PARTVALIDATION"``
-            - ``"SEMICONDUCTORWEAROUT"``
-            - ``"SOLDERJOINTFATIGUE"``
-            - ``"THERMALDERATING"``
-            - ``"THERMALMECH"``
-
-        phases : (str, events) list
-            List of phase names.
-        events : (str) list
-            List of event names
-
-        Examples
-        --------
-        >>> from ansys.sherlock.core.launcher import launch_sherlock
-        >>> sherlock = launch_sherlock()
-        >>> sherlock.project.import_odb_archive(
-            "ODB++ Tutorial.tgz",
-            True,
-            True,
-            True,
-            True,
-            project="Test",
-            cca_name="Card",
-        )
-        >>> sherlock.analysis.run_analysis(
-            "Test",
-            "Card",
-            [
-                ("NATURALFREQ",
-                [
-                    ("Phase 1", ["Harmonic Event"])
-                ]
-                )
-            ]
-        )
-        """
-        try:
-            if project == "":
-                raise SherlockRunAnalysisError(message="Project name is invalid.")
-            if cca_name == "":
-                raise SherlockRunAnalysisError(message="CCA name is invalid.")
-            self._check_analyses(analyses)
-        except SherlockRunAnalysisError as e:
-            LOG.error(str(e))
-            raise e
-
-        if not self._is_connection_up():
-            LOG.error("There is no connection to a gRPC service.")
-            return
-
-        request = SherlockAnalysisService_pb2.RunAnalysisRequest(
-            project=project,
-            ccaName=cca_name,
-        )
-
-        self._add_analyses(request, analyses)
-
-        response = self.stub.runAnalysis(request)
-
-        try:
-            if response.value == -1:
-                raise SherlockRunAnalysisError(response.message)
-            else:
-                LOG.info(response.message)
-                return
-        except SherlockRunAnalysisError as e:
-            LOG.error(str(e))
-            raise e
-
-    def get_random_vibe_input_fields(self, model_source=None):
-<<<<<<< HEAD
-        """Return the list of valid Random Vibe property fields based on the user configuration.
-=======
-        """Get random vibe property fields based on the user configuration.
->>>>>>> 9a2099f2
-
-        Parameters
-        ----------
-        model_source : str, optional
-            Model source to get random vibe property fields from. The default is
-            ``None``, in which case the ``"GENERATED"`` input form is used. Options
-            are ``"GENERATED"`` and ``"STRAIN_MAP"``.
-
-        Returns
-        list
-            List of random vibe property fields based on the user configuration.
-
-        Examples
-        --------
-        >>> from ansys.sherlock.core.launcher import launch_sherlock
-        >>> sherlock = launch_sherlock()
-        >>> sherlock.project.import_odb_archive(
-            "ODB++ Tutorial.tgz",
-            True,
-            True,
-            True,
-            True,
-            project="Test",
-            cca_name="Card",
-        )
-        >>> sherlock.analysis.get_random_vibe_input_fields()
-        """
-        if model_source is None or model_source == "GENERATED":
-            model_source = SherlockAnalysisService_pb2.ModelSource.GENERATED
-        elif model_source == "STRAIN_MAP":
-            model_source = SherlockAnalysisService_pb2.ModelSource.STRAIN_MAP
-        else:
-            msg = f"Model source {model_source} is invalid."
-            LOG.error(msg)
-            raise SherlockGetRandomVibeInputFieldsError(message=msg)
-
-        if not self._is_connection_up():
-            LOG.error("There is no connection to a gRPC service.")
-            return
-
-        message = SherlockAnalysisService_pb2.GetRandomVibeInputFieldsRequest(
-            modelSource=model_source
-        )
-        response = self.stub.getRandomVibeInputFields(message)
-
-        fields = self._translate_field_names(response.fieldName)
-        LOG.info(fields)
-
-        return fields
-
-    def _translate_field_names(self, names_list):
-        names = ""
-        for name in list(names_list):
-            names = names + "\n" + self.FIELD_NAMES.get(name)
-
-        return names
-
-    def update_random_vibe_props(
-        self,
-        project,
-        cca_name,
-        random_vibe_damping=None,
-        natural_freq_min=None,
-        natural_freq_min_units=None,
-        natural_freq_max=None,
-        natural_freq_max_units=None,
-        analysis_temp=None,
-        analysis_temp_units=None,
-        part_validation_enabled=None,
-        force_model_rebuild=None,
-        reuse_modal_analysis=None,
-        perform_nf_freq_range_check=None,
-        require_material_assignment_enabled=None,
-        model_source=None,
-        strain_map_natural_freqs=None,
-    ):
-<<<<<<< HEAD
-        """Update the properties for Random Vibe analysis.
-=======
-        """Update properties for a random vibe analysis.
->>>>>>> 9a2099f2
-
-        Parameters
-        ----------
-        project : str
-            Name of the Sherlock project.
-        cca_name : str
-            Name of the CCA.
-        random_vibe_damping: str, optional
-            One or more modal damping ratios. Separate multiple float values with commas.
-        natural_freq_min: double, optional
-            Minimum frequency. This parameter is for NX Nastran analysis only.
-        natural_freq_min_units: str, optional
-            Minimum frequency units. Options are ``"HZ"``, ``"KHZ"``, ``"MHZ"``, and ``"GHZ"``.
-            This parameter is for NX Nastran analysis only.
-        natural_freq_max: double, optional
-            Maximum frequency. This parameter is for NX Nastran analysis only.
-        natural_freq_max_units: str, optional
-            Maximum frequency units. Options are ``"HZ"``, ``"KHZ"``, ``"MHZ"``, and ``"GHZ"``.
-            This parameter is for NX Nastran analysis only.
-        analysis_temp: double, optional
-            Temperature.
-        analysis_temp_units: str, optional
-            Temperature units. Options are ``"C"``, ``"F"``, and ``"K"``.
-        part_validation_enabled: bool, optional
-            Whether to enable part validation.
-        force_model_rebuild: str, optional
-            How to handle rebuilding of the model. Options are ``"FORCE"`` and ``"AUTO"``.
-        reuse_modal_analysis: bool, optional
-            Whether to reuse the natural frequency for modal analysis. This parameter is
-            for NX Nastran analysis only.
-        perform_nf_freq_range_check: bool, optional
-            Whether to perform a frequency range check. This parameter is for NX Nastran
-            analysis only.
-        require_material_assignment_enabled: bool, optional
-            Whether to require material assignment.
-        model_source: str for strain map analysis
-            Model source. Options are ``"GENERATED"`` and ``"STRAIN_MAP"``.
-        strain_map_natural_freqs, str
-            Comma-separated list of natural frequencies. This parameter is
-            required for strain map analysis.
-
-        Examples
-        --------
-        >>> from ansys.sherlock.core.launcher import launch_sherlock
-        >>> sherlock = launch_sherlock()
-        >>> sherlock.project.import_odb_archive(
-            "ODB++ Tutorial.tgz",
-            True,
-            True,
-            True,
-            True,
-            project="Test",
-            cca_name="Card",
-        )
-        >>> sherlock.analysis.update_random_vibe_props(
-            "Test",
-            "Card",
-            random_vibe_damping="0.01, 0.05",
-            analysis_temp=20,
-            analysis_temp_units="C"
-        )
-
-        """
-        if self.FREQ_UNIT_LIST is None:
-            self._init_freq_units()
-        if self.TEMP_UNIT_LIST is None:
-            self._init_temp_units()
-        try:
-            if project == "":
-                raise SherlockUpdateRandomVibePropsError(message="Project name is invalid.")
-            if cca_name == "":
-                raise SherlockUpdateRandomVibePropsError(message="CCA name is invalid.")
-            if random_vibe_damping is not None:
-                for value in random_vibe_damping.split(","):
-                    try:
-                        float(value.strip())
-                    except ValueError:
-                        raise SherlockUpdateRandomVibePropsError(
-<<<<<<< HEAD
-                            message="Invalid random vibe damping value: " + value.strip()
-=======
-                            message="Random vibe damping value is invalid: " + value.strip()
->>>>>>> 9a2099f2
-                        )
-            if (
-                (self.FREQ_UNIT_LIST is not None)
-                and (natural_freq_min_units is not None)
-                and (natural_freq_min_units not in self.FREQ_UNIT_LIST)
-            ):
-                raise SherlockUpdateRandomVibePropsError(
-<<<<<<< HEAD
-                    message="Invalid min natural freq unit specified: " + natural_freq_min_units
-=======
-                    message="Minimum natural frequency unit is invalid: " + natural_freq_min_units
->>>>>>> 9a2099f2
-                )
-
-            if (
-                (self.FREQ_UNIT_LIST is not None)
-                and (natural_freq_max_units is not None)
-                and (natural_freq_max_units not in self.FREQ_UNIT_LIST)
-            ):
-                raise SherlockUpdateRandomVibePropsError(
-<<<<<<< HEAD
-                    message="Invalid max natural freq unit specified: " + natural_freq_max_units
-=======
-                    message="Maximum natural frequency unit is invalid: " + natural_freq_max_units
->>>>>>> 9a2099f2
-                )
-
-            if (
-                (self.TEMP_UNIT_LIST is not None)
-                and (analysis_temp_units is not None)
-                and (analysis_temp_units not in self.TEMP_UNIT_LIST)
-            ):
-                raise SherlockUpdateRandomVibePropsError(
-<<<<<<< HEAD
-                    message="Invalid analysis temperature unit specified: " + analysis_temp_units
-=======
-                    message="Analysis temperature unit is invalid: " + analysis_temp_units
->>>>>>> 9a2099f2
-                )
-
-            if model_source is None or model_source == "GENERATED":
-                model_source = SherlockAnalysisService_pb2.ModelSource.GENERATED
-            elif model_source == "STRAIN_MAP":
-                model_source = SherlockAnalysisService_pb2.ModelSource.STRAIN_MAP
-            else:
-                raise SherlockUpdateRandomVibePropsError(
-                    message=f"Model source {model_source} is invalid."
-                )
-
-            if model_source == SherlockAnalysisService_pb2.ModelSource.STRAIN_MAP and (
-                strain_map_natural_freqs is None or strain_map_natural_freqs == ""
-            ):
-                raise SherlockUpdateRandomVibePropsError(
-                    message=f"No natural frequenices are defined for strain map analysis."
-                )
-
-        except SherlockUpdateRandomVibePropsError as e:
-            LOG.error(str(e))
-            raise e
-
-        if not self._is_connection_up():
-            LOG.error("There is no connection to a gRPC service.")
-            return
-
-        request = SherlockAnalysisService_pb2.UpdateRandomVibePropsRequest(
-            project=project,
-            ccaName=cca_name,
-            randomVibeDamping=random_vibe_damping,
-            naturalFreqMin=natural_freq_min,
-            naturalFreqMinUnits=natural_freq_min_units,
-            naturalFreqMax=natural_freq_max,
-            naturalFreqMaxUnits=natural_freq_max_units,
-            analysisTemp=analysis_temp,
-            analysisTempUnits=analysis_temp_units,
-            partValidationEnabled=part_validation_enabled,
-            forceModelRebuild=force_model_rebuild,
-            reuseModalAnalysis=reuse_modal_analysis,
-            performNFFreqRangeCheck=perform_nf_freq_range_check,
-            requireMaterialAssignmentEnabled=require_material_assignment_enabled,
-            modelSource=model_source,
-        )
-
-        if model_source == SherlockAnalysisService_pb2.ModelSource.STRAIN_MAP:
-            request.strainMapNaturalFreqs = strain_map_natural_freqs
-
-        response = self.stub.updateRandomVibeProps(request)
-
-        try:
-            if response.value == -1:
-                raise SherlockUpdateRandomVibePropsError(response.message)
-            else:
-                LOG.info(response.message)
-                return
-        except SherlockUpdateRandomVibePropsError as e:
-            LOG.error(str(e))
-            raise e
-
-    def get_natural_frequency_input_fields(self):
-<<<<<<< HEAD
-        """Return the list of valid Natural Frequency property fields based on user configuration.
-=======
-        """Get natural frequency property fields based on the user configuration.
-
-        Returns
-        -------
-        list
-            List of natural frequency property fields based on the user configuration.
->>>>>>> 9a2099f2
-
-        Examples
-        --------
-        >>> from ansys.sherlock.core.launcher import launch_sherlock
-        >>> sherlock.project.import_odb_archive(
-        >>> sherlock = launch_sherlock()
-                "ODB++ Tutorial.tgz",
-                True,
-                True,
-                True,
-                True,
-                project="Test",
-                cca_name="Card",
-            )
-            >>> sherlock.analysis.get_natural_frequency_input_fields()
-        """
-        if not self._is_connection_up():
-            LOG.error("There is not connected to a gRPC service.")
-            return
-
-        message = SherlockAnalysisService_pb2.GetNaturalFrequencyInputFieldsRequest()
-        response = self.stub.getNaturalFrequencyInputFields(message)
-        LOG.info(self._translate_field_names(response.fieldName))
-
-    def update_natural_frequency_props(
-        self,
-        project,
-        cca_name,
-        natural_freq_count,
-        natural_freq_min,
-        natural_freq_min_units,
-        natural_freq_max,
-        natural_freq_max_units,
-        part_validation_enabled,
-        require_material_assignment_enabled,
-        analysis_temp=None,
-        analysis_temp_units=None,
-    ):
-<<<<<<< HEAD
-        """Update the properties for Natural Frequency analysis.
-=======
-        """Update properties for a natural frequency analysis.
->>>>>>> 9a2099f2
-
-        Parameters
-        ----------
-        project : str
-            Name of the Sherlock project.
-        cca_name : str
-            Name of the CCA.
-        natural_freq_count: int
-            Natural frequecy result count.
-        natural_freq_min: double, optional
-            Minimum frequency. This parameter is for NX Nastran analysis only.
-        natural_freq_min_units: str, optional
-            Minimum frequency units. Options are ``"HZ"``, ``"KHZ"``, ``"MHZ"``, and ``"GHZ"``.
-            This parameter is for NX Nastran analysis only.
-        natural_freq_max: double, optional
-            Maximum frequency. This parameter is for NX Nastran analysis only.
-        natural_freq_max_units: str, optional
-            Maximum frequency units. Options are ``"HZ"``, ``"KHZ"``, ``"MHZ"``, and ``"GHZ"``.
-            This parameter is for NX Nastran analysis only.
-        require_material_assignment_enabled: bool
-            Whether to require material assignment.
-        analysis_temp: double, optional
-            Temperature.
-        analysis_temp_units: str, optional
-            Temperature units. Options are ``"C"``, ``"F"``, and ``"K"``.
-
-        Examples
-        --------
-        >>> from ansys.sherlock.core.launcher import launch_sherlock
-        >>> sherlock = launch_sherlock()
-        >>> sherlock.project.import_odb_archive(
-            "ODB++ Tutorial.tgz",
-            True,
-            True,
-            True,
-            True,
-            project="Test",
-            cca_name="Card"
-        )
-        >>> sherlock.analysis.update_natural_frequency_props(
-            "Test",
-            "Card",
-            natural_freq_count=2,
-            natural_freq_min=10,
-            natural_freq_min_units="HZ",
-            natural_freq_max=100,
-            natural_freq_max_units="HZ",
-            part_validation_enabled=True,
-            require_material_assignment_enabled=False,
-            analysis_temp=25,
-            analysis_temp_units="C"
-        )
-
-        """
-        if self.FREQ_UNIT_LIST is None:
-            self._init_freq_units()
-        if self.TEMP_UNIT_LIST is None:
-            self._init_temp_units()
-        try:
-            if project == "":
-                raise SherlockUpdateNaturalFrequencyPropsError(message="Project name is invalid.")
-            if cca_name == "":
-<<<<<<< HEAD
-                raise SherlockUpdateNaturalFrequencyPropsError(message="Invalid cca name")
-=======
-                raise SherlockUpdateNaturalFrequencyPropsError(message="CCA name is invalid.")
->>>>>>> 9a2099f2
-            if (self.FREQ_UNIT_LIST is not None) and (
-                natural_freq_min_units not in self.FREQ_UNIT_LIST
-            ):
-                raise SherlockUpdateNaturalFrequencyPropsError(
-<<<<<<< HEAD
-                    message="Invalid min natural freq unit specified: " + natural_freq_min_units
-=======
-                    message="Minimum natural frequency unit is invalid: " + natural_freq_min_units
->>>>>>> 9a2099f2
-                )
-            if (self.FREQ_UNIT_LIST is not None) and (
-                natural_freq_max_units not in self.FREQ_UNIT_LIST
-            ):
-                raise SherlockUpdateNaturalFrequencyPropsError(
-<<<<<<< HEAD
-                    message="Invalid max natural freq unit specified: " + natural_freq_max_units
-=======
-                    message="Maximum natural frequency unit is invalid: " + natural_freq_max_units
->>>>>>> 9a2099f2
-                )
-            if (self.TEMP_UNIT_LIST is not None) and (
-                analysis_temp_units not in self.TEMP_UNIT_LIST
-            ):
-                raise SherlockUpdateNaturalFrequencyPropsError(
-<<<<<<< HEAD
-                    message="Invalid analysis temperature unit specified: " + analysis_temp_units
-=======
-                    message="Analysis temperature unit is invalid: " + analysis_temp_units
->>>>>>> 9a2099f2
-                )
-        except SherlockUpdateNaturalFrequencyPropsError as e:
-            LOG.error(str(e))
-            raise e
-
-        if not self._is_connection_up():
-            LOG.error("There is no connection to a gRPC service.")
-            return
-
-        request = SherlockAnalysisService_pb2.UpdateNaturalFrequencyPropsRequest(
-            project=project,
-            ccaName=cca_name,
-            naturalFreqCount=natural_freq_count,
-            naturalFreqMin=natural_freq_min,
-            naturalFreqMinUnits=natural_freq_min_units,
-            naturalFreqMax=natural_freq_max,
-            naturalFreqMaxUnits=natural_freq_max_units,
-            partValidationEnabled=part_validation_enabled,
-            requireMaterialAssignmentEnabled=require_material_assignment_enabled,
-            analysisTemp=analysis_temp,
-            analysisTempUnits=analysis_temp_units,
-        )
-
-        response = self.stub.updateNaturalFreqencyProps(request)
-
-        try:
-            if response.value == -1:
-                raise SherlockUpdateNaturalFrequencyPropsError(response.message)
-            else:
-                LOG.info(response.message)
-                return
-        except SherlockUpdateNaturalFrequencyPropsError as e:
-            LOG.error(str(e))
-            raise e
-
-    def run_strain_map_analysis(
-        self,
-        project,
-        cca_name,
-        strain_map_analyses,
-    ):
-        """Run one or more Sherlock strain map analyses.
-
-        Parameters
-        ----------
-        project : str
-            Name of the Sherlock project.
-        cca_name : str
-            Name of main CCA for the analysis.
-        analyses : list of (analysis_type, event_strain_maps)
-            analysis_type : str
-                Type of the analysis to perform. Option is ``"RANDOMVIBE"``.
-            event_strain_maps : list of (phase_name, event_name, pcb_side, strain_map, \
-            sub_assembly_name)
-                Strain maps assigned to the desired life cycle events for a given PCB side.
-            phase_name : str
-                Life cycle phase name for the strain map assignment.
-            event_name : str
-                Life cycle event name for the strain map assignment.
-            pcb_side : str
-                PCB side for the strain map. Options are``"TOP"`` and ``"BOTTOM"``.
-            strain_map : str
-                Name of the strain map assigned to the life cycle event.
-            sub_assembly_name : str, optional
-                Name of the subassembly CCA to assign the strain map.
-
-        Examples
-        --------
-        >>> from ansys.sherlock.core.launcher import launch_sherlock
-        >>> sherlock = launch_sherlock()
-        >>> analysis.run_strain_map_analysis(
-                "AssemblyTutorial",
-                "Main Board",
-                [[
-                    "RANDOMVIBE",
-                    [["Phase 1", "Random Vibe", "TOP", "MainBoardStrain - Top"],
-                     ["Phase 1", "Random Vibe", "BOTTOM", "MainBoardStrain - Bottom"],
-                     ["Phase 1", "Random Vibe", "TOP", "MemoryCard1Strain", "Memory Card 1"]],
-                ]]
-            )
-        """
-        try:
-            if project == "":
-<<<<<<< HEAD
-                raise SherlockRunStrainMapAnalysisError(message="Invalid project name specified")
-
-            if cca_name == "":
-                raise SherlockRunStrainMapAnalysisError(message="Invalid CCA name specified")
-=======
-                raise SherlockRunStrainMapAnalysisError(message="Project name is invalid.")
-
-            if cca_name == "":
-                raise SherlockRunStrainMapAnalysisError(message="CCA name is invalid.")
->>>>>>> 9a2099f2
-
-            if not isinstance(strain_map_analyses, list):
-                raise SherlockRunStrainMapAnalysisError("Analyses argument is invalid.")
-
-            if len(strain_map_analyses) == 0:
-                raise SherlockRunStrainMapAnalysisError("One or more analyses are missing.")
-
-            request = SherlockAnalysisService_pb2.RunStrainMapAnalysisRequest(
-                project=project,
-                ccaName=cca_name,
-            )
-
-            for i, analysis in enumerate(strain_map_analyses):
-                if not isinstance(analysis, list):
-                    raise SherlockRunStrainMapAnalysisError(
-                        f"Analysis argument is invalid for strain map analysis {i}."
-                    )
-
-                if len(analysis) != 2:
-                    raise SherlockRunStrainMapAnalysisError(
-                        f"Number of arguments ({str(len(analysis))}) is wrong for "
-                        f"strain map analysis {i}."
-                    )
-
-                analysis_type = analysis[0].upper()
-                if analysis_type == "":
-                    raise SherlockRunStrainMapAnalysisError(
-                        f"Analysis type is missing for strain map analysis {i}."
-                    )
-                elif analysis_type == "RANDOMVIBE":
-                    analysis_type = (
-                        SherlockAnalysisService_pb2.RunStrainMapAnalysisRequest.StrainMapAnalysis.AnalysisType.RandomVibe  # noqa: E501
-                    )
-                else:
-                    raise SherlockRunStrainMapAnalysisError(
-                        f"Analysis type {analysis_type} is invalid for " f"strain map analysis {i}."
-                    )
-
-                strain_map_analysis_request = request.strainMapAnalyses.add()
-                strain_map_analysis_request.type = analysis_type
-
-                if len(analysis[1]) == 0:
-                    raise SherlockRunStrainMapAnalysisError(
-                        f"One or more event strain maps are missing for strain map analysis {i}."
-                    )
-
-                for j, event_strain_map in enumerate(analysis[1]):
-                    if not isinstance(event_strain_map, list):
-                        raise SherlockRunStrainMapAnalysisError(
-                            f"Event strain map argument is invalid for strain map analysis {i}."
-                        )
-                    elif len(event_strain_map) < 4:
-                        raise SherlockRunStrainMapAnalysisError(
-                            f"Number of arguments ({str(len(event_strain_map))}) is wrong for "
-                            f"event strain map {j} for strain map analysis {i}."
-                        )
-                    elif event_strain_map[0] == "":
-                        raise SherlockRunStrainMapAnalysisError(
-                            f"Life phase is missing for event strain map {j} for strain "
-                            f"map analysis {i}."
-                        )
-                    elif event_strain_map[1] == "":
-                        raise SherlockRunStrainMapAnalysisError(
-                            f"Event name is missing for event strain map {j} for strain "
-                            f"map analysis {i}."
-                        )
-                    elif event_strain_map[2] == "":
-                        raise SherlockRunStrainMapAnalysisError(
-                            f"PCB side is missing for event strain map {j} for strain "
-                            f"map analysis {i}."
-                        )
-                    elif event_strain_map[3] == "":
-                        raise SherlockRunStrainMapAnalysisError(
-                            f"Strain map name is missing for event strain map {j} for strain "
-                            f"map analysis {i}."
-                        )
-
-                    event_strain_map_request = strain_map_analysis_request.eventStrainMaps.add()
-                    event_strain_map_request.phaseName = event_strain_map[0]
-                    event_strain_map_request.eventName = event_strain_map[1]
-                    event_strain_map_request.pcbSide = event_strain_map[2]
-                    event_strain_map_request.strainMap = event_strain_map[3]
-
-                    if len(event_strain_map) == 5:
-                        event_strain_map_request.subAssemblyName = event_strain_map[4]
-
-            if not self._is_connection_up():
-                LOG.error("There is no connection to a gRPC service.")
-                return
-
-            response = self.stub.runStrainMapAnalysis(request)
-
-            if response.value == -1:
-                if response.message == "":
-                    raise SherlockRunStrainMapAnalysisError(error_array=response.errors)
-
-                raise SherlockRunStrainMapAnalysisError(message=response.message)
-
-        except SherlockRunStrainMapAnalysisError as e:
-            LOG.error(str(e))
-            raise e
+# Copyright (c) 2023 ANSYS, Inc. and/or its affiliates.
+
+"""Module containing all analysis capabilities."""
+
+try:
+    import SherlockAnalysisService_pb2
+    import SherlockAnalysisService_pb2_grpc
+    import SherlockLifeCycleService_pb2
+    import SherlockLifeCycleService_pb2_grpc
+except ModuleNotFoundError:
+    from ansys.api.sherlock.v0 import SherlockAnalysisService_pb2
+    from ansys.api.sherlock.v0 import SherlockAnalysisService_pb2_grpc
+    from ansys.api.sherlock.v0 import SherlockLifeCycleService_pb2
+    from ansys.api.sherlock.v0 import SherlockLifeCycleService_pb2_grpc
+
+from ansys.sherlock.core import LOG
+from ansys.sherlock.core.errors import (
+    SherlockGetRandomVibeInputFieldsError,
+    SherlockInvalidPhaseError,
+    SherlockRunAnalysisError,
+    SherlockRunStrainMapAnalysisError,
+    SherlockUpdateNaturalFrequencyPropsError,
+    SherlockUpdateRandomVibePropsError,
+)
+from ansys.sherlock.core.grpc_stub import GrpcStub
+
+
+class Analysis(GrpcStub):
+    """Contains all analysis capabilities."""
+
+    def __init__(self, channel):
+        """Initialize a gRPC stub for the Sherlock Analysis service."""
+        self.channel = channel
+        self.stub = SherlockAnalysisService_pb2_grpc.SherlockAnalysisServiceStub(channel)
+        self.lifecycle = SherlockLifeCycleService_pb2_grpc.SherlockLifeCycleServiceStub(channel)
+        self.ANALYSIS_HOME = SherlockAnalysisService_pb2.RunAnalysisRequest.Analysis
+        self.ANALYSIS_TYPES = {
+            "UNKNOWN": self.ANALYSIS_HOME.UNKNOWN,
+            "NATURALFREQ": self.ANALYSIS_HOME.NaturalFreq,
+            "HARMONICVIBE": self.ANALYSIS_HOME.HarmonicVibe,
+            "ICTANALYSIS": self.ANALYSIS_HOME.ICTAnalysis,
+            "MECHANICALSHOCK": self.ANALYSIS_HOME.MechanicalShock,
+            "RANDOMVIBE": self.ANALYSIS_HOME.RandomVibe,
+            "COMPONENTFAILUREMODE": self.ANALYSIS_HOME.ComponentFailureMode,
+            "DFMEAMODULE": self.ANALYSIS_HOME.DFMEAModule,
+            "PTHFATIGUE": self.ANALYSIS_HOME.PTHFatigue,
+            "PARTVALIDATION": self.ANALYSIS_HOME.PartValidation,
+            "SEMICONDUCTORWEAROUT": self.ANALYSIS_HOME.SemiconductorWearout,
+            "SOLDERJOINTFATIGUE": self.ANALYSIS_HOME.SolderJointFatigue,
+            "THERMALDERATING": self.ANALYSIS_HOME.ThermalDerating,
+            "THERMALMECH": self.ANALYSIS_HOME.ThermalMech,
+        }
+        self.TEMP_UNIT_LIST = None
+        self.FREQ_UNIT_LIST = None
+        self.FIELD_NAMES = {
+            "naturalFreqCount": "natural_freq_count",
+            "randomVibeDamping": "random_vibe_damping",
+            "naturalFreqMin": "natural_freq_min",
+            "naturalFreqMinUnits": "natural_freq_min_units",
+            "naturalFreqMax": "natural_freq_max",
+            "naturalFreqMaxUnits": "natural_freq_max_units",
+            "analysisTemp": "analysis_temp",
+            "analysisTemp (optional)": "analysis_temp",
+            "analysisTempUnits": "analysis_temp_units",
+            "analysisTempUnits (optional)": "analysis_temp_units",
+            "partValidationEnabled": "part_validation_enabled",
+            "forceModelRebuild": "force_model_rebuild",
+            "reuseModalAnalysis": "reuse_modal_analysis",
+            "performNFFreqRangeCheck": "perform_nf_freq_range_check",
+            "requireMaterialAssignmentEnabled": "require_material_assignment_enabled",
+            "modelSource": "model_source",
+            "strainMapNaturalFreqs": "strain_map_natural_freqs",
+        }
+
+    def _init_freq_units(self):
+        """Initialize the list of frequency units."""
+        if self._is_connection_up():
+            freq_unit_request = SherlockLifeCycleService_pb2.ListFreqUnitsRequest()
+            freq_type_response = self.lifecycle.listFreqUnits(freq_unit_request)
+            if freq_type_response.returnCode.value == 0:
+                self.FREQ_UNIT_LIST = freq_type_response.freqUnits
+
+    def _init_temp_units(self):
+        """Initialize the list of temperature units."""
+        if self._is_connection_up():
+            temp_unit_request = SherlockLifeCycleService_pb2.ListTempUnitsRequest()
+            temp_unit_response = self.lifecycle.listTempUnits(temp_unit_request)
+            if temp_unit_response.returnCode.value == 0:
+                self.TEMP_UNIT_LIST = temp_unit_response.tempUnits
+
+    def _add_analyses(self, request, analyses):
+        """Add analyses."""
+        for a in analyses:
+            analysis = request.analyses.add()
+            analysis.type = self.ANALYSIS_TYPES[a[0].upper()]
+            for p in a[1]:
+                phase = analysis.phases.add()
+                phase.name = p[0]
+                for e in p[1]:
+                    event = phase.events.add()
+                    event.name = e
+
+    def _check_analyses(self, input):
+        """Check the input array for a valid analyses argument."""
+        if not isinstance(input, list):
+            raise SherlockRunAnalysisError("Analyses argument is invalid.")
+        if len(input) == 0:
+            raise SherlockRunAnalysisError("One or more analyses are missing.")
+        for i, analysis in enumerate(input):
+            try:
+                if analysis[0].upper() not in self.ANALYSIS_TYPES:
+                    raise SherlockRunAnalysisError(f"Invalid analysis {i}: Analysis is invalid.")
+                self._check_phases(analysis[1])
+            except SherlockInvalidPhaseError as e:
+                raise SherlockRunAnalysisError(f"Invalid analysis {i}: {str(e)}")
+
+    def _check_phases(self, input):
+        """Check the input array for a valid phases argument."""
+        if not isinstance(input, list):
+            raise SherlockInvalidPhaseError("Phases argument is invalid.")
+        for i, phase in enumerate(input):
+            if phase[0] == "":
+                raise SherlockInvalidPhaseError(f"Invalid phase {i}: Phase name is invalid.")
+            if not isinstance(phase[1], list):
+                raise SherlockInvalidPhaseError(f"Invalid phase {i}: Events argument is invalid.")
+            if "" in phase[1]:
+                raise SherlockInvalidPhaseError(
+                    f"Invalid phase {i}: One or more event names " f"are invalid."
+                )
+
+    def run_analysis(
+        self,
+        project,
+        cca_name,
+        analyses,
+    ):
+        """Run one or more Sherlock analyses.
+
+        Parameters
+        ----------
+        project : str
+            Name of the Sherlock project.
+        cca_name : str
+            Name of the CCA.
+        analyses : (str, phases) list
+            List of analysis types to run. Options are:
+
+            - ``"UNKNOWN"``
+            - ``"NATURALFREQ"``
+            - ``"HARMONICVIBE"``
+            - ``"ICTANALYSIS"``
+            - ``"MECHANICALSHOCK"``
+            - ``"RANDOMVIBE"``
+            - ``"COMPONENTFAILUREMODE"``
+            - ``"DFMEAMODULE"``
+            - ``"PTHFATIGUE"``
+            - ``"PARTVALIDATION"``
+            - ``"SEMICONDUCTORWEAROUT"``
+            - ``"SOLDERJOINTFATIGUE"``
+            - ``"THERMALDERATING"``
+            - ``"THERMALMECH"``
+
+        phases : (str, events) list
+            List of phase names.
+        events : (str) list
+            List of event names
+
+        Examples
+        --------
+        >>> from ansys.sherlock.core.launcher import launch_sherlock
+        >>> sherlock = launch_sherlock()
+        >>> sherlock.project.import_odb_archive(
+            "ODB++ Tutorial.tgz",
+            True,
+            True,
+            True,
+            True,
+            project="Test",
+            cca_name="Card",
+        )
+        >>> sherlock.analysis.run_analysis(
+            "Test",
+            "Card",
+            [
+                ("NATURALFREQ",
+                [
+                    ("Phase 1", ["Harmonic Event"])
+                ]
+                )
+            ]
+        )
+        """
+        try:
+            if project == "":
+                raise SherlockRunAnalysisError(message="Project name is invalid.")
+            if cca_name == "":
+                raise SherlockRunAnalysisError(message="CCA name is invalid.")
+            self._check_analyses(analyses)
+        except SherlockRunAnalysisError as e:
+            LOG.error(str(e))
+            raise e
+
+        if not self._is_connection_up():
+            LOG.error("There is no connection to a gRPC service.")
+            return
+
+        request = SherlockAnalysisService_pb2.RunAnalysisRequest(
+            project=project,
+            ccaName=cca_name,
+        )
+
+        self._add_analyses(request, analyses)
+
+        response = self.stub.runAnalysis(request)
+
+        try:
+            if response.value == -1:
+                raise SherlockRunAnalysisError(response.message)
+            else:
+                LOG.info(response.message)
+                return
+        except SherlockRunAnalysisError as e:
+            LOG.error(str(e))
+            raise e
+
+    def get_random_vibe_input_fields(self, model_source=None):
+        """Get random vibe property fields based on the user configuration.
+
+        Parameters
+        ----------
+        model_source : str, optional
+            Model source to get random vibe property fields from. The default is
+            ``None``, in which case the ``"GENERATED"`` input form is used. Options
+            are ``"GENERATED"`` and ``"STRAIN_MAP"``.
+
+        Returns
+        list
+            List of random vibe property fields based on the user configuration.
+
+        Examples
+        --------
+        >>> from ansys.sherlock.core.launcher import launch_sherlock
+        >>> sherlock = launch_sherlock()
+        >>> sherlock.project.import_odb_archive(
+            "ODB++ Tutorial.tgz",
+            True,
+            True,
+            True,
+            True,
+            project="Test",
+            cca_name="Card",
+        )
+        >>> sherlock.analysis.get_random_vibe_input_fields()
+        """
+        if model_source is None or model_source == "GENERATED":
+            model_source = SherlockAnalysisService_pb2.ModelSource.GENERATED
+        elif model_source == "STRAIN_MAP":
+            model_source = SherlockAnalysisService_pb2.ModelSource.STRAIN_MAP
+        else:
+            msg = f"Model source {model_source} is invalid."
+            LOG.error(msg)
+            raise SherlockGetRandomVibeInputFieldsError(message=msg)
+
+        if not self._is_connection_up():
+            LOG.error("There is no connection to a gRPC service.")
+            return
+
+        message = SherlockAnalysisService_pb2.GetRandomVibeInputFieldsRequest(
+            modelSource=model_source
+        )
+        response = self.stub.getRandomVibeInputFields(message)
+
+        fields = self._translate_field_names(response.fieldName)
+        LOG.info(fields)
+
+        return fields
+
+    def _translate_field_names(self, names_list):
+        names = ""
+        for name in list(names_list):
+            names = names + "\n" + self.FIELD_NAMES.get(name)
+
+        return names
+
+    def update_random_vibe_props(
+        self,
+        project,
+        cca_name,
+        random_vibe_damping=None,
+        natural_freq_min=None,
+        natural_freq_min_units=None,
+        natural_freq_max=None,
+        natural_freq_max_units=None,
+        analysis_temp=None,
+        analysis_temp_units=None,
+        part_validation_enabled=None,
+        force_model_rebuild=None,
+        reuse_modal_analysis=None,
+        perform_nf_freq_range_check=None,
+        require_material_assignment_enabled=None,
+        model_source=None,
+        strain_map_natural_freqs=None,
+    ):
+        """Update properties for a random vibe analysis.
+
+        Parameters
+        ----------
+        project : str
+            Name of the Sherlock project.
+        cca_name : str
+            Name of the CCA.
+        random_vibe_damping: str, optional
+            One or more modal damping ratios. Separate multiple float values with commas.
+        natural_freq_min: double, optional
+            Minimum frequency. This parameter is for NX Nastran analysis only.
+        natural_freq_min_units: str, optional
+            Minimum frequency units. Options are ``"HZ"``, ``"KHZ"``, ``"MHZ"``, and ``"GHZ"``.
+            This parameter is for NX Nastran analysis only.
+        natural_freq_max: double, optional
+            Maximum frequency. This parameter is for NX Nastran analysis only.
+        natural_freq_max_units: str, optional
+            Maximum frequency units. Options are ``"HZ"``, ``"KHZ"``, ``"MHZ"``, and ``"GHZ"``.
+            This parameter is for NX Nastran analysis only.
+        analysis_temp: double, optional
+            Temperature.
+        analysis_temp_units: str, optional
+            Temperature units. Options are ``"C"``, ``"F"``, and ``"K"``.
+        part_validation_enabled: bool, optional
+            Whether to enable part validation.
+        force_model_rebuild: str, optional
+            How to handle rebuilding of the model. Options are ``"FORCE"`` and ``"AUTO"``.
+        reuse_modal_analysis: bool, optional
+            Whether to reuse the natural frequency for modal analysis. This parameter is
+            for NX Nastran analysis only.
+        perform_nf_freq_range_check: bool, optional
+            Whether to perform a frequency range check. This parameter is for NX Nastran
+            analysis only.
+        require_material_assignment_enabled: bool, optional
+            Whether to require material assignment.
+        model_source: str for strain map analysis
+            Model source. Options are ``"GENERATED"`` and ``"STRAIN_MAP"``.
+        strain_map_natural_freqs, str
+            Comma-separated list of natural frequencies. This parameter is
+            required for strain map analysis.
+
+        Examples
+        --------
+        >>> from ansys.sherlock.core.launcher import launch_sherlock
+        >>> sherlock = launch_sherlock()
+        >>> sherlock.project.import_odb_archive(
+            "ODB++ Tutorial.tgz",
+            True,
+            True,
+            True,
+            True,
+            project="Test",
+            cca_name="Card",
+        )
+        >>> sherlock.analysis.update_random_vibe_props(
+            "Test",
+            "Card",
+            random_vibe_damping="0.01, 0.05",
+            analysis_temp=20,
+            analysis_temp_units="C"
+        )
+
+        """
+        if self.FREQ_UNIT_LIST is None:
+            self._init_freq_units()
+        if self.TEMP_UNIT_LIST is None:
+            self._init_temp_units()
+        try:
+            if project == "":
+                raise SherlockUpdateRandomVibePropsError(message="Project name is invalid.")
+            if cca_name == "":
+                raise SherlockUpdateRandomVibePropsError(message="CCA name is invalid.")
+            if random_vibe_damping is not None:
+                for value in random_vibe_damping.split(","):
+                    try:
+                        float(value.strip())
+                    except ValueError:
+                        raise SherlockUpdateRandomVibePropsError(
+                            message="Random vibe damping value is invalid: " + value.strip()
+                        )
+            if (
+                (self.FREQ_UNIT_LIST is not None)
+                and (natural_freq_min_units is not None)
+                and (natural_freq_min_units not in self.FREQ_UNIT_LIST)
+            ):
+                raise SherlockUpdateRandomVibePropsError(
+                    message="Minimum natural frequency unit is invalid: " + natural_freq_min_units
+                )
+
+            if (
+                (self.FREQ_UNIT_LIST is not None)
+                and (natural_freq_max_units is not None)
+                and (natural_freq_max_units not in self.FREQ_UNIT_LIST)
+            ):
+                raise SherlockUpdateRandomVibePropsError(
+                    message="Maximum natural frequency unit is invalid: " + natural_freq_max_units
+                )
+
+            if (
+                (self.TEMP_UNIT_LIST is not None)
+                and (analysis_temp_units is not None)
+                and (analysis_temp_units not in self.TEMP_UNIT_LIST)
+            ):
+                raise SherlockUpdateRandomVibePropsError(
+                    message="Analysis temperature unit is invalid: " + analysis_temp_units
+                )
+
+            if model_source is None or model_source == "GENERATED":
+                model_source = SherlockAnalysisService_pb2.ModelSource.GENERATED
+            elif model_source == "STRAIN_MAP":
+                model_source = SherlockAnalysisService_pb2.ModelSource.STRAIN_MAP
+            else:
+                raise SherlockUpdateRandomVibePropsError(
+                    message=f"Model source {model_source} is invalid."
+                )
+
+            if model_source == SherlockAnalysisService_pb2.ModelSource.STRAIN_MAP and (
+                strain_map_natural_freqs is None or strain_map_natural_freqs == ""
+            ):
+                raise SherlockUpdateRandomVibePropsError(
+                    message=f"No natural frequenices are defined for strain map analysis."
+                )
+
+        except SherlockUpdateRandomVibePropsError as e:
+            LOG.error(str(e))
+            raise e
+
+        if not self._is_connection_up():
+            LOG.error("There is no connection to a gRPC service.")
+            return
+
+        request = SherlockAnalysisService_pb2.UpdateRandomVibePropsRequest(
+            project=project,
+            ccaName=cca_name,
+            randomVibeDamping=random_vibe_damping,
+            naturalFreqMin=natural_freq_min,
+            naturalFreqMinUnits=natural_freq_min_units,
+            naturalFreqMax=natural_freq_max,
+            naturalFreqMaxUnits=natural_freq_max_units,
+            analysisTemp=analysis_temp,
+            analysisTempUnits=analysis_temp_units,
+            partValidationEnabled=part_validation_enabled,
+            forceModelRebuild=force_model_rebuild,
+            reuseModalAnalysis=reuse_modal_analysis,
+            performNFFreqRangeCheck=perform_nf_freq_range_check,
+            requireMaterialAssignmentEnabled=require_material_assignment_enabled,
+            modelSource=model_source,
+        )
+
+        if model_source == SherlockAnalysisService_pb2.ModelSource.STRAIN_MAP:
+            request.strainMapNaturalFreqs = strain_map_natural_freqs
+
+        response = self.stub.updateRandomVibeProps(request)
+
+        try:
+            if response.value == -1:
+                raise SherlockUpdateRandomVibePropsError(response.message)
+            else:
+                LOG.info(response.message)
+                return
+        except SherlockUpdateRandomVibePropsError as e:
+            LOG.error(str(e))
+            raise e
+
+    def get_natural_frequency_input_fields(self):
+        """Get natural frequency property fields based on the user configuration.
+
+        Returns
+        -------
+        list
+            List of natural frequency property fields based on the user configuration.
+
+        Examples
+        --------
+        >>> from ansys.sherlock.core.launcher import launch_sherlock
+        >>> sherlock.project.import_odb_archive(
+        >>> sherlock = launch_sherlock()
+                "ODB++ Tutorial.tgz",
+                True,
+                True,
+                True,
+                True,
+                project="Test",
+                cca_name="Card",
+            )
+            >>> sherlock.analysis.get_natural_frequency_input_fields()
+        """
+        if not self._is_connection_up():
+            LOG.error("There is not connected to a gRPC service.")
+            return
+
+        message = SherlockAnalysisService_pb2.GetNaturalFrequencyInputFieldsRequest()
+        response = self.stub.getNaturalFrequencyInputFields(message)
+        LOG.info(self._translate_field_names(response.fieldName))
+
+    def update_natural_frequency_props(
+        self,
+        project,
+        cca_name,
+        natural_freq_count,
+        natural_freq_min,
+        natural_freq_min_units,
+        natural_freq_max,
+        natural_freq_max_units,
+        part_validation_enabled,
+        require_material_assignment_enabled,
+        analysis_temp=None,
+        analysis_temp_units=None,
+    ):
+        """Update properties for a natural frequency analysis.
+
+        Parameters
+        ----------
+        project : str
+            Name of the Sherlock project.
+        cca_name : str
+            Name of the CCA.
+        natural_freq_count: int
+            Natural frequecy result count.
+        natural_freq_min: double, optional
+            Minimum frequency. This parameter is for NX Nastran analysis only.
+        natural_freq_min_units: str, optional
+            Minimum frequency units. Options are ``"HZ"``, ``"KHZ"``, ``"MHZ"``, and ``"GHZ"``.
+            This parameter is for NX Nastran analysis only.
+        natural_freq_max: double, optional
+            Maximum frequency. This parameter is for NX Nastran analysis only.
+        natural_freq_max_units: str, optional
+            Maximum frequency units. Options are ``"HZ"``, ``"KHZ"``, ``"MHZ"``, and ``"GHZ"``.
+            This parameter is for NX Nastran analysis only.
+        require_material_assignment_enabled: bool
+            Whether to require material assignment.
+        analysis_temp: double, optional
+            Temperature.
+        analysis_temp_units: str, optional
+            Temperature units. Options are ``"C"``, ``"F"``, and ``"K"``.
+
+        Examples
+        --------
+        >>> from ansys.sherlock.core.launcher import launch_sherlock
+        >>> sherlock = launch_sherlock()
+        >>> sherlock.project.import_odb_archive(
+            "ODB++ Tutorial.tgz",
+            True,
+            True,
+            True,
+            True,
+            project="Test",
+            cca_name="Card"
+        )
+        >>> sherlock.analysis.update_natural_frequency_props(
+            "Test",
+            "Card",
+            natural_freq_count=2,
+            natural_freq_min=10,
+            natural_freq_min_units="HZ",
+            natural_freq_max=100,
+            natural_freq_max_units="HZ",
+            part_validation_enabled=True,
+            require_material_assignment_enabled=False,
+            analysis_temp=25,
+            analysis_temp_units="C"
+        )
+
+        """
+        if self.FREQ_UNIT_LIST is None:
+            self._init_freq_units()
+        if self.TEMP_UNIT_LIST is None:
+            self._init_temp_units()
+        try:
+            if project == "":
+                raise SherlockUpdateNaturalFrequencyPropsError(message="Project name is invalid.")
+            if cca_name == "":
+                raise SherlockUpdateNaturalFrequencyPropsError(message="CCA name is invalid.")
+            if (self.FREQ_UNIT_LIST is not None) and (
+                natural_freq_min_units not in self.FREQ_UNIT_LIST
+            ):
+                raise SherlockUpdateNaturalFrequencyPropsError(
+                    message="Minimum natural frequency unit is invalid: " + natural_freq_min_units
+                )
+            if (self.FREQ_UNIT_LIST is not None) and (
+                natural_freq_max_units not in self.FREQ_UNIT_LIST
+            ):
+                raise SherlockUpdateNaturalFrequencyPropsError(
+                    message="Maximum natural frequency unit is invalid: " + natural_freq_max_units
+                )
+            if (self.TEMP_UNIT_LIST is not None) and (
+                analysis_temp_units not in self.TEMP_UNIT_LIST
+            ):
+                raise SherlockUpdateNaturalFrequencyPropsError(
+                    message="Analysis temperature unit is invalid: " + analysis_temp_units
+                )
+        except SherlockUpdateNaturalFrequencyPropsError as e:
+            LOG.error(str(e))
+            raise e
+
+        if not self._is_connection_up():
+            LOG.error("There is no connection to a gRPC service.")
+            return
+
+        request = SherlockAnalysisService_pb2.UpdateNaturalFrequencyPropsRequest(
+            project=project,
+            ccaName=cca_name,
+            naturalFreqCount=natural_freq_count,
+            naturalFreqMin=natural_freq_min,
+            naturalFreqMinUnits=natural_freq_min_units,
+            naturalFreqMax=natural_freq_max,
+            naturalFreqMaxUnits=natural_freq_max_units,
+            partValidationEnabled=part_validation_enabled,
+            requireMaterialAssignmentEnabled=require_material_assignment_enabled,
+            analysisTemp=analysis_temp,
+            analysisTempUnits=analysis_temp_units,
+        )
+
+        response = self.stub.updateNaturalFreqencyProps(request)
+
+        try:
+            if response.value == -1:
+                raise SherlockUpdateNaturalFrequencyPropsError(response.message)
+            else:
+                LOG.info(response.message)
+                return
+        except SherlockUpdateNaturalFrequencyPropsError as e:
+            LOG.error(str(e))
+            raise e
+
+    def run_strain_map_analysis(
+        self,
+        project,
+        cca_name,
+        strain_map_analyses,
+    ):
+        """Run one or more Sherlock strain map analyses.
+
+        Parameters
+        ----------
+        project : str
+            Name of the Sherlock project.
+        cca_name : str
+            Name of main CCA for the analysis.
+        analyses : list of (analysis_type, event_strain_maps)
+            analysis_type : str
+                Type of the analysis to perform. Option is ``"RANDOMVIBE"``.
+            event_strain_maps : list of (phase_name, event_name, pcb_side, strain_map, \
+            sub_assembly_name)
+                Strain maps assigned to the desired life cycle events for a given PCB side.
+            phase_name : str
+                Life cycle phase name for the strain map assignment.
+            event_name : str
+                Life cycle event name for the strain map assignment.
+            pcb_side : str
+                PCB side for the strain map. Options are``"TOP"`` and ``"BOTTOM"``.
+            strain_map : str
+                Name of the strain map assigned to the life cycle event.
+            sub_assembly_name : str, optional
+                Name of the subassembly CCA to assign the strain map.
+
+        Examples
+        --------
+        >>> from ansys.sherlock.core.launcher import launch_sherlock
+        >>> sherlock = launch_sherlock()
+        >>> analysis.run_strain_map_analysis(
+                "AssemblyTutorial",
+                "Main Board",
+                [[
+                    "RANDOMVIBE",
+                    [["Phase 1", "Random Vibe", "TOP", "MainBoardStrain - Top"],
+                     ["Phase 1", "Random Vibe", "BOTTOM", "MainBoardStrain - Bottom"],
+                     ["Phase 1", "Random Vibe", "TOP", "MemoryCard1Strain", "Memory Card 1"]],
+                ]]
+            )
+        """
+        try:
+            if project == "":
+                raise SherlockRunStrainMapAnalysisError(message="Project name is invalid.")
+
+            if cca_name == "":
+                raise SherlockRunStrainMapAnalysisError(message="CCA name is invalid.")
+
+            if not isinstance(strain_map_analyses, list):
+                raise SherlockRunStrainMapAnalysisError("Analyses argument is invalid.")
+
+            if len(strain_map_analyses) == 0:
+                raise SherlockRunStrainMapAnalysisError("One or more analyses are missing.")
+
+            request = SherlockAnalysisService_pb2.RunStrainMapAnalysisRequest(
+                project=project,
+                ccaName=cca_name,
+            )
+
+            for i, analysis in enumerate(strain_map_analyses):
+                if not isinstance(analysis, list):
+                    raise SherlockRunStrainMapAnalysisError(
+                        f"Analysis argument is invalid for strain map analysis {i}."
+                    )
+
+                if len(analysis) != 2:
+                    raise SherlockRunStrainMapAnalysisError(
+                        f"Number of arguments ({str(len(analysis))}) is wrong for "
+                        f"strain map analysis {i}."
+                    )
+
+                analysis_type = analysis[0].upper()
+                if analysis_type == "":
+                    raise SherlockRunStrainMapAnalysisError(
+                        f"Analysis type is missing for strain map analysis {i}."
+                    )
+                elif analysis_type == "RANDOMVIBE":
+                    analysis_type = (
+                        SherlockAnalysisService_pb2.RunStrainMapAnalysisRequest.StrainMapAnalysis.AnalysisType.RandomVibe  # noqa: E501
+                    )
+                else:
+                    raise SherlockRunStrainMapAnalysisError(
+                        f"Analysis type {analysis_type} is invalid for " f"strain map analysis {i}."
+                    )
+
+                strain_map_analysis_request = request.strainMapAnalyses.add()
+                strain_map_analysis_request.type = analysis_type
+
+                if len(analysis[1]) == 0:
+                    raise SherlockRunStrainMapAnalysisError(
+                        f"One or more event strain maps are missing for strain map analysis {i}."
+                    )
+
+                for j, event_strain_map in enumerate(analysis[1]):
+                    if not isinstance(event_strain_map, list):
+                        raise SherlockRunStrainMapAnalysisError(
+                            f"Event strain map argument is invalid for strain map analysis {i}."
+                        )
+                    elif len(event_strain_map) < 4:
+                        raise SherlockRunStrainMapAnalysisError(
+                            f"Number of arguments ({str(len(event_strain_map))}) is wrong for "
+                            f"event strain map {j} for strain map analysis {i}."
+                        )
+                    elif event_strain_map[0] == "":
+                        raise SherlockRunStrainMapAnalysisError(
+                            f"Life phase is missing for event strain map {j} for strain "
+                            f"map analysis {i}."
+                        )
+                    elif event_strain_map[1] == "":
+                        raise SherlockRunStrainMapAnalysisError(
+                            f"Event name is missing for event strain map {j} for strain "
+                            f"map analysis {i}."
+                        )
+                    elif event_strain_map[2] == "":
+                        raise SherlockRunStrainMapAnalysisError(
+                            f"PCB side is missing for event strain map {j} for strain "
+                            f"map analysis {i}."
+                        )
+                    elif event_strain_map[3] == "":
+                        raise SherlockRunStrainMapAnalysisError(
+                            f"Strain map name is missing for event strain map {j} for strain "
+                            f"map analysis {i}."
+                        )
+
+                    event_strain_map_request = strain_map_analysis_request.eventStrainMaps.add()
+                    event_strain_map_request.phaseName = event_strain_map[0]
+                    event_strain_map_request.eventName = event_strain_map[1]
+                    event_strain_map_request.pcbSide = event_strain_map[2]
+                    event_strain_map_request.strainMap = event_strain_map[3]
+
+                    if len(event_strain_map) == 5:
+                        event_strain_map_request.subAssemblyName = event_strain_map[4]
+
+            if not self._is_connection_up():
+                LOG.error("There is no connection to a gRPC service.")
+                return
+
+            response = self.stub.runStrainMapAnalysis(request)
+
+            if response.value == -1:
+                if response.message == "":
+                    raise SherlockRunStrainMapAnalysisError(error_array=response.errors)
+
+                raise SherlockRunStrainMapAnalysisError(message=response.message)
+
+        except SherlockRunStrainMapAnalysisError as e:
+            LOG.error(str(e))
+            raise e