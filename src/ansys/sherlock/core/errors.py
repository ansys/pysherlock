"""pysherlock specific errors."""

from builtins import Exception

LOCALHOST = "127.0.0.1"
SHERLOCK_DEFAULT_PORT = 9090


class SherlockCannotUsePortError(Exception):
    """Raised when the specified gRPC port cannot be used."""

    def __init__(self, port, error):
        """Initialize error message."""
        self.port = port
        self.error = error

    def __str__(self):
        """Format error message."""
        return f"Specified gRPC port {self.port} cannot be used: {self.error}"


class SherlockConnectionError(Exception):
    """Raised when the Sherlock gRPC channel has not been established."""

    def __init__(self, message):
        """Initialize error message."""
        self.message = message

    def __str__(self):
        """Format error message."""
        return f"gRPC connection error: {self.message}"


class SherlockDeleteProjectError(Exception):
    """Raised when deleting a project results in an error."""

    def __init__(self, message):
        """Initialize error message."""
        self.message = message

    def __str__(self):
        """Format error message."""
        return f"Delete project error: {self.message}"


class SherlockImportODBError(Exception):
    """Raised when importing ODB archive results in an error."""

    def __init__(self, message):
        """Initialize error message."""
        self.message = message

    def __str__(self):
        """Format error message."""
        return f"Import ODB error: {self.message}"


class SherlockImportIpc2581Error(Exception):
    """Raised when importing IPC2581 archive results in an error."""

    def __init__(self, message):
        """Initialize error message."""
        self.message = message

    def __str__(self):
        """Format error message."""
        return f"Import IPC2581 error: {self.message}"


class SherlockCreateLifePhaseError(Exception):
    """Raised when creating a life phase results in an error."""

    def __init__(self, message=None, error_array=None):
        """Initialize error message."""
        self.message = message
        self.error_array = error_array

    def str_itr(self):
        """Create list of error messages."""
        if self.message is None:
            return [f"Create life phase error: {error}" for error in self.error_array]
        else:
            assert self.error_array is None
            return [f"Create life phase error: {self.message}"]


class SherlockAddRandomVibeEventError(Exception):
    """Raised when adding a random vibe event results in an error."""

    def __init__(self, message=None, error_array=None):
        """Initialize error message."""
        self.message = message
        self.error_array = error_array

    def str_itr(self):
        """Create list of error messages."""
        if self.message is None:
            return [f"Add random vibe event error: {error}" for error in self.error_array]
        else:
            assert self.error_array is None
            return [f"Add random vibe event error: {self.message}"]


class SherlockAddRandomVibeProfileError(Exception):
    """Raised when adding a random vibe profile results in an error."""

    def __init__(self, message=None, error_array=None):
        """Initialize error message."""
        self.message = message
        self.error_array = error_array

    def str_itr(self):
        """Create list of error messages."""
        if self.message is None:
            return [f"Add random vibe profile error: {error}" for error in self.error_array]
        else:
            assert self.error_array is None
            return [f"Add random vibe profile error: {self.message}"]


class SherlockCommonServiceError(Exception):
    """Raised when executing an API in the common service resulted in an error."""

    def __init__(self, message):
        """Initialize error message."""
        self.message = message

    def __str__(self):
        """Format error message."""
        return f"Sherlock common service error: {self.message}"


class SherlockModelServiceError(Exception):
    """Raised when executing an API in the model service resulted in an error."""

    def __init__(self, message):
        """Initialize error message."""
        self.message = message

    def __str__(self):
        """Format error message."""
        return f"Sherlock model service error: {self.message}"


<<<<<<< HEAD
class SherlockAddThermalProfileError(Exception):
    """Raised when adding a thermal profile results in an error."""

    def __init__(self, message=None, errorArray=None):
        """Initialize error message."""
        self.message = message
        self.errorArray = errorArray

    def strItr(self):
        """Create list of error messages."""
        if self.message is None:
            return [f"Add thermal profile error: {error}" for error in self.errorArray]
        else:
            assert self.errorArray is None
            return [f"Add thermal profile error: {self.message}"]
=======
class SherlockAddThermalEventError(Exception):
    """Raised when adding a thermal event results in an error."""

    def __init__(self, message=None, error_array=None):
        """Initialize error message."""
        self.message = message
        self.error_array = error_array

    def str_itr(self):
        """Create list of error messages."""
        if self.message is None:
            return [f"Add thermal event error: {error}" for error in self.error_array]
        else:
            assert self.error_array is None
            return [f"Add thermal event error: {self.message}"]
>>>>>>> 480fe6b0
<|MERGE_RESOLUTION|>--- conflicted
+++ resolved
@@ -142,23 +142,6 @@
         return f"Sherlock model service error: {self.message}"
 
 
-<<<<<<< HEAD
-class SherlockAddThermalProfileError(Exception):
-    """Raised when adding a thermal profile results in an error."""
-
-    def __init__(self, message=None, errorArray=None):
-        """Initialize error message."""
-        self.message = message
-        self.errorArray = errorArray
-
-    def strItr(self):
-        """Create list of error messages."""
-        if self.message is None:
-            return [f"Add thermal profile error: {error}" for error in self.errorArray]
-        else:
-            assert self.errorArray is None
-            return [f"Add thermal profile error: {self.message}"]
-=======
 class SherlockAddThermalEventError(Exception):
     """Raised when adding a thermal event results in an error."""
 
@@ -174,4 +157,20 @@
         else:
             assert self.error_array is None
             return [f"Add thermal event error: {self.message}"]
->>>>>>> 480fe6b0
+
+
+class SherlockAddThermalProfileError(Exception):
+    """Raised when adding a thermal profile results in an error."""
+
+    def __init__(self, message=None, errorArray=None):
+        """Initialize error message."""
+        self.message = message
+        self.errorArray = errorArray
+
+    def strItr(self):
+        """Create list of error messages."""
+        if self.message is None:
+            return [f"Add thermal profile error: {error}" for error in self.errorArray]
+        else:
+            assert self.errorArray is None
+            return [f"Add thermal profile error: {self.message}"]