# Copyright (c) 2023 ANSYS, Inc. and/or its affiliates.

"""pysherlock specific errors."""

from builtins import Exception

LOCALHOST = "127.0.0.1"
SHERLOCK_DEFAULT_PORT = 9090


class SherlockCannotUsePortError(Exception):
    """Contains the error raised when the specified gRPC port cannot be used."""

    def __init__(self, port, error):
        """Initialize error message."""
        self.port = port
        self.error = error

    def __str__(self):
        """Format error message."""
        return f"Specified gRPC port {self.port} cannot be used: {self.error}"


class SherlockConnectionError(Exception):
    """Contains the error raised when the Sherlock gRPC channel has not been established."""

    def __init__(self, message):
        """Initialize error message."""
        self.message = message

    def __str__(self):
        """Format error message."""
        return f"gRPC connection error: {self.message}"


class SherlockDeleteProjectError(Exception):
    """Contains the error raised when a project cannot be deleted."""

    def __init__(self, message):
        """Initialize error message."""
        self.message = message

    def __str__(self):
        """Format error message."""
        return f"Delete project error: {self.message}"


class SherlockImportODBError(Exception):
    """Contains the error raised when an ODB archive cannot be imported."""

    def __init__(self, message):
        """Initialize error message."""
        self.message = message

    def __str__(self):
        """Format error message."""
        return f"Import ODB error: {self.message}"


class SherlockImportIpc2581Error(Exception):
    """Contains the error raised when an IPC2581 archive cannot be imported."""

    def __init__(self, message):
        """Initialize error message."""
        self.message = message

    def __str__(self):
        """Format error message."""
        return f"Import IPC2581 error: {self.message}"


class SherlockListCCAsError(Exception):
    """Contains the error raised when a project's CCAs results cannot be listed."""

    def __init__(self, message):
        """Initialize error message."""
        self.message = message

    def __str__(self):
        """Format error message."""
        return f"List CCAs error: {self.message}"


class SherlockListConductorLayersError(Exception):
    """Contains the error raised when a project's conductor layers cannot be listed."""

    def __init__(self, message):
        """Initialize error message."""
        self.message = message

    def __str__(self):
        """Format error message."""
        return f"List conductor layer error: {self.message}"


class SherlockListLaminateLayersError(Exception):
    """Contains the error raised when a project's laminate layers cannot be listed."""

    def __init__(self, message):
        """Initialize error message."""
        self.message = message

    def __str__(self):
        """Format error message."""
        return f"List laminate layer error: {self.message}"


class SherlockGetStackupPropsError(Exception):
    """Raised when getting stackup properties results in an error."""

    def __init__(self, message):
        """Initialize error message."""
        self.message = message

    def __str__(self):
        """Format error message."""
        return f"Get stackup prop error: {self.message}"


class SherlockGetLayerCountError(Exception):
    """Raised when getting layer count results in an error."""

    def __init__(self, message):
        """Initialize error message."""
        self.message = message

    def __str__(self):
        """Format error message."""
        return f"Get layer count error: {self.message}"


class SherlockGetLayerCountError(Exception):
    """Raised when getting layer count results in an error."""

    def __init__(self, message):
        """Initialize error message."""
        self.message = message

    def __str__(self):
        """Format error message."""
        return f"Get layer count error: {self.message}"


class SherlockGetTotalConductorThicknessError(Exception):
    """Raised when getting total conductor thickness results in an error."""

    def __init__(self, message):
        """Initialize error message."""
        self.message = message

    def __str__(self):
        """Format error message."""
        return f"Get total conductor thickness error: {self.message}"


class SherlockAddStrainMapsError(Exception):
    """Contains the error raised when strain maps cannot be added to the project."""

    def __init__(self, message=None, error_array=None):
        """Initialize error message."""
        self.message = message
        self.error_array = error_array

    def str_itr(self):
        """Create list of error messages."""
        if self.message is None:
            return [f"Add strain maps error: {error}" for error in self.error_array]

        assert self.error_array is None
        return [f"Add strain maps error: {self.message}"]


class SherlockListStrainMapsError(Exception):
    """Provides the error raised when strain maps for a project cannot be listed."""

    def __init__(self, message):
        """Initialize error message."""
        self.message = message

    def __str__(self):
        """Format error message."""
        return f"List strain maps error: {self.message}"


class SherlockGenerateProjectReportError(Exception):
    """Contains the error raised when project report cannot be generated."""

    def __init__(self, message):
        """Initialize error message."""
        self.message = message

    def __str__(self):
        """Format error message."""
        return f"Generate project report error: {self.message}"


class SherlockCreateLifePhaseError(Exception):
    """Contains the error raised when a life phase cannot be created."""

    def __init__(self, message=None, error_array=None):
        """Initialize error message."""
        self.message = message
        self.error_array = error_array

    def str_itr(self):
        """Create list of error messages."""
        if self.message is None:
            return [f"Create life phase error: {error}" for error in self.error_array]

        assert self.error_array is None
        return [f"Create life phase error: {self.message}"]


class SherlockAddRandomVibeEventError(Exception):
    """Contains the error raised when a random vibe event cannot be added."""

    def __init__(self, message=None, error_array=None):
        """Initialize error message."""
        self.message = message
        self.error_array = error_array

    def str_itr(self):
        """Create list of error messages."""
        if self.message is None:
            return [f"Add random vibe event error: {error}" for error in self.error_array]

        assert self.error_array is None
        return [f"Add random vibe event error: {self.message}"]


class SherlockAddRandomVibeProfilesError(Exception):
    """Contains the error raised when random vibe profiles cannot be added."""

    def __init__(self, message=None, error_array=None):
        """Initialize error message."""
        self.message = message
        self.error_array = error_array

    def str_itr(self):
        """Create list of error messages."""
        if self.message is None:
            return [f"Add random vibe profiles error: {error}" for error in self.error_array]

        assert self.error_array is None
        return [f"Add random vibe profiles error: {self.message}"]


class SherlockAddThermalEventError(Exception):
    """Contains the error raised when a thermal event cannot be added."""

    def __init__(self, message=None, error_array=None):
        """Initialize error message."""
        self.message = message
        self.error_array = error_array

    def str_itr(self):
        """Create list of error messages."""
        if self.message is None:
            return [f"Add thermal event error: {error}" for error in self.error_array]

        assert self.error_array is None
        return [f"Add thermal event error: {self.message}"]


class SherlockAddThermalProfilesError(Exception):
    """Creates the error raised when thermal profiles cannot be added."""

    def __init__(self, message=None, error_array=None):
        """Initialize error message."""
        self.message = message
        self.error_array = error_array

    def str_itr(self):
        """Create list of error messages."""
        if self.message is None:
            return [f"Add thermal profiles error: {error}" for error in self.error_array]

        assert self.error_array is None
        return [f"Add thermal profiles error: {self.message}"]


class SherlockAddHarmonicEventError(Exception):
    """Contains the error raised when a harmonic event cannot be added."""

    def __init__(self, message=None, error_array=None):
        """Initialize error message."""
        self.message = message
        self.error_array = error_array

    def str_itr(self):
        """Create list of error messages."""
        if self.message is None:
            return [f"Create life phase error: {error}" for error in self.error_array]

        assert self.error_array is None
        return [f"Add harmonic event error: {self.message}"]


class SherlockAddHarmonicVibeProfilesError(Exception):
    """Contains the error raised when harmonic vibe profiles cannot be added."""

    def __init__(self, message=None, error_array=None):
        """Initialize error message."""
        self.message = message
        self.error_array = error_array

    def str_itr(self):
        """Create list of error messages."""
        if self.message is None:
            return [f"Add harmonic vibe profiles error: {error}" for error in self.error_array]

        assert self.error_array is None
        return [f"Add harmonic vibe profiles error: {self.message}"]


class SherlockAddShockEventError(Exception):
    """Contains the error raised when a shock event cannot be added."""

    def __init__(self, message=None, error_array=None):
        """Initialize error message."""
        self.message = message
        self.error_array = error_array

    def str_itr(self):
        """Create list of error messages."""
        if self.message is None:
            return [f"Add shock event error: {error}" for error in self.error_array]

        assert self.error_array is None
        return [f"Add shock event error: {self.message}"]


class SherlockAddShockProfilesError(Exception):
    """Contains the error raised when shock profiles cannot be added."""

    def __init__(self, message=None, error_array=None):
        """Initialize error message."""
        self.message = message
        self.error_array = error_array

    def str_itr(self):
        """Create list of error messages."""
        if self.message is None:
            return [f"Add shock profiles error: {error}" for error in self.error_array]

        assert self.error_array is None
        return [f"Add shock profiles error: {self.message}"]


class SherlockLoadRandomVibeProfileError(Exception):
    """Raised when loading random vibe properties results in an error."""

    def __init__(self, message):
        """Initialize Error Message."""
        self.message = message

    def __str__(self):
        """Format error message."""
        return f"Load random vibe profile error: {self.message}"


<<<<<<< HEAD
class SherlockLoadHarmonicProfileError(Exception):
    """Raised when loading a harmonic profile results in an error."""

    def __init__(self, message):
        """Initialize error message."""
        self.message = message

    def __str__(self):
        """Format Error Message."""
        return f"Load Harmonic profile error: {self.message}"


class SherlockLoadRandomVibeProfileError(Exception):
    """Raised when loading random vibe properties results in an error."""

    def __init__(self, message):
        """Initialize Error Message."""
        self.message = message

    def __str__(self):
        """Format Error Message."""
        return f"Get load random vibe profile error: {self.message}"


=======
>>>>>>> 2ce521b8
class SherlockLoadHarmonicProfileError(Exception):
    """Raised when loading a harmonic profile results in an error."""

    def __init__(self, message):
        """Initialize error message."""
        self.message = message

    def __str__(self):
        """Format Error Message."""
        return f"Load Harmonic profile error: {self.message}"


class SherlockLoadRandomVibeProfileError(Exception):
    """Raised when loading random vibe properties results in an error."""

    def __init__(self, message):
        """Initialize Error Message."""
        self.message = message

    def __str__(self):
        """Format Error Message."""
        return f"Get load random vibe profile error: {self.message}"


class SherlockUpdateMountPointsByFileError(Exception):
    """Contains the error raised when mount points cannot be updated."""

    def __init__(self, message=None, error_array=None):
        """Initialize error message."""
        self.message = message
        self.error_array = error_array

    def str_itr(self):
        """Create list of error messages."""
        if self.message is None:
            return [f"Update mount points by file error: {error}" for error in self.error_array]

        assert self.error_array is None
        return [f"Update mount points by file error: {self.message}"]


class SherlockGenStackupError(Exception):
    """Contains the error raised when a stackup cannot be generated."""

    def __init__(self, message):
        """Initialize error message."""
        self.message = message

    def __str__(self):
        """Format error message."""
        return f"Generate stackup error: {self.message}"


class SherlockUpdateConductorLayerError(Exception):
    """Contains the error raised when a conductor layer cannot be updated."""

    def __init__(self, message):
        """Initialize error message."""
        self.message = message

    def __str__(self):
        """Format error message."""
        return f"Update conductor layer error: {self.message}"


class SherlockUpdateLaminateLayerError(Exception):
    """Contains the error raised when a laminate layer cannot be updated."""

    def __init__(self, message):
        """Initialize error message."""
        self.message = message

    def __str__(self):
        """Format error message."""
        return f"Update laminate layer error: {self.message}"


class SherlockUpdatePartsListError(Exception):
    """Contains the error raised when a parts list cannot be updated."""

    def __init__(self, message=None, error_array=None):
        """Initialize error message."""
        self.message = message
        self.error_array = error_array

    def str_itr(self):
        """Create list of error messages."""
        if self.message is None:
            return [f"Update parts list error: {error}" for error in self.error_array]

        assert self.error_array is None
        return [f"Update parts list error: {self.message}"]


class SherlockUpdatePartsLocationsError(Exception):
    """Contains the error raised when part locations cannot be updated."""

    def __init__(self, message=None, error_array=None):
        """Initialize error message."""
        self.message = message
        self.error_array = error_array

    def str_itr(self):
        """Create list of error messages."""
        if self.message is None:
            return [f"Update parts locations error: {error}" for error in self.error_array]

        assert self.error_array is None
        return [f"Update parts locations error: {self.message}"]


class SherlockUpdatePartsLocationsByFileError(Exception):
    """Contains the error raised when part locations cannot be updated by file results."""

    def __init__(self, message=None, error_array=None):
        """Initialize error message."""
        self.message = message
        self.error_array = error_array

    def str_itr(self):
        """Create list of error messages."""
        if self.message is None:
            return [f"Update parts locations by file error: {error}" for error in self.error_array]

        assert self.error_array is None
        return [f"Update parts locations by file error: {self.message}"]


class SherlockImportPartsListError(Exception):
    """Contains the error raised when a parts list cannot be imported."""

    def __init__(self, message):
        """Initialize error message."""
        self.message = message

    def __str__(self):
        """Format error message."""
        return f"Import parts list error: {self.message}"


class SherlockExportPartsListError(Exception):
    """Contains the error raised when a parts list cannot be exported."""

    def __init__(self, message):
        """Initialize error message."""
        self.message = message

    def __str__(self):
        """Format error message."""
        return f"Export parts list error: {self.message}"


class SherlockEnableLeadModelingError(Exception):
    """Contains the error raised when lead modeling cannot be enabled."""

    def __init__(self, message):
        """Initialize error message."""
        self.message = message

    def __str__(self):
        """Format error message."""
        return f"Enable lead modeling error: {self.message}"


class SherlockGetPartLocationError(Exception):
    """Raised when getting part location results in an error."""

    def __init__(self, message):
        """Initialize error message."""
        self.message = message

    def __str__(self):
        """Format error message."""
        return f"Get part location error: {self.message}"


class SherlockLoadThermalProfileError(Exception):
    """Raised when loading thermal profile results in an error."""

    def __init__(self, message):
        """Initialize error message."""
        self.message = message

    def __str__(self):
        """Format error message."""
        return f"Load thermal profile error: {self.message}"


class SherlockRunAnalysisError(Exception):
    """Contains the error raised when an analysis cannot be run."""

    def __init__(self, message):
        """Initialize error message."""
        self.message = message

    def __str__(self):
        """Format error message."""
        return f"Run analysis error: {self.message}"


class SherlockRunStrainMapAnalysisError(Exception):
    """Contains the error raised when a strain map analysis cannot be run."""

    def __init__(self, message):
        """Initialize error message."""
        self.message = message

    def __str__(self):
        """Format error message."""
        return f"Run strain map analysis error: {self.message}"


class SherlockGetRandomVibeInputFieldsError(Exception):
    """Contains the error raised when random vibe input fields cannot be returned."""

    def __init__(self, message):
        """Initialize error message."""
        self.message = message

    def __str__(self):
        """Format error message."""
        return f"Get random vibe input fields error: {self.message}"


class SherlockUpdateRandomVibePropsError(Exception):
    """Contains the error raised when properties for random vibe results cannot be updated."""

    def __init__(self, message):
        """Initialize error message."""
        self.message = message

    def __str__(self):
        """Format error message."""
        return f"Update random vibe properties error: {self.message}"


class SherlockLoadShockProfileDatasetError(Exception):
    """Raised when loading shock profile dataset results in an error."""

    def __init__(self, message):
        """Initialize error message."""
        self.message = message

    def __str__(self):
        """Initialize error message."""
        return f"Load shock profile dataset error: {self.message}"


class SherlockUpdateNaturalFrequencyPropsError(Exception):
    """Contains the error raised when properties for natural frequency results cannot be updated."""

    def __init__(self, message):
        """Initialize error message."""
        self.message = message

    def __str__(self):
        """Format error message."""
        return f"Update natural frequency properties error: {self.message}"


class SherlockCommonServiceError(Exception):
    """Contains the error raised when an API in the common service cannot be executed."""

    def __init__(self, message):
        """Initialize error message."""
        self.message = message

    def __str__(self):
        """Format error message."""
        return f"Sherlock common service error: {self.message}"


class SherlockModelServiceError(Exception):
    """Contains the error raised when an API in the model service cannot be executed."""

    def __init__(self, message):
        """Initialize error message."""
        self.message = message

    def __str__(self):
        """Format error message."""
        return f"Sherlock model service error: {self.message}"


class SherlockInvalidLoadDirectionError(Exception):
    """Contains the error raised when the load direction string is invalid."""

    def __init__(self, message):
        """Initialize error message."""
        self.message = message

    def __str__(self):
        """Format error message."""
        return self.message


class SherlockInvalidOrientationError(Exception):
    """Contains the error raised when an orientation string is invalid."""

    def __init__(self, message):
        """Initialize error message."""
        self.message = message

    def __str__(self):
        """Format error message."""
        return self.message


class SherlockInvalidRandomVibeProfileEntriesError(Exception):
    """Contains the error raised when an random vibe profile is invalid."""

    def __init__(self, message):
        """Initialize error message."""
        self.message = message

    def __str__(self):
        """Format error message."""
        return self.message


class SherlockInvalidThermalProfileEntriesError(Exception):
    """Contains the error raised when a thermal profile entry is invalid."""

    def __init__(self, message):
        """Initialize error message."""
        self.message = message

    def __str__(self):
        """Format error message."""
        return self.message


class SherlockInvalidHarmonicProfileEntriesError(Exception):
    """Contains the error raised when an harmonic profile entry is invalid."""

    def __init__(self, message):
        """Initialize error message."""
        self.message = message

    def __str__(self):
        """Format error message."""
        return self.message


class SherlockInvalidShockProfileEntriesError(Exception):
    """Contains the error raised when a shock profile entry is invalid."""

    def __init__(self, message):
        """Initialize error message."""
        self.message = message

    def __str__(self):
        """Format error message."""
        return self.message


class SherlockInvalidLayerIDError(Exception):
    """Contains the error raised when an layer ID is invalid."""

    def __init__(self, message):
        """Initialize error message."""
        self.message = message

    def __str__(self):
        """Format error message."""
        return self.message


class SherlockInvalidMaterialError(Exception):
    """Contains the error raised when a manufacturer/grade/material are invalid."""

    def __init__(self, message):
        """Initialize error message."""
        self.message = message

    def __str__(self):
        """Format error message."""
        return self.message


class SherlockInvalidConductorPercentError(Exception):
    """Contains the error raised when a conductor percent is invalid."""

    def __init__(self, message):
        """Initialize error message."""
        self.message = message

    def __str__(self):
        """Format error message."""
        return self.message


class SherlockInvalidThicknessArgumentError(Exception):
    """Contains the error raised when thickness arguments are invalid."""

    def __init__(self, message):
        """Initialize error message."""
        self.message = message

    def __str__(self):
        """Format error message."""
        return self.message


class SherlockInvalidGlassConstructionError(Exception):
    """Contains the argument raised when glass construction arguments are invalid."""

    def __init__(self, message):
        """Initialize error message."""
        self.message = message

    def __str__(self):
        """Format error message."""
        return self.message


class SherlockInvalidPhaseError(Exception):
    """Contains the error raised when phase arguments are invalid."""

    def __init__(self, message):
        """Initialize error message."""
        self.message = message

    def __str__(self):
        """Format error message."""
        return self.message<|MERGE_RESOLUTION|>--- conflicted
+++ resolved
@@ -359,7 +359,7 @@
         return f"Load random vibe profile error: {self.message}"
 
 
-<<<<<<< HEAD
+
 class SherlockLoadHarmonicProfileError(Exception):
     """Raised when loading a harmonic profile results in an error."""
 
@@ -372,44 +372,6 @@
         return f"Load Harmonic profile error: {self.message}"
 
 
-class SherlockLoadRandomVibeProfileError(Exception):
-    """Raised when loading random vibe properties results in an error."""
-
-    def __init__(self, message):
-        """Initialize Error Message."""
-        self.message = message
-
-    def __str__(self):
-        """Format Error Message."""
-        return f"Get load random vibe profile error: {self.message}"
-
-
-=======
->>>>>>> 2ce521b8
-class SherlockLoadHarmonicProfileError(Exception):
-    """Raised when loading a harmonic profile results in an error."""
-
-    def __init__(self, message):
-        """Initialize error message."""
-        self.message = message
-
-    def __str__(self):
-        """Format Error Message."""
-        return f"Load Harmonic profile error: {self.message}"
-
-
-class SherlockLoadRandomVibeProfileError(Exception):
-    """Raised when loading random vibe properties results in an error."""
-
-    def __init__(self, message):
-        """Initialize Error Message."""
-        self.message = message
-
-    def __str__(self):
-        """Format Error Message."""
-        return f"Get load random vibe profile error: {self.message}"
-
-
 class SherlockUpdateMountPointsByFileError(Exception):
     """Contains the error raised when mount points cannot be updated."""
 
