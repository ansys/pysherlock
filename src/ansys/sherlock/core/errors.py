--- conflicted
+++ resolved
@@ -152,7 +152,6 @@
             return [f"Add thermal profile error: {self.message}"]
 
 
-<<<<<<< HEAD
 class SherlockAddHarmonicEventError(Exception):
     """Raised when adding a harmonic event results in an error."""
 
@@ -170,8 +169,6 @@
             return [f"Add harmonic event error: {self.message}"]
 
 
-=======
->>>>>>> 4f20a91b
 class SherlockCommonServiceError(Exception):
     """Raised when executing an API in the common service resulted in an error."""
 
