"""pysherlock specific errors."""

from builtins import Exception

LOCALHOST = "127.0.0.1"
SHERLOCK_DEFAULT_PORT = 9090


class SherlockCannotUsePortError(Exception):
    """Raised when the specified gRPC port cannot be used."""

    def __init__(self, port, error):
        """Initialize error message."""
        self.port = port
        self.error = error

    def __str__(self):
        """Format error message."""
        return f"Specified gRPC port {self.port} cannot be used: {self.error}"


class SherlockConnectionError(Exception):
    """Raised when the Sherlock gRPC channel has not been established."""

    def __init__(self, message):
        """Initialize error message."""
        self.message = message

    def __str__(self):
        """Format error message."""
        return f"gRPC connection error: {self.message}"


class SherlockDeleteProjectError(Exception):
    """Raised when deleting a project results in an error."""

    def __init__(self, message):
        """Initialize error message."""
        self.message = message

    def __str__(self):
        """Format error message."""
        return f"Delete project error: {self.message}"


class SherlockImportODBError(Exception):
    """Raised when importing ODB archive results in an error."""

    def __init__(self, message):
        """Initialize error message."""
        self.message = message

    def __str__(self):
        """Format error message."""
        return f"Import ODB error: {self.message}"


class SherlockImportIpc2581Error(Exception):
    """Raised when importing IPC2581 archive results in an error."""

    def __init__(self, message):
        """Initialize error message."""
        self.message = message

    def __str__(self):
        """Format error message."""
        return f"Import IPC2581 error: {self.message}"


class SherlockGenerateProjectReportError(Exception):
    """Raised when generating a project report results in an error."""

    def __init__(self, message):
        """Initialize error message."""
        self.message = message

    def __str__(self):
        """Format error message."""
        return f"Generate project report error: {self.message}"


class SherlockCreateLifePhaseError(Exception):
    """Raised when creating a life phase results in an error."""

    def __init__(self, message=None, error_array=None):
        """Initialize error message."""
        self.message = message
        self.error_array = error_array

    def str_itr(self):
        """Create list of error messages."""
        if self.message is None:
            return [f"Create life phase error: {error}" for error in self.error_array]
        else:
            assert self.error_array is None
            return [f"Create life phase error: {self.message}"]


class SherlockAddRandomVibeEventError(Exception):
    """Raised when adding a random vibe event results in an error."""

    def __init__(self, message=None, error_array=None):
        """Initialize error message."""
        self.message = message
        self.error_array = error_array

    def str_itr(self):
        """Create list of error messages."""
        if self.message is None:
            return [f"Add random vibe event error: {error}" for error in self.error_array]
        else:
            assert self.error_array is None
            return [f"Add random vibe event error: {self.message}"]


class SherlockAddRandomVibeProfileError(Exception):
    """Raised when adding a random vibe profile results in an error."""

    def __init__(self, message=None, error_array=None):
        """Initialize error message."""
        self.message = message
        self.error_array = error_array

    def str_itr(self):
        """Create list of error messages."""
        if self.message is None:
            return [f"Add random vibe profile error: {error}" for error in self.error_array]
        else:
            assert self.error_array is None
            return [f"Add random vibe profile error: {self.message}"]


class SherlockAddThermalEventError(Exception):
    """Raised when adding a thermal event results in an error."""

    def __init__(self, message=None, error_array=None):
        """Initialize error message."""
        self.message = message
        self.error_array = error_array

    def str_itr(self):
        """Create list of error messages."""
        if self.message is None:
            return [f"Add thermal event error: {error}" for error in self.error_array]
        else:
            assert self.error_array is None
            return [f"Add thermal event error: {self.message}"]


class SherlockAddThermalProfileError(Exception):
    """Raised when adding a thermal profile results in an error."""

    def __init__(self, message=None, error_array=None):
        """Initialize error message."""
        self.message = message
        self.error_array = error_array

    def str_itr(self):
        """Create list of error messages."""
        if self.message is None:
            return [f"Add thermal profile error: {error}" for error in self.error_array]
        else:
            assert self.error_array is None
            return [f"Add thermal profile error: {self.message}"]


class SherlockAddHarmonicEventError(Exception):
    """Raised when adding a harmonic event results in an error."""

    def __init__(self, message=None, error_array=None):
        """Initialize error message."""
        self.message = message
        self.error_array = error_array

    def str_itr(self):
        """Create list of error messages."""
        if self.message is None:
            return [f"Create life phase error: {error}" for error in self.error_array]
        else:
            assert self.error_array is None
            return [f"Add harmonic event error: {self.message}"]


class SherlockAddHarmonicProfileError(Exception):
    """Raised when adding a harmonic profile results in an error."""

    def __init__(self, message=None, error_array=None):
        """Initialize error message."""
        self.message = message
        self.error_array = error_array

    def str_itr(self):
        """Create list of error messages."""
        if self.message is None:
            return [f"Add harmonic profile error: {error}" for error in self.error_array]
        else:
            assert self.error_array is None
            return [f"Add harmonic profile error: {self.message}"]


class SherlockAddShockEventError(Exception):
    """Raised when adding a shock event results in an error."""

    def __init__(self, message=None, error_array=None):
        """Initialize error message."""
        self.message = message
        self.error_array = error_array

    def str_itr(self):
        """Create list of error messages."""
        if self.message is None:
            return [f"Add shock event error: {error}" for error in self.error_array]
        else:
            assert self.error_array is None
            return [f"Add shock event error: {self.message}"]


<<<<<<< HEAD
class SherlockUpdateMountPointsError(Exception):
    """Raised when updating mount points results in an error."""
=======
class SherlockAddShockProfileError(Exception):
    """Raised when adding a shock profile results in an error."""
>>>>>>> 7a817d55

    def __init__(self, message=None, error_array=None):
        """Initialize error message."""
        self.message = message
        self.error_array = error_array

    def str_itr(self):
        """Create list of error messages."""
        if self.message is None:
<<<<<<< HEAD
            return [f"Update mount points error: {error}" for error in self.error_array]
        else:
            assert self.error_array is None
            return [f"Update mount points error: {self.message}"]
=======
            return [f"Add shock profile error: {error}" for error in self.error_array]
        else:
            assert self.error_array is None
            return [f"Add shock profile error: {self.message}"]
>>>>>>> 7a817d55


class SherlockCommonServiceError(Exception):
    """Raised when executing an API in the common service resulted in an error."""

    def __init__(self, message):
        """Initialize error message."""
        self.message = message

    def __str__(self):
        """Format error message."""
        return f"Sherlock common service error: {self.message}"


class SherlockModelServiceError(Exception):
    """Raised when executing an API in the model service resulted in an error."""

    def __init__(self, message):
        """Initialize error message."""
        self.message = message

    def __str__(self):
        """Format error message."""
        return f"Sherlock model service error: {self.message}"


class SherlockInvalidLoadDirectionError(Exception):
    """Raised when an invalid load direction string is inputted."""

    def __init__(self, message):
        """Initialize error message."""
        self.message = message

    def __str__(self):
        """Format error message."""
        return self.message


class SherlockInvalidOrientationError(Exception):
    """Raised when an invalid orientation string is inputted."""

    def __init__(self, message):
        """Initialize error message."""
        self.message = message

    def __str__(self):
        """Format error message."""
        return self.message


class SherlockInvalidRandomVibeProfileEntriesError(Exception):
    """Raised when an invalid random vibe profile entry is inputted."""

    def __init__(self, message):
        """Initialize error message."""
        self.message = message

    def __str__(self):
        """Format error message."""
        return self.message


class SherlockInvalidThermalProfileEntriesError(Exception):
    """Raised when an invalid thermal profile entry is inputted."""

    def __init__(self, message):
        """Initialize error message."""
        self.message = message

    def __str__(self):
        """Format error message."""
        return self.message


class SherlockInvalidHarmonicProfileEntriesError(Exception):
    """Raised when an invalid harmonic profile entry is inputted."""

    def __init__(self, message):
        """Initialize error message."""
        self.message = message

    def __str__(self):
        """Format error message."""
        return self.message


class SherlockInvalidShockProfileEntriesError(Exception):
    """Raised when an invalid shock profile entry is inputted."""

    def __init__(self, message):
        """Initialize error message."""
        self.message = message

    def __str__(self):
        """Format error message."""
        return self.message<|MERGE_RESOLUTION|>--- conflicted
+++ resolved
@@ -215,33 +215,38 @@
             return [f"Add shock event error: {self.message}"]
 
 
-<<<<<<< HEAD
+class SherlockAddShockProfileError(Exception):
+    """Raised when adding a shock profile results in an error."""
+
+    def __init__(self, message=None, error_array=None):
+        """Initialize error message."""
+        self.message = message
+        self.error_array = error_array
+
+    def str_itr(self):
+        """Create list of error messages."""
+        if self.message is None:
+            return [f"Add shock profile error: {error}" for error in self.error_array]
+        else:
+            assert self.error_array is None
+            return [f"Add shock profile error: {self.message}"]
+
+
 class SherlockUpdateMountPointsError(Exception):
     """Raised when updating mount points results in an error."""
-=======
-class SherlockAddShockProfileError(Exception):
-    """Raised when adding a shock profile results in an error."""
->>>>>>> 7a817d55
-
-    def __init__(self, message=None, error_array=None):
-        """Initialize error message."""
-        self.message = message
-        self.error_array = error_array
-
-    def str_itr(self):
-        """Create list of error messages."""
-        if self.message is None:
-<<<<<<< HEAD
+
+    def __init__(self, message=None, error_array=None):
+        """Initialize error message."""
+        self.message = message
+        self.error_array = error_array
+
+    def str_itr(self):
+        """Create list of error messages."""
+        if self.message is None:
             return [f"Update mount points error: {error}" for error in self.error_array]
         else:
             assert self.error_array is None
             return [f"Update mount points error: {self.message}"]
-=======
-            return [f"Add shock profile error: {error}" for error in self.error_array]
-        else:
-            assert self.error_array is None
-            return [f"Add shock profile error: {self.message}"]
->>>>>>> 7a817d55
 
 
 class SherlockCommonServiceError(Exception):
