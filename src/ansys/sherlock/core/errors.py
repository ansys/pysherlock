--- conflicted
+++ resolved
@@ -91,10 +91,9 @@
         return f"List conductor layer error: {self.message}"
 
 
-<<<<<<< HEAD
-=======
 class SherlockListLaminateLayersError(Exception):
     """Raised when listing project laminate layers results in an error."""
+
     def __init__(self, message):
         """Initialize error message."""
         self.message = message
@@ -104,7 +103,6 @@
         return f"List laminate layer error: {self.message}"
 
 
->>>>>>> 9a8097ee
 class SherlockAddStrainMapsError(Exception):
     """Raised when adding strain maps for a project results in an error."""
 
