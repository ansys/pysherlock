# © 2024 ANSYS, Inc. All rights reserved

"""pysherlock specific errors."""

from builtins import Exception

LOCALHOST = "127.0.0.1"
SHERLOCK_DEFAULT_PORT = 9090


class SherlockCannotUsePortError(Exception):
    """Contains the error raised when the specified gRPC port cannot be used."""

    def __init__(self, port, error):
        """Initialize error message."""
        self.port = port
        self.error = error

    def __str__(self):
        """Format error message."""
        return f"Specified gRPC port {self.port} cannot be used: {self.error}"


class SherlockConnectionError(Exception):
    """Contains the error raised when the Sherlock gRPC channel has not been established."""

    def __init__(self, message):
        """Initialize error message."""
        self.message = message

    def __str__(self):
        """Format error message."""
        return f"gRPC connection error: {self.message}"


class SherlockDeleteProjectError(Exception):
    """Contains the error raised when a project cannot be deleted."""

    def __init__(self, message):
        """Initialize error message."""
        self.message = message

    def __str__(self):
        """Format error message."""
        return f"Delete project error: {self.message}"


class SherlockImportODBError(Exception):
    """Contains the error raised when an ODB archive cannot be imported."""

    def __init__(self, message):
        """Initialize error message."""
        self.message = message

    def __str__(self):
        """Format error message."""
        return f"Import ODB error: {self.message}"


class SherlockImportIpc2581Error(Exception):
    """Contains the error raised when an IPC2581 archive cannot be imported."""

    def __init__(self, message):
        """Initialize error message."""
        self.message = message

    def __str__(self):
        """Format error message."""
        return f"Import IPC2581 error: {self.message}"


class SherlockListCCAsError(Exception):
    """Contains the errors raised when a project's CCAs results cannot be listed."""

    def __init__(self, message=None, error_array=None):
        """Initialize error message."""
        self.message = message
        self.error_array = error_array

    def str_itr(self):
        """Create list of error messages."""
        if self.message is None:
            return [f"List CCAs error: {error}" for error in self.error_array]

        assert self.error_array is None
        return [f"List CCAs error: {self.message}"]


class SherlockListConductorLayersError(Exception):
    """Contains the error raised when a project's conductor layers cannot be listed."""

    def __init__(self, message):
        """Initialize error message."""
        self.message = message

    def __str__(self):
        """Format error message."""
        return f"List conductor layer error: {self.message}"


class SherlockListLaminateLayersError(Exception):
    """Contains the error raised when a project's laminate layers cannot be listed."""

    def __init__(self, message):
        """Initialize error message."""
        self.message = message

    def __str__(self):
        """Format error message."""
        return f"List laminate layer error: {self.message}"


class SherlockGetStackupPropsError(Exception):
    """Contains the error raised when getting stackup properties."""

    def __init__(self, message):
        """Initialize error message."""
        self.message = message

    def __str__(self):
        """Format error message."""
        return f"Get stackup prop error: {self.message}"


class SherlockGetLayerCountError(Exception):
    """Contains the error raised when getting layer count."""

    def __init__(self, message):
        """Initialize error message."""
        self.message = message

    def __str__(self):
        """Format error message."""
        return f"Get layer count error: {self.message}"


class SherlockGetTotalConductorThicknessError(Exception):
    """Contains the error raised when getting total conductor thickness."""

    def __init__(self, message):
        """Initialize error message."""
        self.message = message

    def __str__(self):
        """Format error message."""
        return f"Get total conductor thickness error: {self.message}"


class SherlockAddStrainMapsError(Exception):
    """Contains the errors raised when strain maps cannot be added to the project."""

    def __init__(self, message=None, error_array=None):
        """Initialize error message."""
        self.message = message
        self.error_array = error_array

    def str_itr(self):
        """Create list of error messages."""
        if self.message is None:
            return [f"Add strain maps error: {error}" for error in self.error_array]

        assert self.error_array is None
        return [f"Add strain maps error: {self.message}"]


class SherlockListStrainMapsError(Exception):
    """Contains the errors raised when strain maps for a project cannot be listed."""

    def __init__(self, message=None, error_array=None):
        """Initialize error message."""
        self.message = message
        self.error_array = error_array

    def str_itr(self):
        """Format error message."""
        if self.message is None:
            return [f"List strain maps error: {error}" for error in self.error_array]

        assert self.error_array is None
        return [f"List strain maps error: {self.message}"]


class SherlockGenerateProjectReportError(Exception):
    """Contains the error raised when project report cannot be generated."""

    def __init__(self, message):
        """Initialize error message."""
        self.message = message

    def __str__(self):
        """Format error message."""
        return f"Generate project report error: {self.message}"


class SherlockCreateLifePhaseError(Exception):
    """Contains the errors raised when a life phase cannot be created."""

    def __init__(self, message=None, error_array=None):
        """Initialize error message."""
        self.message = message
        self.error_array = error_array

    def str_itr(self):
        """Create list of error messages."""
        if self.message is None:
            return [f"Create life phase error: {error}" for error in self.error_array]

        assert self.error_array is None
        return [f"Create life phase error: {self.message}"]


class SherlockAddRandomVibeEventError(Exception):
    """Contains the errors raised when a random vibe event cannot be added."""

    def __init__(self, message=None, error_array=None):
        """Initialize error message."""
        self.message = message
        self.error_array = error_array

    def str_itr(self):
        """Create list of error messages."""
        if self.message is None:
            return [f"Add random vibe event error: {error}" for error in self.error_array]

        assert self.error_array is None
        return [f"Add random vibe event error: {self.message}"]


class SherlockAddRandomVibeProfilesError(Exception):
    """Contains the errors raised when random vibe profiles cannot be added."""

    def __init__(self, message=None, error_array=None):
        """Initialize error message."""
        self.message = message
        self.error_array = error_array

    def str_itr(self):
        """Create list of error messages."""
        if self.message is None:
            return [f"Add random vibe profiles error: {error}" for error in self.error_array]

        assert self.error_array is None
        return [f"Add random vibe profiles error: {self.message}"]


class SherlockAddThermalEventError(Exception):
    """Contains the errors raised when a thermal event cannot be added."""

    def __init__(self, message=None, error_array=None):
        """Initialize error message."""
        self.message = message
        self.error_array = error_array

    def str_itr(self):
        """Create list of error messages."""
        if self.message is None:
            return [f"Add thermal event error: {error}" for error in self.error_array]

        assert self.error_array is None
        return [f"Add thermal event error: {self.message}"]


class SherlockAddThermalProfilesError(Exception):
    """Creates the errors raised when thermal profiles cannot be added."""

    def __init__(self, message=None, error_array=None):
        """Initialize error message."""
        self.message = message
        self.error_array = error_array

    def str_itr(self):
        """Create list of error messages."""
        if self.message is None:
            return [f"Add thermal profiles error: {error}" for error in self.error_array]

        assert self.error_array is None
        return [f"Add thermal profiles error: {self.message}"]


class SherlockAddHarmonicEventError(Exception):
    """Contains the errors raised when a harmonic event cannot be added."""

    def __init__(self, message=None, error_array=None):
        """Initialize error message."""
        self.message = message
        self.error_array = error_array

    def str_itr(self):
        """Create list of error messages."""
        if self.message is None:
            return [f"Add harmonic event error: {error}" for error in self.error_array]

        assert self.error_array is None
        return [f"Add harmonic event error: {self.message}"]


class SherlockAddHarmonicVibeProfilesError(Exception):
    """Contains the errors raised when harmonic vibe profiles cannot be added."""

    def __init__(self, message=None, error_array=None):
        """Initialize error message."""
        self.message = message
        self.error_array = error_array

    def str_itr(self):
        """Create list of error messages."""
        if self.message is None:
            return [f"Add harmonic vibe profiles error: {error}" for error in self.error_array]

        assert self.error_array is None
        return [f"Add harmonic vibe profiles error: {self.message}"]


class SherlockAddShockEventError(Exception):
    """Contains the errors raised when a shock event cannot be added."""

    def __init__(self, message=None, error_array=None):
        """Initialize error message."""
        self.message = message
        self.error_array = error_array

    def str_itr(self):
        """Create list of error messages."""
        if self.message is None:
            return [f"Add shock event error: {error}" for error in self.error_array]

        assert self.error_array is None
        return [f"Add shock event error: {self.message}"]


class SherlockAddShockProfilesError(Exception):
    """Contains the errors raised when shock profiles cannot be added."""

    def __init__(self, message=None, error_array=None):
        """Initialize error message."""
        self.message = message
        self.error_array = error_array

    def str_itr(self):
        """Create list of error messages."""
        if self.message is None:
            return [f"Add shock profiles error: {error}" for error in self.error_array]

        assert self.error_array is None
        return [f"Add shock profiles error: {self.message}"]


class SherlockLoadRandomVibeProfileError(Exception):
    """Contains the error raised when loading random vibe properties."""

    def __init__(self, message=None, error_array=None):
        """Initialize error message."""
        self.message = message
        self.error_array = error_array

    def str_itr(self):
        """Create list of error messages."""
        if self.message is None:
            return [f"Load random vibe profile error: {error}" for error in self.error_array]

        assert self.error_array is None
        return [f"Load random vibe profile error: {self.message}"]


class SherlockLoadHarmonicProfileError(Exception):
    """Contains the error raised when loading a harmonic profile."""

    def __init__(self, message=None, error_array=None):
        """Initialize error message."""
        self.message = message
        self.error_array = error_array

    def str_itr(self):
        """Create list of error messages."""
        if self.message is None:
            return [f"Load harmonic profile error: {error}" for error in self.error_array]

        assert self.error_array is None
        return [f"Load harmonic profile error: {self.message}"]


class SherlockUpdateMountPointsByFileError(Exception):
    """Contains the errors raised when mount points cannot be updated."""

    def __init__(self, message=None, error_array=None):
        """Initialize error message."""
        self.message = message
        self.error_array = error_array

    def str_itr(self):
        """Create list of error messages."""
        if self.message is None:
            return [f"Update mount points by file error: {error}" for error in self.error_array]

        assert self.error_array is None
        return [f"Update mount points by file error: {self.message}"]


class SherlockGenStackupError(Exception):
    """Contains the error raised when a stackup cannot be generated."""

    def __init__(self, message):
        """Initialize error message."""
        self.message = message

    def __str__(self):
        """Format error message."""
        return f"Generate stackup error: {self.message}"


class SherlockUpdateConductorLayerError(Exception):
    """Contains the error raised when a conductor layer cannot be updated."""

    def __init__(self, message):
        """Initialize error message."""
        self.message = message

    def __str__(self):
        """Format error message."""
        return f"Update conductor layer error: {self.message}"


class SherlockUpdateLaminateLayerError(Exception):
    """Contains the error raised when a laminate layer cannot be updated."""

    def __init__(self, message):
        """Initialize error message."""
        self.message = message

    def __str__(self):
        """Format error message."""
        return f"Update laminate layer error: {self.message}"


class SherlockUpdatePartsListError(Exception):
    """Contains the errors raised when a parts list cannot be updated."""

    def __init__(self, message=None, error_array=None):
        """Initialize error message."""
        self.message = message
        self.error_array = error_array

    def str_itr(self):
        """Create list of error messages."""
        if self.message is None:
            return [f"Update parts list error: {error}" for error in self.error_array]

        assert self.error_array is None
        return [f"Update parts list error: {self.message}"]


class SherlockUpdatePartsLocationsError(Exception):
    """Contains the errors raised when part locations cannot be updated."""

    def __init__(self, message=None, error_array=None):
        """Initialize error message."""
        self.message = message
        self.error_array = error_array

    def str_itr(self):
        """Create list of error messages."""
        if self.message is None:
            return [f"Update parts locations error: {error}" for error in self.error_array]

        assert self.error_array is None
        return [f"Update parts locations error: {self.message}"]


class SherlockUpdatePartsLocationsByFileError(Exception):
    """Contains the errors raised when part locations cannot be updated by file results."""

    def __init__(self, message=None, error_array=None):
        """Initialize error message."""
        self.message = message
        self.error_array = error_array

    def str_itr(self):
        """Create list of error messages."""
        if self.message is None:
            return [f"Update parts locations by file error: {error}" for error in self.error_array]

        assert self.error_array is None
        return [f"Update parts locations by file error: {self.message}"]


class SherlockImportPartsListError(Exception):
    """Contains the error raised when a parts list cannot be imported."""

    def __init__(self, message):
        """Initialize error message."""
        self.message = message

    def __str__(self):
        """Format error message."""
        return f"Import parts list error: {self.message}"


class SherlockExportPartsListError(Exception):
    """Contains the error raised when a parts list cannot be exported."""

    def __init__(self, message):
        """Initialize error message."""
        self.message = message

    def __str__(self):
        """Format error message."""
        return f"Export parts list error: {self.message}"


class SherlockEnableLeadModelingError(Exception):
    """Contains the error raised when lead modeling cannot be enabled."""

    def __init__(self, message):
        """Initialize error message."""
        self.message = message

    def __str__(self):
        """Format error message."""
        return f"Enable lead modeling error: {self.message}"


class SherlockGetPartLocationError(Exception):
    """Contains the error raised when getting part location results in an error."""

    def __init__(self, message):
        """Initialize error message."""
        self.message = message

    def __str__(self):
        """Format error message."""
        return f"Get part location error: {self.message}"


class SherlockLoadThermalProfileError(Exception):
    """Contains the error raised when loading thermal profile."""

    def __init__(self, message=None, error_array=None):
        """Initialize error message."""
        self.message = message
        self.error_array = error_array

    def str_itr(self):
        """Create list of error messages."""
        if self.message is None:
            return [f"Load thermal profile error: {error}" for error in self.error_array]

        assert self.error_array is None
        return [f"Load thermal profile error: {self.message}"]


class SherlockRunAnalysisError(Exception):
    """Contains the error raised when an analysis cannot be run."""

    def __init__(self, message):
        """Initialize error message."""
        self.message = message

    def __str__(self):
        """Format error message."""
        return f"Run analysis error: {self.message}"


class SherlockRunStrainMapAnalysisError(Exception):
    """Contains the error raised when a strain map analysis cannot be run."""

    def __init__(self, message):
        """Initialize error message."""
        self.message = message

    def __str__(self):
        """Format error message."""
        return f"Run strain map analysis error: {self.message}"


class SherlockUpdateRandomVibePropsError(Exception):
    """Contains the error raised when properties for random vibe results cannot be updated."""

    def __init__(self, message):
        """Initialize error message."""
        self.message = message

    def __str__(self):
        """Format error message."""
        return f"Update random vibe properties error: {self.message}"


class SherlockLoadShockProfileDatasetError(Exception):
    """Contains the error raised when loading shock profile dataset results in an error."""

    def __init__(self, message=None, error_array=None):
        """Initialize error message."""
        self.message = message
        self.error_array = error_array

    def str_itr(self):
        """Create list of error messages."""
        if self.message is None:
            return [f"Load shock profile dataset error: {error}" for error in self.error_array]

        assert self.error_array is None
        return [f"Load shock profile dataset error: {self.message}"]


class SherlockUpdateNaturalFrequencyPropsError(Exception):
    """Contains the error raised when properties for natural frequency results cannot be updated."""

    def __init__(self, message):
        """Initialize error message."""
        self.message = message

    def __str__(self):
        """Format error message."""
        return f"Update natural frequency properties error: {self.message}"


class SherlockCommonServiceError(Exception):
    """Contains the error raised when an API in the common service cannot be executed."""

    def __init__(self, message):
        """Initialize error message."""
        self.message = message

    def __str__(self):
        """Format error message."""
        return f"Sherlock common service error: {self.message}"


class SherlockModelServiceError(Exception):
    """Contains the error raised when an API in the model service cannot be executed."""

    def __init__(self, message):
        """Initialize error message."""
        self.message = message

    def __str__(self):
        """Format error message."""
        return f"Model service error: {self.message}"


class SherlockExportAEDBError(Exception):
    """Contains the error raised when an Electronics Desktop model cannot be exported."""

    def __init__(self, message):
        """Initialize error message."""
        self.message = message

    def __str__(self):
        """Format error message."""
        return f"Export AEDB error: {self.message}"


class SherlockInvalidLoadDirectionError(Exception):
    """Contains the error raised when the load direction string is invalid."""

    def __init__(self, message):
        """Initialize error message."""
        self.message = message

    def __str__(self):
        """Format error message."""
        return self.message


class SherlockInvalidOrientationError(Exception):
    """Contains the error raised when an orientation string is invalid."""

    def __init__(self, message):
        """Initialize error message."""
        self.message = message

    def __str__(self):
        """Format error message."""
        return self.message


class SherlockInvalidRandomVibeProfileEntriesError(Exception):
    """Contains the error raised when a random vibe profile is invalid."""

    def __init__(self, message):
        """Initialize error message."""
        self.message = message

    def __str__(self):
        """Format error message."""
        return self.message


class SherlockInvalidThermalProfileEntriesError(Exception):
    """Contains the error raised when a thermal profile entry is invalid."""

    def __init__(self, message):
        """Initialize error message."""
        self.message = message

    def __str__(self):
        """Format error message."""
        return self.message


class SherlockInvalidHarmonicProfileEntriesError(Exception):
    """Contains the error raised when a harmonic profile entry is invalid."""

    def __init__(self, message):
        """Initialize error message."""
        self.message = message

    def __str__(self):
        """Format error message."""
        return self.message


class SherlockInvalidShockProfileEntriesError(Exception):
    """Contains the error raised when a shock profile entry is invalid."""

    def __init__(self, message):
        """Initialize error message."""
        self.message = message

    def __str__(self):
        """Format error message."""
        return self.message


class SherlockInvalidLayerIDError(Exception):
    """Contains the error raised when a layer ID is invalid."""

    def __init__(self, message):
        """Initialize error message."""
        self.message = message

    def __str__(self):
        """Format error message."""
        return self.message


class SherlockInvalidMaterialError(Exception):
    """Contains the error raised when a manufacturer/grade/material combination is invalid."""

    def __init__(self, message):
        """Initialize error message."""
        self.message = message

    def __str__(self):
        """Format error message."""
        return self.message


class SherlockInvalidConductorPercentError(Exception):
    """Contains the error raised when a conductor percent is invalid."""

    def __init__(self, message):
        """Initialize error message."""
        self.message = message

    def __str__(self):
        """Format error message."""
        return self.message


class SherlockInvalidThicknessArgumentError(Exception):
    """Contains the error raised when the thickness is invalid."""

    def __init__(self, message):
        """Initialize error message."""
        self.message = message

    def __str__(self):
        """Format error message."""
        return self.message


class SherlockInvalidGlassConstructionError(Exception):
    """Contains the error raised when the glass construction is invalid."""

    def __init__(self, message):
        """Initialize error message."""
        self.message = message

    def __str__(self):
        """Format error message."""
        return self.message


class SherlockLoadShockProfilePulsesError(Exception):
    """Contains the error raised when loading shock profile pulses."""

    def __init__(self, message=None, error_array=None):
        """Initialize error message."""
        self.message = message
        self.error_array = error_array

    def str_itr(self):
        """Create list of error messages."""
        if self.message is None:
            return [f"Load shock profile pulses error: {error}" for error in self.error_array]

        assert self.error_array is None
        return [f"Load shock profile pulses error: {self.message}"]


class SherlockUpdatePcbModelingPropsError(Exception):
    """Contains the error raised when updating pcb modeling properties results in an error."""

    def __init__(self, message):
        """Initialize error message."""
        self.message = message

    def __str__(self):
        """Initialize error message."""
        return f"Update PCB Modeling Error: {self.message}"


class SherlockUpdateHarmonicVibePropsError(Exception):
    """Contains the error raised when properties for harmonic vibe analysis cannot be updated."""

    def __init__(self, message):
        """Initialize error message."""
        self.message = message

    def __str__(self):
        """Format error message."""
        return f"Update harmonic vibe properties error: {self.message}"


class SherlockUpdateICTAnalysisPropsError(Exception):
    """Contains the error raised when properties for ICT analysis cannot be updated."""

    def __init__(self, message):
        """Initialize error message."""
        self.message = message

    def __str__(self):
        """Format error message."""
        return f"Update ICT analysis properties error: {self.message}"


class SherlockUpdateMechanicalShockPropsError(Exception):
    """Contains the error raised when properties for mechanical shock analysis cannot be updated."""

    def __init__(self, message):
        """Initialize error message."""
        self.message = message

    def __str__(self):
        """Format error message."""
        return f"Update mechanical shock properties error: {self.message}"


class SherlockUpdatePartListValidationAnalysisPropsError(Exception):
    """Contains the error raised when part list validation analysis properties cannot be updated."""

    def __init__(self, message):
        """Initialize error message."""
        self.message = message

    def __str__(self):
        """Format error message."""
        return f"Update part list validation analysis properties error: {self.message}"


class SherlockUpdateSolderFatiguePropsError(Exception):
    """Contains the error raised when properties for solder fatigue analysis cannot be updated."""

    def __init__(self, message):
        """Initialize error message."""
        self.message = message

    def __str__(self):
        """Format error message."""
        return f"Update solder fatigue properties error: {self.message}"


class SherlockAddProjectError(Exception):
    """Contains the error raised when Project cannot be added."""

    def __init__(self, message):
        """Initialize error message."""
        self.message = message

    def __str__(self):
        """Format error message."""
        return f"Add project error: {self.message}"


class SherlockAddCCAError(Exception):
    """Contains the error raised when CCA cannot be added."""

    def __init__(self, message):
        """Initialize error message."""
        self.message = message

    def __str__(self):
        """Format error message."""
        return f"Add CCA error: {self.message}"


class SherlockAddPottingRegionError(Exception):
    """Contains the error raised when a potting region cannot be added."""

    def __init__(self, message):
        """Initialize error message."""
        self.message = message

    def __str__(self):
        """Format error message."""
        return f"Add potting region error: {self.message}"


class SherlockUpdatePartModelingPropsError(Exception):
    """Contains the error raised when part modeling properties cannot be updated."""

    def __init__(self, message):
        """Initialize error message."""
        self.message = message

    def __str__(self):
        """Format error message."""
        return f"Update part modeling props error: {self.message}"


class SherlockUpdatePartsFromAVLError(Exception):
    """Contains the error raised when parts list cannot be updated by AVL."""

    def __init__(self, message=None, error_array=None):
        """Initialize error message."""
        self.message = message
        self.error_array = error_array

    def str_itr(self):
        """Create list of error messages."""
        if self.message is None:
            return [f"Update part from AVL error: {error}" for error in self.error_array]

        assert self.error_array is None
        return [f"Update part from AVL error: {self.message}"]


class SherlockListThermalMapsError(Exception):
    """Contains the errors raised when thermal map files for a project cannot be listed."""

    def __init__(self, message=None, error_array=None):
        """Initialize error message."""
        self.message = message
        self.error_array = error_array

    def str_itr(self):
        """Format error message."""
        if self.message is None:
            return [f"List thermal maps error: {error}" for error in self.error_array]

        assert self.error_array is None
        return [f"List thermal maps error: {self.message}"]


class SherlockUpdateThermalMapsError(Exception):
    """Contains the errors raised when thermal map files for a project cannot be updated."""

    def __init__(self, message=None, error_array=None):
        """Initialize error message."""
        self.message = message
        self.error_array = error_array

    def str_itr(self):
        """Format error message."""
        if self.message is None:
            return [f"Update thermal maps error: {error}" for error in self.error_array]

        assert self.error_array is None
        return [f"Update thermal maps error: {self.message}"]


class SherlockAddThermalMapsError(Exception):
    """Contains the errors raised when thermal map files for a project cannot be added."""

    def __init__(self, message=None, error_array=None):
        """Initialize error message."""
        self.message = message
        self.error_array = error_array

    def str_itr(self):
        """Format error message."""
        if self.message is None:
            return [f"Add thermal maps error: {error}" for error in self.error_array]

        assert self.error_array is None
        return [f"Add thermal maps error: {self.message}"]


class SherlockImportProjectZipArchiveError(Exception):
    """Contains the error raised when a .zip project archive cannot be imported."""

    def __init__(self, message):
        """Initialize error message."""
        self.message = message

    def __str__(self):
        """Format error message."""
        return f"Import zipped project archive error: {self.message}"


class SherlockImportProjectZipArchiveSingleModeError(Exception):
    """Contains the error raised when a .zip project archive cannot be imported."""

    def __init__(self, message):
        """Initialize error message."""
        self.message = message

    def __str__(self):
        """Format error message."""
        return f"Import zipped project archive error: {self.message}"


class SherlockUpdatePartsListPropertiesError(Exception):
    """Contains the errors raised when a parts list properties cannot be updated."""

    def __init__(self, message=None, error_array=None):
        """Initialize error message."""
        self.message = message
        self.error_array = error_array

    def str_itr(self):
        """Format error message."""
        if self.message is None:
            return [f"Update parts list properties error: {error}" for error in self.error_array]

        assert self.error_array is None
        return [f"Update parts list properties error: {self.message}"]


class SherlockExportNetListError(Exception):
    """Contains the error raised when a net list cannot be exported."""

    def __init__(self, message):
        """Initialize error message."""
        self.message = message

    def __str__(self):
        """Format error message."""
        return f"Export net list error: {self.message}"


class SherlockExportProjectError(Exception):
    """Contains the error raised when a project cannot be exported."""

    def __init__(self, message):
        """Initialize error message."""
        self.message = message

    def __str__(self):
        """Format error message."""
        return f"Export project error : {self.message}"


class SherlockDeleteAllMountPointsError(Exception):
    """Contains the error raised when the mount points cannot be deleted."""

    def __init__(self, message):
        """Initialize error message."""
        self.message = message

    def __str__(self):
        """Format error message."""
        return f"Delete mount points error: {self.message}"


class SherlockDeleteAllICTFixturesError(Exception):
    """Contains the error raised when the ICT fixtures cannot be deleted."""

    def __init__(self, message):
        """Initialize error message."""
        self.message = message

    def __str__(self):
        """Format error message."""
        return f"Delete ict fixtures error: {self.message}"


class SherlockDeleteAllTestPointsError(Exception):
    """Contains the error raised when the test points cannot be deleted."""

    def __init__(self, message):
        """Initialize error message."""
        self.message = message

    def __str__(self):
        """Format error message."""
        return f"Delete test points error: {self.message}"


class SherlockUpdateTestPointsByFileError(Exception):
    """Contains the errors raised when test points cannot be updated."""

    def __init__(self, message=None, error_array=None):
        """Initialize error message."""
        self.message = message
        self.error_array = error_array

    def str_itr(self):
        """Create list of error messages."""
        if self.message is None:
            return [f"Update test points by file error: {error}" for error in self.error_array]

        assert self.error_array is None
        return [f"Update test points by file error: {self.message}"]


class SherlockUpdateTestFixturesByFileError(Exception):
    """Contains the errors raised when test fixtures cannot be updated."""

    def __init__(self, message=None, error_array=None):
        """Initialize error message."""
        self.message = message
        self.error_array = error_array

    def str_itr(self):
        """Create list of error messages."""
        if self.message is None:
            return [f"Update test fixtures by file error: {error}" for error in self.error_array]

        assert self.error_array is None
        return [f"Update test fixtures by file error: {self.message}"]


class SherlockExportAllTestPointsError(Exception):
    """Contains the errors raised when test points cannot be exported."""

    def __init__(self, message):
        """Initialize error message."""
        self.message = message

    def __str__(self):
        """Format error message."""
        return f"Export test points error: {self.message}"


class SherlockExportAllTestFixtures(Exception):
    """Contains the errors raised when test fixtures cannot be exported."""

    def __init__(self, message):
        """Initialize error message."""
        self.message = message

    def __str__(self):
        """Format error message."""
        return f"Export test fixtures error: {self.message}"


class SherlockExportAllMountPoints(Exception):
    """Contains the errors raised when mount points cannot be exported."""

    def __init__(self, message):
        """Initialize error message."""
        self.message = message

    def __str__(self):
        """Format error message."""
        return f"Export mount points error: {self.message}"


class SherlockCreateCCAFromModelingRegionError(Exception):
    """Contains the error raised when a CCA cannot be created from a modeling region."""

    def __init__(self, message):
        """Initialize error message."""
        self.message = message

    def __str__(self):
        """Format error message."""
        return f"Create CCA from modeling region error: {self.message}"


class SherlockExportFEAModelError(Exception):
    """Contains the error raised when a FEA model cannot be exported."""

    def __init__(self, message):
        """Initialize error message."""
        self.message = message

    def __str__(self):
        """Format error message."""
        return f"Export FEA model error: {self.message}"


class SherlockAddModelingRegionError(Exception):
    """Contains the errors raised when modeling regions for a project cannot be added."""

    def __init__(self, message=None, error_array=None):
        """Initialize error message."""
        self.message = message
        self.error_array = error_array

    def str_itr(self):
        """Format error message."""
        if self.message is None:
            return [f"Add modeling region error: {error}" for error in self.error_array]

        assert self.error_array is None
        return [f"Add modeling region error: {self.message}"]


class SherlockUpdateModelingRegionError(Exception):
    """Contains the errors raised when modeling regions for a project cannot be updated."""

    def __init__(self, message=None, error_array=None):
        """Initialize error message."""
        self.message = message
        self.error_array = error_array

    def str_itr(self):
        """Format error message."""
        if self.message is None:
            return [f"Update modeling region error: {error}" for error in self.error_array]

        assert self.error_array is None
        return [f"Update modeling region error: {self.message}"]


class SherlockCopyModelingRegionError(Exception):
    """Contains the errors raised when modeling regions for a project cannot be copied."""

    def __init__(self, message=None, error_array=None):
        """Initialize error message."""
        self.message = message
        self.error_array = error_array

    def str_itr(self):
        """Format error message."""
        if self.message is None:
            return [f"Copy modeling region error: {error}" for error in self.error_array]

        assert self.error_array is None
        return [f"Copy modeling region error: {self.message}"]


class SherlockGetPartsListValidationAnalysisPropsError(Exception):
    """Contains the error raised when getting parts list validation properties."""

    def __init__(self, message):
        """Initialize error message."""
        self.message = message

    def __str__(self):
        """Format error message."""
        return f"Get parts list validation analysis properties error: {self.message}"


class SherlockDeleteModelingRegionError(Exception):
    """Contains the error raised when the modeling regions cannot be deleted."""

    def __init__(self, message):
        """Initialize error message."""
        self.message = message

    def __str__(self):
        """Format error message."""
        return f"Delete modeling region error: {self.message}"


<<<<<<< HEAD
class SherlockListLayersError(Exception):
    """Contains the errors raised when layers for a project CCA cannot be listed."""

    def __init__(self, message=None, error_array=None):
        """Initialize error message."""
        self.message = message
        self.error_array = error_array

    def str_itr(self):
        """Format error message."""
        if self.message is None:
            return [f"List layers error: {error}" for error in self.error_array]

        assert self.error_array is None
        return [f"List layers error: {self.message}"]
=======
class SherlockVersionError(Exception):
    """Contains the error raised when an incompatible Sherlock version is being used."""

    def __init__(self, message):
        """Initialize error message."""
        self.message = message

    def __str__(self):
        """Format error message."""
        return f"Sherlock Version Error: {self.message}"
>>>>>>> 8dcc7278
<|MERGE_RESOLUTION|>--- conflicted
+++ resolved
@@ -1256,7 +1256,18 @@
         return f"Delete modeling region error: {self.message}"
 
 
-<<<<<<< HEAD
+class SherlockVersionError(Exception):
+    """Contains the error raised when an incompatible Sherlock version is being used."""
+
+    def __init__(self, message):
+        """Initialize error message."""
+        self.message = message
+
+    def __str__(self):
+        """Format error message."""
+        return f"Sherlock Version Error: {self.message}"
+
+
 class SherlockListLayersError(Exception):
     """Contains the errors raised when layers for a project CCA cannot be listed."""
 
@@ -1272,15 +1283,3 @@
 
         assert self.error_array is None
         return [f"List layers error: {self.message}"]
-=======
-class SherlockVersionError(Exception):
-    """Contains the error raised when an incompatible Sherlock version is being used."""
-
-    def __init__(self, message):
-        """Initialize error message."""
-        self.message = message
-
-    def __str__(self):
-        """Format error message."""
-        return f"Sherlock Version Error: {self.message}"
->>>>>>> 8dcc7278
