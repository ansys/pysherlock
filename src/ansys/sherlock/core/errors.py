# Copyright (c) 2023 ANSYS, Inc. and/or its affiliates.

"""pysherlock specific errors."""

from builtins import Exception

LOCALHOST = "127.0.0.1"
SHERLOCK_DEFAULT_PORT = 9090


class SherlockCannotUsePortError(Exception):
    """Contains the error raised when the specified gRPC port cannot be used."""

    def __init__(self, port, error):
        """Initialize error message."""
        self.port = port
        self.error = error

    def __str__(self):
        """Format error message."""
        return f"Specified gRPC port {self.port} cannot be used: {self.error}"


class SherlockConnectionError(Exception):
    """Contains the error raised when the Sherlock gRPC channel has not been established."""

    def __init__(self, message):
        """Initialize error message."""
        self.message = message

    def __str__(self):
        """Format error message."""
        return f"gRPC connection error: {self.message}"


class SherlockDeleteProjectError(Exception):
    """Contains the error raised when a project cannot be deleted."""

    def __init__(self, message):
        """Initialize error message."""
        self.message = message

    def __str__(self):
        """Format error message."""
        return f"Delete project error: {self.message}"


class SherlockImportODBError(Exception):
    """Contains the error raised when an ODB archive cannot be imported."""

    def __init__(self, message):
        """Initialize error message."""
        self.message = message

    def __str__(self):
        """Format error message."""
        return f"Import ODB error: {self.message}"


class SherlockImportIpc2581Error(Exception):
    """Contains the error raised when an IPC2581 archive cannot be imported."""

    def __init__(self, message):
        """Initialize error message."""
        self.message = message

    def __str__(self):
        """Format error message."""
        return f"Import IPC2581 error: {self.message}"


class SherlockListCCAsError(Exception):
    """Contains the errors raised when a project's CCAs results cannot be listed."""

    def __init__(self, message=None, error_array=None):
        """Initialize error message."""
        self.message = message
        self.error_array = error_array

    def str_itr(self):
        """Create list of error messages."""
        if self.message is None:
            return [f"List CCAs error: {error}" for error in self.error_array]

        assert self.error_array is None
        return [f"List CCAs error: {self.message}"]


class SherlockListConductorLayersError(Exception):
    """Contains the error raised when a project's conductor layers cannot be listed."""

    def __init__(self, message):
        """Initialize error message."""
        self.message = message

    def __str__(self):
        """Format error message."""
        return f"List conductor layer error: {self.message}"


class SherlockListLaminateLayersError(Exception):
    """Contains the error raised when a project's laminate layers cannot be listed."""

    def __init__(self, message):
        """Initialize error message."""
        self.message = message

    def __str__(self):
        """Format error message."""
        return f"List laminate layer error: {self.message}"


class SherlockGetStackupPropsError(Exception):
    """Contains the error raised when getting stackup properties."""

    def __init__(self, message):
        """Initialize error message."""
        self.message = message

    def __str__(self):
        """Format error message."""
        return f"Get stackup prop error: {self.message}"


class SherlockGetLayerCountError(Exception):
    """Contains the error raised when getting layer count."""

    def __init__(self, message):
        """Initialize error message."""
        self.message = message

    def __str__(self):
        """Format error message."""
        return f"Get layer count error: {self.message}"


class SherlockGetTotalConductorThicknessError(Exception):
    """Contains the error raised when getting total conductor thickness."""

    def __init__(self, message):
        """Initialize error message."""
        self.message = message

    def __str__(self):
        """Format error message."""
        return f"Get total conductor thickness error: {self.message}"


class SherlockAddStrainMapsError(Exception):
    """Contains the errors raised when strain maps cannot be added to the project."""

    def __init__(self, message=None, error_array=None):
        """Initialize error message."""
        self.message = message
        self.error_array = error_array

    def str_itr(self):
        """Create list of error messages."""
        if self.message is None:
            return [f"Add strain maps error: {error}" for error in self.error_array]

        assert self.error_array is None
        return [f"Add strain maps error: {self.message}"]


class SherlockListStrainMapsError(Exception):
    """Contains the errors raised when strain maps for a project cannot be listed."""

    def __init__(self, message=None, error_array=None):
        """Initialize error message."""
        self.message = message
        self.error_array = error_array

    def str_itr(self):
        """Format error message."""
        if self.message is None:
            return [f"List strain maps error: {error}" for error in self.error_array]

        assert self.error_array is None
        return [f"List strain maps error: {self.message}"]


class SherlockGenerateProjectReportError(Exception):
    """Contains the error raised when project report cannot be generated."""

    def __init__(self, message):
        """Initialize error message."""
        self.message = message

    def __str__(self):
        """Format error message."""
        return f"Generate project report error: {self.message}"


class SherlockCreateLifePhaseError(Exception):
    """Contains the errors raised when a life phase cannot be created."""

    def __init__(self, message=None, error_array=None):
        """Initialize error message."""
        self.message = message
        self.error_array = error_array

    def str_itr(self):
        """Create list of error messages."""
        if self.message is None:
            return [f"Create life phase error: {error}" for error in self.error_array]

        assert self.error_array is None
        return [f"Create life phase error: {self.message}"]


class SherlockAddRandomVibeEventError(Exception):
    """Contains the errors raised when a random vibe event cannot be added."""

    def __init__(self, message=None, error_array=None):
        """Initialize error message."""
        self.message = message
        self.error_array = error_array

    def str_itr(self):
        """Create list of error messages."""
        if self.message is None:
            return [f"Add random vibe event error: {error}" for error in self.error_array]

        assert self.error_array is None
        return [f"Add random vibe event error: {self.message}"]


class SherlockAddRandomVibeProfilesError(Exception):
    """Contains the errors raised when random vibe profiles cannot be added."""

    def __init__(self, message=None, error_array=None):
        """Initialize error message."""
        self.message = message
        self.error_array = error_array

    def str_itr(self):
        """Create list of error messages."""
        if self.message is None:
            return [f"Add random vibe profiles error: {error}" for error in self.error_array]

        assert self.error_array is None
        return [f"Add random vibe profiles error: {self.message}"]


class SherlockAddThermalEventError(Exception):
    """Contains the errors raised when a thermal event cannot be added."""

    def __init__(self, message=None, error_array=None):
        """Initialize error message."""
        self.message = message
        self.error_array = error_array

    def str_itr(self):
        """Create list of error messages."""
        if self.message is None:
            return [f"Add thermal event error: {error}" for error in self.error_array]

        assert self.error_array is None
        return [f"Add thermal event error: {self.message}"]


class SherlockAddThermalProfilesError(Exception):
    """Creates the errors raised when thermal profiles cannot be added."""

    def __init__(self, message=None, error_array=None):
        """Initialize error message."""
        self.message = message
        self.error_array = error_array

    def str_itr(self):
        """Create list of error messages."""
        if self.message is None:
            return [f"Add thermal profiles error: {error}" for error in self.error_array]

        assert self.error_array is None
        return [f"Add thermal profiles error: {self.message}"]


class SherlockAddHarmonicEventError(Exception):
    """Contains the errors raised when a harmonic event cannot be added."""

    def __init__(self, message=None, error_array=None):
        """Initialize error message."""
        self.message = message
        self.error_array = error_array

    def str_itr(self):
        """Create list of error messages."""
        if self.message is None:
            return [f"Create life phase error: {error}" for error in self.error_array]

        assert self.error_array is None
        return [f"Add harmonic event error: {self.message}"]


class SherlockAddHarmonicVibeProfilesError(Exception):
    """Contains the errors raised when harmonic vibe profiles cannot be added."""

    def __init__(self, message=None, error_array=None):
        """Initialize error message."""
        self.message = message
        self.error_array = error_array

    def str_itr(self):
        """Create list of error messages."""
        if self.message is None:
            return [f"Add harmonic vibe profiles error: {error}" for error in self.error_array]

        assert self.error_array is None
        return [f"Add harmonic vibe profiles error: {self.message}"]


class SherlockAddShockEventError(Exception):
    """Contains the errors raised when a shock event cannot be added."""

    def __init__(self, message=None, error_array=None):
        """Initialize error message."""
        self.message = message
        self.error_array = error_array

    def str_itr(self):
        """Create list of error messages."""
        if self.message is None:
            return [f"Add shock event error: {error}" for error in self.error_array]

        assert self.error_array is None
        return [f"Add shock event error: {self.message}"]


class SherlockAddShockProfilesError(Exception):
    """Contains the errors raised when shock profiles cannot be added."""

    def __init__(self, message=None, error_array=None):
        """Initialize error message."""
        self.message = message
        self.error_array = error_array

    def str_itr(self):
        """Create list of error messages."""
        if self.message is None:
            return [f"Add shock profiles error: {error}" for error in self.error_array]

        assert self.error_array is None
        return [f"Add shock profiles error: {self.message}"]


class SherlockLoadRandomVibeProfileError(Exception):
    """Contains the error raised when loading random vibe properties."""

    def __init__(self, message):
        """Initialize Error Message."""
        self.message = message

    def __str__(self):
        """Format error message."""
        return f"Load random vibe profile error: {self.message}"


class SherlockLoadHarmonicProfileError(Exception):
    """Contains the error raised when loading a harmonic profile."""

    def __init__(self, message):
        """Initialize error message."""
        self.message = message

    def __str__(self):
        """Format Error Message."""
        return f"Load Harmonic profile error: {self.message}"


class SherlockUpdateMountPointsByFileError(Exception):
    """Contains the errors raised when mount points cannot be updated."""

    def __init__(self, message=None, error_array=None):
        """Initialize error message."""
        self.message = message
        self.error_array = error_array

    def str_itr(self):
        """Create list of error messages."""
        if self.message is None:
            return [f"Update mount points by file error: {error}" for error in self.error_array]

        assert self.error_array is None
        return [f"Update mount points by file error: {self.message}"]


class SherlockGenStackupError(Exception):
    """Contains the error raised when a stackup cannot be generated."""

    def __init__(self, message):
        """Initialize error message."""
        self.message = message

    def __str__(self):
        """Format error message."""
        return f"Generate stackup error: {self.message}"


class SherlockUpdateConductorLayerError(Exception):
    """Contains the error raised when a conductor layer cannot be updated."""

    def __init__(self, message):
        """Initialize error message."""
        self.message = message

    def __str__(self):
        """Format error message."""
        return f"Update conductor layer error: {self.message}"


class SherlockUpdateLaminateLayerError(Exception):
    """Contains the error raised when a laminate layer cannot be updated."""

    def __init__(self, message):
        """Initialize error message."""
        self.message = message

    def __str__(self):
        """Format error message."""
        return f"Update laminate layer error: {self.message}"


class SherlockUpdatePartsListError(Exception):
    """Contains the errors raised when a parts list cannot be updated."""

    def __init__(self, message=None, error_array=None):
        """Initialize error message."""
        self.message = message
        self.error_array = error_array

    def str_itr(self):
        """Create list of error messages."""
        if self.message is None:
            return [f"Update parts list error: {error}" for error in self.error_array]

        assert self.error_array is None
        return [f"Update parts list error: {self.message}"]


class SherlockUpdatePartsLocationsError(Exception):
    """Contains the errors raised when part locations cannot be updated."""

    def __init__(self, message=None, error_array=None):
        """Initialize error message."""
        self.message = message
        self.error_array = error_array

    def str_itr(self):
        """Create list of error messages."""
        if self.message is None:
            return [f"Update parts locations error: {error}" for error in self.error_array]

        assert self.error_array is None
        return [f"Update parts locations error: {self.message}"]


class SherlockUpdatePartsLocationsByFileError(Exception):
    """Contains the errors raised when part locations cannot be updated by file results."""

    def __init__(self, message=None, error_array=None):
        """Initialize error message."""
        self.message = message
        self.error_array = error_array

    def str_itr(self):
        """Create list of error messages."""
        if self.message is None:
            return [f"Update parts locations by file error: {error}" for error in self.error_array]

        assert self.error_array is None
        return [f"Update parts locations by file error: {self.message}"]


class SherlockImportPartsListError(Exception):
    """Contains the error raised when a parts list cannot be imported."""

    def __init__(self, message):
        """Initialize error message."""
        self.message = message

    def __str__(self):
        """Format error message."""
        return f"Import parts list error: {self.message}"


class SherlockExportPartsListError(Exception):
    """Contains the error raised when a parts list cannot be exported."""

    def __init__(self, message):
        """Initialize error message."""
        self.message = message

    def __str__(self):
        """Format error message."""
        return f"Export parts list error: {self.message}"


class SherlockEnableLeadModelingError(Exception):
    """Contains the error raised when lead modeling cannot be enabled."""

    def __init__(self, message):
        """Initialize error message."""
        self.message = message

    def __str__(self):
        """Format error message."""
        return f"Enable lead modeling error: {self.message}"


class SherlockGetPartLocationError(Exception):
    """Contains the error raised when getting part location results in an error."""

    def __init__(self, message):
        """Initialize error message."""
        self.message = message

    def __str__(self):
        """Format error message."""
        return f"Get part location error: {self.message}"


class SherlockLoadThermalProfileError(Exception):
    """Contains the error raised when loading thermal profile."""

    def __init__(self, message):
        """Initialize error message."""
        self.message = message

    def __str__(self):
        """Format error message."""
        return f"Load thermal profile error: {self.message}"


class SherlockRunAnalysisError(Exception):
    """Contains the error raised when an analysis cannot be run."""

    def __init__(self, message):
        """Initialize error message."""
        self.message = message

    def __str__(self):
        """Format error message."""
        return f"Run analysis error: {self.message}"


class SherlockRunStrainMapAnalysisError(Exception):
    """Contains the error raised when a strain map analysis cannot be run."""

    def __init__(self, message):
        """Initialize error message."""
        self.message = message

    def __str__(self):
        """Format error message."""
        return f"Run strain map analysis error: {self.message}"


class SherlockUpdateRandomVibePropsError(Exception):
    """Contains the error raised when properties for random vibe results cannot be updated."""

    def __init__(self, message):
        """Initialize error message."""
        self.message = message

    def __str__(self):
        """Format error message."""
        return f"Update random vibe properties error: {self.message}"


class SherlockLoadShockProfileDatasetError(Exception):
    """Contains the error raised when loading shock profile dataset results in an error."""

    def __init__(self, message):
        """Initialize error message."""
        self.message = message

    def __str__(self):
        """Initialize error message."""
        return f"Load shock profile dataset error: {self.message}"


class SherlockUpdateNaturalFrequencyPropsError(Exception):
    """Contains the error raised when properties for natural frequency results cannot be updated."""

    def __init__(self, message):
        """Initialize error message."""
        self.message = message

    def __str__(self):
        """Format error message."""
        return f"Update natural frequency properties error: {self.message}"


class SherlockCommonServiceError(Exception):
    """Contains the error raised when an API in the common service cannot be executed."""

    def __init__(self, message):
        """Initialize error message."""
        self.message = message

    def __str__(self):
        """Format error message."""
        return f"Sherlock common service error: {self.message}"


class SherlockModelServiceError(Exception):
    """Contains the error raised when an API in the model service cannot be executed."""

    def __init__(self, message):
        """Initialize error message."""
        self.message = message

    def __str__(self):
        """Format error message."""
        return f"Model service error: {self.message}"


class SherlockInvalidLoadDirectionError(Exception):
    """Contains the error raised when the load direction string is invalid."""

    def __init__(self, message):
        """Initialize error message."""
        self.message = message

    def __str__(self):
        """Format error message."""
        return self.message


class SherlockInvalidOrientationError(Exception):
    """Contains the error raised when an orientation string is invalid."""

    def __init__(self, message):
        """Initialize error message."""
        self.message = message

    def __str__(self):
        """Format error message."""
        return self.message


class SherlockInvalidRandomVibeProfileEntriesError(Exception):
    """Contains the error raised when a random vibe profile is invalid."""

    def __init__(self, message):
        """Initialize error message."""
        self.message = message

    def __str__(self):
        """Format error message."""
        return self.message


class SherlockInvalidThermalProfileEntriesError(Exception):
    """Contains the error raised when a thermal profile entry is invalid."""

    def __init__(self, message):
        """Initialize error message."""
        self.message = message

    def __str__(self):
        """Format error message."""
        return self.message


class SherlockInvalidHarmonicProfileEntriesError(Exception):
    """Contains the error raised when a harmonic profile entry is invalid."""

    def __init__(self, message):
        """Initialize error message."""
        self.message = message

    def __str__(self):
        """Format error message."""
        return self.message


class SherlockInvalidShockProfileEntriesError(Exception):
    """Contains the error raised when a shock profile entry is invalid."""

    def __init__(self, message):
        """Initialize error message."""
        self.message = message

    def __str__(self):
        """Format error message."""
        return self.message


class SherlockInvalidLayerIDError(Exception):
    """Contains the error raised when a layer ID is invalid."""

    def __init__(self, message):
        """Initialize error message."""
        self.message = message

    def __str__(self):
        """Format error message."""
        return self.message


class SherlockInvalidMaterialError(Exception):
    """Contains the error raised when a manufacturer/grade/material combination is invalid."""

    def __init__(self, message):
        """Initialize error message."""
        self.message = message

    def __str__(self):
        """Format error message."""
        return self.message


class SherlockInvalidConductorPercentError(Exception):
    """Contains the error raised when a conductor percent is invalid."""

    def __init__(self, message):
        """Initialize error message."""
        self.message = message

    def __str__(self):
        """Format error message."""
        return self.message


class SherlockInvalidThicknessArgumentError(Exception):
    """Contains the error raised when the thickness is invalid."""

    def __init__(self, message):
        """Initialize error message."""
        self.message = message

    def __str__(self):
        """Format error message."""
        return self.message


class SherlockInvalidGlassConstructionError(Exception):
    """Contains the error raised when the glass construction is invalid."""

    def __init__(self, message):
        """Initialize error message."""
        self.message = message

    def __str__(self):
        """Format error message."""
        return self.message


class SherlockLoadShockProfilePulsesError(Exception):
    """Contains the error raised when loading shock profile pulses."""

    def __init__(self, message):
        """Initialize error message."""
        self.message = message

    def __str__(self):
        """Format error message."""
        return f"Load shock profile pulses error: {self.message}"


class SherlockUpdatePcbModelingPropsError(Exception):
    """Contains the error raised when updating pcb modeling properties results in an error."""

    def __init__(self, message):
        """Initialize error message."""
        self.message = message

    def __str__(self):
<<<<<<< HEAD
        """Format error message."""
        return self.message


class SherlockUpdateHarmonicVibePropsError(Exception):
    """Contains the error raised when properties for harmonic vibe analysis cannot be updated."""

    def __init__(self, message):
        """Initialize error message."""
        self.message = message

    def __str__(self):
        """Format error message."""
        return f"Update harmonic vibe properties error: {self.message}"
=======
        """Initialize error message."""
        return f"Update PCB Modeling Error: {self.message}"
>>>>>>> ab4826ea
<|MERGE_RESOLUTION|>--- conflicted
+++ resolved
@@ -769,10 +769,9 @@
         self.message = message
 
     def __str__(self):
-<<<<<<< HEAD
-        """Format error message."""
-        return self.message
-
+              """Initialize error message."""
+        return f"Update PCB Modeling Error: {self.message}"
+      
 
 class SherlockUpdateHarmonicVibePropsError(Exception):
     """Contains the error raised when properties for harmonic vibe analysis cannot be updated."""
@@ -783,8 +782,4 @@
 
     def __str__(self):
         """Format error message."""
-        return f"Update harmonic vibe properties error: {self.message}"
-=======
-        """Initialize error message."""
-        return f"Update PCB Modeling Error: {self.message}"
->>>>>>> ab4826ea
+        return f"Update harmonic vibe properties error: {self.message}"