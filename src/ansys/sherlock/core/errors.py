--- conflicted
+++ resolved
@@ -43,7 +43,6 @@
         return f"Delete project error: {self.message}"
 
 
-<<<<<<< HEAD
 class SherlockAddRandomVibeEventError(Exception):
     """Raised when adding a random vibe event results in an error."""
 
@@ -59,7 +58,8 @@
         else:
             assert self.errorArray is None
             return [f"Add random vibe event error: {self.message}"]
-=======
+
+
 class SherlockCommonServiceError(Exception):
     """Raised when executing an API in the common service resulted in an error."""
 
@@ -81,5 +81,4 @@
 
     def __str__(self):
         """Format error message."""
-        return f"Sherlock model service error: {self.message}"
->>>>>>> fd6d9a05
+        return f"Sherlock model service error: {self.message}"