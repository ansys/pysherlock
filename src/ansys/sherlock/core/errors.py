--- conflicted
+++ resolved
@@ -348,25 +348,28 @@
         return f"Import parts list error: {self.message}"
 
 
-<<<<<<< HEAD
+class SherlockExportPartsListError(Exception):
+    """Raised when exporting a parts list resulted in an error."""
+
+    def __init__(self, message):
+        """Initialize error message."""
+        self.message = message
+
+    def __str__(self):
+        """Format error message."""
+        return f"Export parts list error: {self.message}"
+
+
 class SherlockEnableLeadModelingError(Exception):
     """Raised when enabling lead modeling resulted in an error."""
-=======
-class SherlockExportPartsListError(Exception):
-    """Raised when exporting a parts list resulted in an error."""
->>>>>>> fb6e843e
-
-    def __init__(self, message):
-        """Initialize error message."""
-        self.message = message
-
-    def __str__(self):
-        """Format error message."""
-<<<<<<< HEAD
+
+    def __init__(self, message):
+        """Initialize error message."""
+        self.message = message
+
+    def __str__(self):
+        """Format error message."""
         return f"Enable lead modeling error: {self.message}"
-=======
-        return f"Export parts list error: {self.message}"
->>>>>>> fb6e843e
 
 
 class SherlockRunAnalysisError(Exception):
