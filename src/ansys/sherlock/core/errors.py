"""pysherlock specific errors."""

from builtins import Exception

LOCALHOST = "127.0.0.1"
SHERLOCK_DEFAULT_PORT = 9090


class SherlockCannotUsePortError(Exception):
    """Raised when the specified gRPC port cannot be used."""

    def __init__(self, port, error):
        """Initialize error message."""
        self.port = port
        self.error = error

    def __str__(self):
        """Format error message."""
        return f"Specified gRPC port {self.port} cannot be used: {self.error}"


class SherlockConnectionError(Exception):
    """Raised when the Sherlock gRPC channel has not been established."""

    def __init__(self, message):
        """Initialize error message."""
        self.message = message

    def __str__(self):
        """Format error message."""
        return f"gRPC connection error: {self.message}"


class SherlockDeleteProjectError(Exception):
    """Raised when deleting an error results in an error."""

    def __init__(self, message):
        """Initialize error message."""
        self.message = message

    def __str__(self):
        """Format error message."""
        return f"Delete project error: {self.message}"


<<<<<<< HEAD
class SherlockImportIpc2581Error(Exception):
    """Raised when importing IPC2581 archive results in an error."""
=======
class SherlockCommonServiceError(Exception):
    """Raised when executing an API in the common service resulted in an error."""
>>>>>>> fd6d9a05

    def __init__(self, message):
        """Initialize error message."""
        self.message = message

    def __str__(self):
        """Format error message."""
<<<<<<< HEAD
        return f"Import IPC2581 error: {self.message}"
=======
        return f"Sherlock common service error: {self.message}"


class SherlockModelServiceError(Exception):
    """Raised when executing an API in the model service resulted in an error."""

    def __init__(self, message):
        """Initialize error message."""
        self.message = message

    def __str__(self):
        """Format error message."""
        return f"Sherlock model service error: {self.message}"
>>>>>>> fd6d9a05
<|MERGE_RESOLUTION|>--- conflicted
+++ resolved
@@ -43,13 +43,8 @@
         return f"Delete project error: {self.message}"
 
 
-<<<<<<< HEAD
 class SherlockImportIpc2581Error(Exception):
     """Raised when importing IPC2581 archive results in an error."""
-=======
-class SherlockCommonServiceError(Exception):
-    """Raised when executing an API in the common service resulted in an error."""
->>>>>>> fd6d9a05
 
     def __init__(self, message):
         """Initialize error message."""
@@ -57,9 +52,18 @@
 
     def __str__(self):
         """Format error message."""
-<<<<<<< HEAD
         return f"Import IPC2581 error: {self.message}"
-=======
+
+
+class SherlockCommonServiceError(Exception):
+    """Raised when executing an API in the common service resulted in an error."""
+
+    def __init__(self, message):
+        """Initialize error message."""
+        self.message = message
+
+    def __str__(self):
+        """Format error message."""
         return f"Sherlock common service error: {self.message}"
 
 
@@ -72,5 +76,4 @@
 
     def __str__(self):
         """Format error message."""
-        return f"Sherlock model service error: {self.message}"
->>>>>>> fd6d9a05
+        return f"Sherlock model service error: {self.message}"