"""pysherlock specific errors."""

from builtins import Exception

LOCALHOST = "127.0.0.1"
SHERLOCK_DEFAULT_PORT = 9090


class SherlockCannotUsePortError(Exception):
    """Raised when the specified gRPC port cannot be used."""

    def __init__(self, port, error):
        """Initialize error message."""
        self.port = port
        self.error = error

    def __str__(self):
        """Format error message."""
        return f"Specified gRPC port {self.port} cannot be used: {self.error}"


<<<<<<< HEAD
class SherlockImportODBError(Exception):
    """Raised when importing ODB archive results in an error."""
=======
class SherlockDeleteProjectError(Exception):
    """Raised when deleting an error results in an error."""
>>>>>>> 434a8882

    def __init__(self, message):
        """Initialize error message."""
        self.message = message

    def __str__(self):
        """Format error message."""
<<<<<<< HEAD
        return f"Import ODB error: {self.message}"
=======
        return f"Delete project error: {self.message}"
>>>>>>> 434a8882
<|MERGE_RESOLUTION|>--- conflicted
+++ resolved
@@ -19,13 +19,8 @@
         return f"Specified gRPC port {self.port} cannot be used: {self.error}"
 
 
-<<<<<<< HEAD
-class SherlockImportODBError(Exception):
-    """Raised when importing ODB archive results in an error."""
-=======
 class SherlockDeleteProjectError(Exception):
     """Raised when deleting an error results in an error."""
->>>>>>> 434a8882
 
     def __init__(self, message):
         """Initialize error message."""
@@ -33,8 +28,16 @@
 
     def __str__(self):
         """Format error message."""
-<<<<<<< HEAD
-        return f"Import ODB error: {self.message}"
-=======
         return f"Delete project error: {self.message}"
->>>>>>> 434a8882
+
+
+class SherlockImportODBError(Exception):
+    """Raised when importing ODB archive results in an error."""
+
+    def __init__(self, message):
+        """Initialize error message."""
+        self.message = message
+
+    def __str__(self):
+        """Format error message."""
+        return f"Import ODB error: {self.message}"