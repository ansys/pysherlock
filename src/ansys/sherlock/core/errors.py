--- conflicted
+++ resolved
@@ -347,7 +347,6 @@
         return [f"Add shock profiles error: {self.message}"]
 
 
-<<<<<<< HEAD
 class SherlockLoadRandomVibeProfileError(Exception):
     """Raised when loading random vibe properties results in an error."""
 
@@ -358,7 +357,8 @@
     def __str__(self):
         """Format error message."""
         return f"Load random vibe profile error: {self.message}"
-=======
+
+
 class SherlockLoadHarmonicProfileError(Exception):
     """Raised when loading a harmonic profile results in an error."""
 
@@ -369,7 +369,6 @@
     def __str__(self):
         """Format Error Message."""
         return f"Load Harmonic profile error: {self.message}"
->>>>>>> 81df4b02
 
 
 class SherlockUpdateMountPointsByFileError(Exception):
