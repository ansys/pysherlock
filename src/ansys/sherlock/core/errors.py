--- conflicted
+++ resolved
@@ -84,13 +84,8 @@
             return [f"Create life phase error: {self.message}"]
 
 
-<<<<<<< HEAD
-class SherlockAddHarmonicEventError(Exception):
-    """Raised when adding a harmonic event results in an error."""
-=======
 class SherlockAddRandomVibeEventError(Exception):
     """Raised when adding a random vibe event results in an error."""
->>>>>>> 163a5b8c
 
     def __init__(self, message=None, error_array=None):
         """Initialize error message."""
@@ -100,12 +95,6 @@
     def str_itr(self):
         """Create list of error messages."""
         if self.message is None:
-<<<<<<< HEAD
-            return [f"Create life phase error: {error}" for error in self.error_array]
-        else:
-            assert self.error_array is None
-            return [f"Add harmonic event error: {self.message}"]
-=======
             return [f"Add random vibe event error: {error}" for error in self.error_array]
         else:
             assert self.error_array is None
@@ -127,7 +116,23 @@
         else:
             assert self.error_array is None
             return [f"Add random vibe profile error: {self.message}"]
->>>>>>> 163a5b8c
+
+
+class SherlockAddHarmonicEventError(Exception):
+    """Raised when adding a harmonic event results in an error."""
+
+    def __init__(self, message=None, error_array=None):
+        """Initialize error message."""
+        self.message = message
+        self.error_array = error_array
+
+    def str_itr(self):
+        """Create list of error messages."""
+        if self.message is None:
+            return [f"Create life phase error: {error}" for error in self.error_array]
+        else:
+            assert self.error_array is None
+            return [f"Add harmonic event error: {self.message}"]
 
 
 class SherlockCommonServiceError(Exception):
