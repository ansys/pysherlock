--- conflicted
+++ resolved
@@ -3,15 +3,12 @@
 import SherlockLifeCycleService_pb2_grpc
 
 from ansys.sherlock.core import LOG
-<<<<<<< HEAD
-from ansys.sherlock.core.errors import SherlockAddHarmonicEventError, SherlockCreateLifePhaseError
-=======
 from ansys.sherlock.core.errors import (
+    SherlockAddHarmonicEventError,
     SherlockAddRandomVibeEventError,
     SherlockAddRandomVibeProfileError,
     SherlockCreateLifePhaseError,
 )
->>>>>>> 163a5b8c
 from ansys.sherlock.core.grpc_stub import GrpcStub
 
 
@@ -38,8 +35,6 @@
             if cycle_type_response.returnCode.value == 0:
                 self.CYCLE_TYPE_LIST = cycle_type_response.types
 
-<<<<<<< HEAD
-=======
             freq_unit_request = SherlockLifeCycleService_pb2.ListFreqUnitsRequest()
             freq_type_response = self.stub.listFreqUnits(freq_unit_request)
             if freq_type_response.returnCode.value == 0:
@@ -50,7 +45,6 @@
             if ampl_type_response.returnCode.value == 0:
                 self.AMPL_UNIT_LIST = ampl_type_response.amplUnits
 
->>>>>>> 163a5b8c
     def _check_load_direction_validity(self, input):
         """Check input string if it is a valid load."""
         directions = input.split(",")
@@ -88,8 +82,6 @@
         except:
             return False, "Invalid elevation value"
 
-<<<<<<< HEAD
-=======
     def _check_profile_entries_validity(self, input):
         """Check input array if all elements are valid."""
         if not isinstance(input, list):
@@ -114,7 +106,6 @@
             entry.freq = e[0]
             entry.ampl = e[1]
 
->>>>>>> 163a5b8c
     def create_life_phase(
         self,
         project,
@@ -248,7 +239,7 @@
         duration_units : str, required
             Event duration length units.
         num_of_cycles : double, required
-            Number of cycles defined for new life phase.
+            Number of cycles defined for this random vibe event.
         cycle_type : str, required
             The cycle type. For example: "COUNT", "DUTY CYCLE", "PER YEAR", "PER HOUR", etc.
         orientation : str, required
@@ -282,13 +273,13 @@
         >>> sherlock.lifecycle.add_random_vibe_event(
             "Test",
             "Example",
-            "Event1"
+            "Event1",
             1.5,
             "sec",
             4.0,
             "PER MIN",
             "45,45",
-            "Uniaxial"
+            "Uniaxial",
             "2,4,5",
         )
         """
@@ -400,7 +391,7 @@
             True,
             True,
             True,
-            project="Test"
+            project="Test",
         )
         >>> sherlock.lifecycle.create_life_phase(
             "Test",
@@ -413,19 +404,19 @@
         >>> sherlock.lifecycle.add_random_vibe_event(
             "Test",
             "Example",
-            "Event1"
+            "Event1",
             1.5,
             "sec",
             4.0,
             "PER MIN",
             "45,45",
-            "Uniaxial"
+            "Uniaxial",
             "2,4,5",
         )
         >>> sherlock.lifecycle.add_random_vibe_profile(
             "Test",
             "Example",
-            "Event1"
+            "Event1",
             "Profile1",
             "HZ",
             "G2/Hz",
@@ -522,7 +513,7 @@
         duration_units : str, required
             Event duration length units.
         num_of_cycles : double, required
-            Number of cycles defined for new life phase.
+            Number of cycles defined for this harmonic event.
         cycle_type : str, required
             The cycle type. For example: "COUNT", "DUTY CYCLE", "PER YEAR", "PER HOUR", etc.
         sweep_rate : double, required
@@ -537,7 +528,6 @@
             Description of the harmonic vibe event.
         Examples
         --------
-        TODO: Update examples
         >>> from ansys.sherlock.core.launcher import launch_sherlock
         >>> sherlock = launch_sherlock()
         >>> sherlock.project.import_odb_archive(
@@ -552,18 +542,19 @@
             "Test",
             "Example",
             1.5,
-            "sec",
+            "year",
             4.0,
             "COUNT",
         )
-        >>> sherlock.lifecycle.add_random_vibe_event(
-            "Test",
-            "Example",
-            "Event1"
+        >>> sherlock.lifecycle.add_harmonic_event(
+            "Test",
+            "Example",
+            "Event1",
             1.5,
             "sec",
             4.0,
             "PER MIN",
+            5,
             "45,45",
             "Uniaxial"
             "2,4,5",
