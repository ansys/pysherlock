# Copyright (c) 2023 ANSYS, Inc. and/or its affiliates.

"""Module containing all lifecycle management capabilities."""

try:
    import SherlockLifeCycleService_pb2
    import SherlockLifeCycleService_pb2_grpc
except ModuleNotFoundError:
    from ansys.api.sherlock.v0 import SherlockLifeCycleService_pb2
    from ansys.api.sherlock.v0 import SherlockLifeCycleService_pb2_grpc

from ansys.sherlock.core import LOG
from ansys.sherlock.core.errors import (
    SherlockAddHarmonicEventError,
    SherlockAddHarmonicVibeProfilesError,
    SherlockAddRandomVibeEventError,
    SherlockAddRandomVibeProfilesError,
    SherlockAddShockEventError,
    SherlockAddShockProfilesError,
    SherlockAddThermalEventError,
    SherlockAddThermalProfilesError,
    SherlockCreateLifePhaseError,
    SherlockInvalidHarmonicProfileEntriesError,
    SherlockInvalidLoadDirectionError,
    SherlockInvalidOrientationError,
    SherlockInvalidRandomVibeProfileEntriesError,
    SherlockInvalidShockProfileEntriesError,
    SherlockInvalidThermalProfileEntriesError,
)
from ansys.sherlock.core.grpc_stub import GrpcStub


class Lifecycle(GrpcStub):
    """Contains all lifecycle management capabilities."""

    def __init__(self, channel):
        """Initialize a gRPC stub for the Sherlock LifeCycle service."""
        self.channel = channel
        self.stub = SherlockLifeCycleService_pb2_grpc.SherlockLifeCycleServiceStub(channel)
        self.TIME_UNIT_LIST = None
        self.CYCLE_TYPE_LIST = None
        self.RV_PROFILE_TYPE_LIST = None
        self.HARMONIC_PROFILE_TYPE_LIST = None
        self.FREQ_UNIT_LIST = None
        self.AMPL_UNIT_LIST = None
        self.CYCLE_STATE_LIST = None
        self.TEMP_UNIT_LIST = None
        self.LOAD_UNIT_LIST = None
        self.SHOCK_SHAPE_LIST = None
        self.STEP_TYPE_LIST = ["RAMP", "HOLD"]

    def _init_time_units(self):
        """Initialize the list for time units."""
        if self._is_connection_up():
            duration_unit_request = SherlockLifeCycleService_pb2.ListDurationUnitsRequest()
            duration_unit_response = self.stub.listDurationUnits(duration_unit_request)
            if duration_unit_response.returnCode.value == 0:
                self.TIME_UNIT_LIST = duration_unit_response.durationUnits

    def _init_cycle_types(self):
        """Initialize the list for cycle types."""
        if self._is_connection_up():
            cycle_type_request = SherlockLifeCycleService_pb2.ListLCTypesRequest()
            cycle_type_response = self.stub.listLifeCycleTypes(cycle_type_request)
            if cycle_type_response.returnCode.value == 0:
                self.CYCLE_TYPE_LIST = cycle_type_response.types

    def _init_rv_profile_types(self):
        """Initialize the list for RV profile types."""
        if self._is_connection_up():
            rv_profile_request = SherlockLifeCycleService_pb2.ListRandomVibeProfileTypesRequest()
            rv_profile_response = self.stub.listRandomVibeProfileTypes(rv_profile_request)
            if rv_profile_response.returnCode.value == 0:
                self.RV_PROFILE_TYPE_LIST = rv_profile_response.types

    def _init_harmonic_profile_types(self):
        """Initialize the list for harmonic profile types."""
        if self._is_connection_up():
            harmonic_profile_request = (
                SherlockLifeCycleService_pb2.ListHarmonicProfileTypesRequest()
            )
            harmonic_profile_response = self.stub.listHarmonicProfileTypes(harmonic_profile_request)
            if harmonic_profile_response.returnCode.value == 0:
                self.HARMONIC_PROFILE_TYPE_LIST = harmonic_profile_response.types

    def _init_freq_units(self):
        """Initialize the list for frequency units."""
        if self._is_connection_up():
            freq_unit_request = SherlockLifeCycleService_pb2.ListFreqUnitsRequest()
            freq_type_response = self.stub.listFreqUnits(freq_unit_request)
            if freq_type_response.returnCode.value == 0:
                self.FREQ_UNIT_LIST = freq_type_response.freqUnits

    def _init_ampl_units(self):
        """Initialize the list for amplitude units."""
        if self._is_connection_up():
            ampl_unit_request = SherlockLifeCycleService_pb2.ListAmplUnitsRequest()
            ampl_type_response = self.stub.listAmplUnits(ampl_unit_request)
            if ampl_type_response.returnCode.value == 0:
                self.AMPL_UNIT_LIST = ampl_type_response.amplUnits

    def _init_cycle_states(self):
        """Initialize the list for cycle states."""
        if self._is_connection_up():
            cycle_state_request = SherlockLifeCycleService_pb2.ListLCStatesRequest()
            cycle_state_response = self.stub.listLifeCycleStates(cycle_state_request)
            if cycle_state_response.returnCode.value == 0:
                self.CYCLE_STATE_LIST = cycle_state_response.states

    def _init_temp_units(self):
        """Initialize the list for temperature units."""
        if self._is_connection_up():
            temp_unit_request = SherlockLifeCycleService_pb2.ListTempUnitsRequest()
            temp_unit_response = self.stub.listTempUnits(temp_unit_request)
            if temp_unit_response.returnCode.value == 0:
                self.TEMP_UNIT_LIST = temp_unit_response.tempUnits

    def _init_load_units(self):
        """Initialize the list for load units."""
        if self._is_connection_up():
            load_unit_request = SherlockLifeCycleService_pb2.ListShockLoadUnitsRequest()
            load_unit_response = self.stub.listShockLoadUnits(load_unit_request)
            if load_unit_response.returnCode.value == 0:
                self.LOAD_UNIT_LIST = load_unit_response.units

    def _init_shock_shapes(self):
        """Initialize the list for shock shapes."""
        if self._is_connection_up():
            shock_shape_request = SherlockLifeCycleService_pb2.ListShockPulsesRequest()
            shock_shape_response = self.stub.listShockPulses(shock_shape_request)
            if shock_shape_response.returnCode.value == 0:
                self.SHOCK_SHAPE_LIST = shock_shape_response.shockPulse

    def _check_load_direction_validity(self, input):
        """Check that the input string is a valid load."""
        directions = input.split(",")

        if len(directions) != 3:
            raise SherlockInvalidLoadDirectionError("Number of direction coordinates is invalid.")

        try:
            nonzero = 0
            for dir in directions:
                if float(dir) != 0:
                    nonzero += 1

            if nonzero == 0:
                raise SherlockInvalidLoadDirectionError(
                    "At least one direction coordinate must be non-zero."
                )
            return
        except TypeError:
            raise SherlockInvalidLoadDirectionError("Direction coordinates are invalid.")

    def _check_orientation_validity(self, input):
        """Check input string if it is a valid orientation."""
        orientation = input.split(",")

        if len(orientation) != 2:
            raise SherlockInvalidOrientationError("Number of spherical coordinates is invalid.")

        try:
            float(orientation[0])
        except:
            raise SherlockInvalidOrientationError("Azimuth value is invalid.")

        try:
            float(orientation[1])
            return
        except:
            raise SherlockInvalidOrientationError("Elevation value is invalid.")

    def _check_random_vibe_profile_entries_validity(self, input):
        """Check input array to see if all elements are valid for random vibe entries."""
        if not isinstance(input, list):
            raise SherlockInvalidRandomVibeProfileEntriesError("Entries argument is invalid.")

        try:
            for i, entry in enumerate(input):
                if len(entry) != 2:
                    raise SherlockInvalidRandomVibeProfileEntriesError(
                        f"Invalid entry {i}: Number of arguments is wrong"
                    )
                if entry[0] <= 0:
                    raise SherlockInvalidRandomVibeProfileEntriesError(
                        f"Invalid entry {i}: Frequencies must be greater than 0"
                    )
                if entry[1] <= 0:
                    raise SherlockInvalidRandomVibeProfileEntriesError(
                        f"Invalid entry {i}: Amplitudes must be greater than 0"
                    )
        except TypeError:
            raise SherlockInvalidRandomVibeProfileEntriesError(
                f"Invalid entry {i}: Frequency or amplitude is invalid"
            )

    def _check_thermal_profile_entries_validity(self, input):
        """Check input array to see if all elements are valid for thermal entries."""
        if not isinstance(input, list):
            raise SherlockAddThermalProfilesError("Entries argument is invalid.")

        try:
            for i, entry in enumerate(input):
                if len(entry) != 4:
                    raise SherlockInvalidThermalProfileEntriesError(
                        f"Invalid entry {i}: Number of arguments is wrong"
                    )
                if not isinstance(entry[0], str):
                    raise SherlockInvalidThermalProfileEntriesError(
                        f"Invalid entry {i}: Step name is invalid"
                    )
                if entry[1] not in self.STEP_TYPE_LIST:
                    raise SherlockInvalidThermalProfileEntriesError(
                        f"Invalid entry {i}: Step type is invalid"
                    )
                if entry[2] <= 0:
                    raise SherlockInvalidThermalProfileEntriesError(
                        f"Invalid entry {i}: Time must be greater than 0"
                    )
                if not isinstance(entry[3], (int, float)):
                    raise SherlockInvalidThermalProfileEntriesError(
                        f"Invalid entry {i}: Temperature is invalid"
                    )
        except TypeError:
            raise SherlockInvalidThermalProfileEntriesError(f"Invalid entry {i}: Time is invalid")

    def _check_harmonic_profile_entries_validity(self, input):
        """Check input array if all elements are valid for harmonic entries."""
        if not isinstance(input, list):
            raise SherlockInvalidHarmonicProfileEntriesError(message="Entries argument is invalid.")

        try:
            for i, entry in enumerate(input):
                if len(entry) != 2:
                    raise SherlockInvalidHarmonicProfileEntriesError(
                        message=f"Invalid entry {i}: Number of arguments is wrong"
                    )
                if entry[0] <= 0:
                    raise SherlockInvalidHarmonicProfileEntriesError(
                        message=f"Invalid entry {i}: Frequencies must be greater than 0"
                    )
                if entry[1] <= 0:
                    raise SherlockInvalidHarmonicProfileEntriesError(
                        message=f"Invalid entry {i}: Load must be greater than 0"
                    )
            return
        except TypeError:
            raise SherlockInvalidHarmonicProfileEntriesError(
                message=f"Invalid entry {i}: Frequency or load is invalid"
            )

    def _check_shock_profile_entries_validity(self, input):
        """Check input array to see if all elements are valid for shock entries."""
        if not isinstance(input, list):
            raise SherlockInvalidShockProfileEntriesError(message="Entries argument is invalid.")

        try:
            for i, entry in enumerate(input):
                if len(entry) != 4:
                    raise SherlockInvalidShockProfileEntriesError(
                        message=f"Invalid entry {i}: Number of arguments is wrong"
                    )
                if not isinstance(entry[0], str):
                    raise SherlockInvalidShockProfileEntriesError(
                        message=f"Invalid entry {i}: Shape name is invalid"
                    )
                if (self.SHOCK_SHAPE_LIST is not None) and (entry[0] not in self.SHOCK_SHAPE_LIST):
                    raise SherlockInvalidShockProfileEntriesError(
                        message=f"Invalid entry {i}: Shape type is invalid"
                    )
                if entry[1] <= 0:
                    raise SherlockInvalidShockProfileEntriesError(
                        message=f"Invalid entry {i}: Load must be greater than 0"
                    )
                if entry[2] <= 0:
                    raise SherlockInvalidShockProfileEntriesError(
                        message=f"Invalid entry {i}: Frequency must be greater than 0"
                    )
                if entry[3] < 0:
                    raise SherlockInvalidShockProfileEntriesError(
                        message=f"Invalid entry {i}: Decay must be non-negative"
                    )
            return
        except TypeError:
            raise SherlockInvalidShockProfileEntriesError(
                message=f"Invalid entry {i}: Load, frequency, or decay is invalid"
            )

    def _add_random_vibe_profile_entries(self, request, entries):
        """Add the random vibe entries to the request."""
        for e in entries:
            entry = request.randomVibeProfileEntries.add()
            entry.freq = e[0]
            entry.ampl = e[1]

    def _add_thermal_profile_entries(self, request, entries):
        """Add the thermal entries to the request."""
        for e in entries:
            entry = request.thermalProfileEntries.add()
            entry.step = e[0]
            entry.type = e[1]
            entry.time = e[2]
            entry.temp = e[3]

    def _add_harmonic_profile_entries(self, request, entries):
        """Add the entries to the harmonic profile request."""
        for e in entries:
            entry = request.harmonicProfileEntries.add()
            entry.freq = e[0]
            entry.load = e[1]

    def _add_shock_profile_entries(self, request, entries):
        """Add the shock entries to the request."""
        for e in entries:
            entry = request.shockProfileEntries.add()
            entry.shape = e[0]
            entry.load = e[1]
            entry.freq = e[2]
            entry.decay = e[3]

    def create_life_phase(
        self,
        project,
        phase_name,
        duration,
        duration_units,
        num_of_cycles,
        cycle_type,
        description=None,
    ):
        """Add and define a life phase.

        Parameters
        ----------
        project : str
            Name of the Sherlock project.
        phase_name : str
            Name of the new life phase.
        duration : double
            Event duration length.
        duration_units : str
            Units for the event duration length. Options include ``"ms"``,
            ``"sec"``, and ``"min"``.
        num_of_cycles : double
            Number of cycles for the new life phase.
        cycle_type : str
            Cycle type. Options include ``"COUNT"``, ``"DUTY CYCLE"``,
            ``"PER YEAR"``, and ``"PER HOUR"``.
        description : str, optional
            Description of the new life phase.

        Examples
        --------
        >>> from ansys.sherlock.core.launcher import launch_sherlock
        >>> sherlock = launch_sherlock()
        >>> sherlock.project.import_odb_archive(
            "ODB++ Tutorial.tgz",
            True,
            True,
            True,
            True,
            project="Test",
        )
        >>> sherlock.lifecycle.create_life_phase(
            "Test",
            "Example",
            1.5,
            "sec",
            4.0,
            "COUNT",
        )
        """
        if self.TIME_UNIT_LIST is None:
            self._init_time_units()
        if self.CYCLE_TYPE_LIST is None:
            self._init_cycle_types()

        try:
            if project == "":
                raise SherlockCreateLifePhaseError(message="Project name is invalid.")
            if phase_name == "":
                raise SherlockCreateLifePhaseError(message="Phase name is invalid.")
            if (self.TIME_UNIT_LIST is not None) and (duration_units not in self.TIME_UNIT_LIST):
                raise SherlockCreateLifePhaseError(message="Duration unit is invalid.")
            if duration <= 0.0:
                raise SherlockCreateLifePhaseError(message="Duration must be greater than 0.")
            if (self.CYCLE_TYPE_LIST is not None) and (cycle_type not in self.CYCLE_TYPE_LIST):
                raise SherlockCreateLifePhaseError(message="Cycle type is invalid.")
            if num_of_cycles <= 0.0:
                raise SherlockCreateLifePhaseError(
                    message="Number of cycles must be greater than 0."
                )
        except SherlockCreateLifePhaseError as e:
            for error in e.str_itr():
                LOG.error(error)
            raise e

        if not self._is_connection_up():
            LOG.error("There is no connection to a gRPC service.")
            return

        if description is None:
            description = ""

        request = SherlockLifeCycleService_pb2.CreateLifePhaseRequest(
            project=project,
            phaseName=phase_name,
            description=description,
            duration=duration,
            durationUnits=duration_units,
            numOfCycles=num_of_cycles,
            cycleType=cycle_type,
        )

        response = self.stub.createLifePhase(request)

        return_code = response.returnCode

        try:
            if return_code.value == -1:
                if return_code.message == "":
                    raise SherlockCreateLifePhaseError(error_array=response.errors)

                raise SherlockCreateLifePhaseError(message=return_code.message)
            else:
                LOG.info(return_code.message)
                return
        except SherlockCreateLifePhaseError as e:
            for error in e.str_itr():
                LOG.error(error)
            raise e

    def add_random_vibe_event(
        self,
        project,
        phase_name,
        event_name,
        duration,
        duration_units,
        num_of_cycles,
        cycle_type,
        orientation,
        profile_type,
        load_direction,
        description="",
    ):
        """Add a random vibe life cycle event.

        Parameters
        ----------
        project : str
            Name of the Sherlock project.
        phase_name : str
            Bame of the life cycle phase to add this event to.
        event_name : str
            Name of the random vibe event.
        duration : double
            Event duration length.
        duration_units : str
            Event duration units. Options are ``"ms"``, ``"sec"``, ``"min"``,
            ``"hr"``, ``"day"``, and ``"year"``.
        num_of_cycles : double
            Number of cycles for this random vibe event.
        cycle_type : str
            Cycle type. Options are ``"COUNT"``, ``"DUTY_CYCLE"``, ``"PER_YEAR"``,
            ``"PER_DAY"``, ``"PER_HOUR"``, ``"PER_MIN"``, and ``"PER_SEC"``.
        orientation : str
            PCB orientation in the format of azimuth, elevation. For example, ``30,15``.
        profile_type : str
            Random load profile type. Options are ``"Uniaxial"``.
        load_direction : str
            Load direction in the format of ``x,y,z``. For example, ``0,0,1``.
        description : str, optional
            Description of the random vibe event.

        Examples
        --------
        >>> from ansys.sherlock.core.launcher import launch_sherlock
        >>> sherlock = launch_sherlock()
        >>> sherlock.project.import_odb_archive(
            "ODB++ Tutorial.tgz",
            True,
            True,
            True,
            True,
            project="Test",
        )
        >>> sherlock.lifecycle.create_life_phase(
            "Test",
            "Example",
            1.5,
            "sec",
            4.0,
            "COUNT",
        )
        >>> sherlock.lifecycle.add_random_vibe_event(
            "Test",
            "Example",
            "Event1",
            1.5,
            "sec",
            4.0,
            "PER MIN",
            "45,45",
            "Uniaxial",
            "2,4,5",
        )
        """
        if self.TIME_UNIT_LIST is None:
            self._init_time_units()
        if self.CYCLE_TYPE_LIST is None:
            self._init_cycle_types()
        if self.RV_PROFILE_TYPE_LIST is None:
            self._init_rv_profile_types()

        try:
            if project == "":
                raise SherlockAddRandomVibeEventError(message="Project name is invalid.")
            if phase_name == "":
                raise SherlockAddRandomVibeEventError(message="Phase name is invalid.")
            if event_name == "":
                raise SherlockAddRandomVibeEventError(message="Event name is invalid.")
            if (self.TIME_UNIT_LIST is not None) and (duration_units not in self.TIME_UNIT_LIST):
                raise SherlockAddRandomVibeEventError(message="Duration unit is invalid.")
            if duration <= 0.0:
                raise SherlockAddRandomVibeEventError(message="Duration must be greater than 0.")
            if (self.CYCLE_TYPE_LIST is not None) and (cycle_type not in self.CYCLE_TYPE_LIST):
                raise SherlockAddRandomVibeEventError(message="Cycle type is invalid.")
            if num_of_cycles <= 0.0:
                raise SherlockAddRandomVibeEventError(
                    message="Number of cycles must be greater than 0."
                )
        except SherlockAddRandomVibeEventError as e:
            for error in e.str_itr():
                LOG.error(error)
            raise e

        try:
            self._check_load_direction_validity(load_direction)
            if (self.RV_PROFILE_TYPE_LIST is not None) and (
                profile_type not in self.RV_PROFILE_TYPE_LIST
            ):
                raise SherlockAddRandomVibeEventError(
                    message="Profile type for a random event can only be Uniaxial."
                )
            self._check_orientation_validity(orientation)
        except (SherlockInvalidLoadDirectionError, SherlockInvalidOrientationError) as e:
            LOG.error(f"Add random vibe event error: {str(e)}")
            raise SherlockAddRandomVibeEventError(message=str(e))
        except SherlockAddRandomVibeEventError as e:
            for error in e.str_itr():
                LOG.error(error)
            raise e

        request = SherlockLifeCycleService_pb2.AddRandomVibeEventRequest(
            project=project,
            phaseName=phase_name,
            eventName=event_name,
            description=description,
            duration=duration,
            durationUnits=duration_units,
            numOfCycles=num_of_cycles,
            cycleType=cycle_type,
            orientation=orientation,
            profileType=profile_type,
            loadDirection=load_direction,
        )

        response = self.stub.addRandomVibeEvent(request)

        return_code = response.returnCode

        try:
            if return_code.value == -1:
                if return_code.message == "":
                    raise SherlockAddRandomVibeEventError(error_array=response.errors)

                raise SherlockAddRandomVibeEventError(message=return_code.message)
            else:
                LOG.info(return_code.message)
                return
        except SherlockAddRandomVibeEventError as e:
            for error in e.str_itr():
                LOG.error(error)
            raise e

    def add_random_vibe_profiles(
        self,
        project,
        random_vibe_profiles,
    ):
        """Add new random vibe lifecycle event profiles.

        Parameters
        ----------
        project : str
            Name of the Sherlock project.
        random_vibe_profiles : list of (phase_name, event_name, profile_name, freq_units, \
            ampl_units, random_vibe_entries) profiles
            phase_name : str
                Name of the lifecycle phase to associate this profile to.
            event_name : str
                Name of the random vibe event for the profile.
            profile_name : str
                Name of the random vibe profile.
            freq_units : str
                Frequency units. Options are ``"HZ"``, ``"KHZ"``, ``"MHZ"``, and ``"GHZ"``.
            ampl_units : str
                Amplitude units. Options are ``"G2/Hz"``, ``"m2/s4/Hz"``, ``"mm2/s4/Hz"``, \
                ``"in2/s4/Hz"``, and ``"ft2/s4/Hz"``.
            random_vibe_profile_entries : list of (frequency, amplitude) entries
                frequency : double
                    Frequency of the profile entry expressed in frequency units.
                amplitude : double
                    Amplitude of the profile entry expressed in amplitude units.

        Examples
        --------
        >>> from ansys.sherlock.core.launcher import launch_sherlock
        >>> sherlock = launch_sherlock()
        >>> sherlock.project.import_odb_archive(
            "ODB++ Tutorial.tgz",
            True,
            True,
            True,
            True,
            project="Test",
        )
        >>> sherlock.lifecycle.create_life_phase(
            "Test",
            "Example",
            1.5,
            "sec",
            4.0,
            "COUNT",
        )
        >>> sherlock.lifecycle.add_random_vibe_event(
            "Test",
            "Example",
            "Event1",
            1.5,
            "sec",
            4.0,
            "PER MIN",
            "45,45",
            "Uniaxial",
            "2,4,5",
        )
        >>> sherlock.lifecycle.add_random_vibe_profiles(
            "Test",
             [(
                "Example",
                "Event1",
                "Profile1",
                "HZ",
                "G2/Hz",
                [(4,8), (5, 50)],
            )]
        )
        """
        if self.FREQ_UNIT_LIST is None:
            self._init_freq_units()
        if self.AMPL_UNIT_LIST is None:
            self._init_ampl_units()

        try:
            if project == "":
                raise SherlockAddRandomVibeProfilesError(message="Project name is invalid.")

            if len(random_vibe_profiles) == 0:
                raise SherlockAddRandomVibeProfilesError(
                    message="Random vibe profiles are " f"missing."
                )

            for i, profile_entry in enumerate(random_vibe_profiles):
                if len(profile_entry) != 6:
                    raise SherlockAddRandomVibeProfilesError(
                        f"Number of arguments ({str(len(profile_entry))}) is wrong for "
                        f"random vibe profile {i}."
                    )
                elif not isinstance(profile_entry[0], str) or profile_entry[0] == "":
                    raise SherlockAddRandomVibeProfilesError(
                        f"Phase name is invalid for random vibe profile {i}."
                    )
                elif not isinstance(profile_entry[1], str) or profile_entry[1] == "":
                    raise SherlockAddRandomVibeProfilesError(
                        f"Event name is invalid for random vibe profile {i}."
                    )
                elif not isinstance(profile_entry[2], str) or profile_entry[2] == "":
                    raise SherlockAddRandomVibeProfilesError(
                        f"Profile name is invalid for random vibe profile {i}."
                    )
                elif not isinstance(profile_entry[3], str) or (
                    (self.FREQ_UNIT_LIST is not None)
                    and (profile_entry[3] not in self.FREQ_UNIT_LIST)
                ):
                    raise SherlockAddRandomVibeProfilesError(
                        f"Frequency units {profile_entry[3]} are invalid for random vibe "
                        f"profile {i}."
                    )
                elif not isinstance(profile_entry[4], str) or (
                    (self.AMPL_UNIT_LIST is not None)
                    and (profile_entry[4] not in self.AMPL_UNIT_LIST)
                ):
                    raise SherlockAddRandomVibeProfilesError(
                        f"Amplitude type {profile_entry[4]} is invalid for random vibe profile {i}."
                    )

                try:
                    self._check_random_vibe_profile_entries_validity(profile_entry[5])
                except SherlockInvalidRandomVibeProfileEntriesError as e:
                    raise SherlockAddRandomVibeProfilesError(
                        f"{str(e)} for random vibe profile {i}."
                    )

        except SherlockAddRandomVibeProfilesError as e:
            for error in e.str_itr():
                LOG.error(error)
            raise e

        if not self._is_connection_up():
            LOG.error("There is no connection to a gRPC service.")
            return

        request = SherlockLifeCycleService_pb2.AddRandomVibeProfilesRequest(project=project)

        """Add the random vibe profiles to the request."""
        for r in random_vibe_profiles:
            profile = request.randomVibeProfiles.add()
            profile.phaseName = r[0]
            profile.eventName = r[1]
            profile.profileName = r[2]
            profile.freqUnits = r[3]
            profile.amplUnits = r[4]

            """Add the random vibe entries to the request."""
            for e in r[5]:
                entry = profile.randomVibeProfileEntries.add()
                entry.freq = e[0]
                entry.ampl = e[1]

        response = self.stub.addRandomVibeProfiles(request)

        return_code = response.returnCode

        try:
            if return_code.value == -1:
                if return_code.message == "":
                    raise SherlockAddRandomVibeProfilesError(error_array=response.errors)
                else:
                    raise SherlockAddRandomVibeProfilesError(message=return_code.message)
            else:
                LOG.info(return_code.message)
                return
        except SherlockAddRandomVibeProfilesError as e:
            for error in e.str_itr():
                LOG.error(error)
            raise e

    def add_thermal_event(
        self,
        project,
        phase_name,
        event_name,
        num_of_cycles,
        cycle_type,
        cycle_state,
        description="",
    ):
        """Add a thermal event to a life cycle.

        Parameters
        ----------
        project : str
            Name of the Sherlock project.
        phase_name : str
            Name of the lifecycle phase to add this event to.
        event_name : str
            Name of the thermal event.
        num_of_cycles : double
            Number of cycles for this thermal event.
        cycle_type : str
            Cycle type. Options are ``"COUNT"``, ``"DUTY_CYCLE"``, ``"PER_YEAR"``,
            ``"PER_DAY"``, ``"PER_HOUR"``, ``"PER_MIN"``, and ``"PER_SEC"``.
        cycle_state : str
            Lifecycle state. Options are ``"OPERATING"`` and ``"STORAGE"``.
        description : str, optional
            Description of the new thermal event.

        Examples
        --------
        >>> from ansys.sherlock.core.launcher import launch_sherlock
        >>> sherlock = launch_sherlock()
        >>> sherlock.project.import_odb_archive(
            "ODB++ Tutorial.tgz",
            True,
            True,
            True,
            True,
            project="Test",
        )
        >>> sherlock.lifecycle.create_life_phase(
            "Test",
            "Example",
            1.5,
            "year",
            4.0,
            "COUNT",
        )
        >>> sherlock.lifecycle.add_thermal_event(
            "Test",
            "Example",
            "Event1",
            4.0,
            "PER YEAR",
            "STORAGE",
        )
        """
        if self.CYCLE_TYPE_LIST is None:
            self._init_cycle_types()
        if self.CYCLE_STATE_LIST is None:
            self._init_cycle_states()

        try:
            if project == "":
                raise SherlockAddThermalEventError(message="Project name is invalid.")
            if phase_name == "":
                raise SherlockAddThermalEventError(message="Phase name is invalid.")
            if event_name == "":
                raise SherlockAddThermalEventError(message="Event name is invalid.")
            if (self.CYCLE_TYPE_LIST is not None) and (cycle_type not in self.CYCLE_TYPE_LIST):
                raise SherlockAddThermalEventError(message="Ccycle type is invalid.")
            if num_of_cycles <= 0.0:
                raise SherlockAddThermalEventError(
                    message="Number of cycles must be greater than 0."
                )
            if (self.CYCLE_STATE_LIST is not None) and (cycle_state not in self.CYCLE_STATE_LIST):
                raise SherlockAddThermalEventError(message="Cycle state is invalid.")
        except SherlockAddThermalEventError as e:
            for error in e.str_itr():
                LOG.error(error)
            raise e

        request = SherlockLifeCycleService_pb2.AddThermalEventRequest(
            project=project,
            phaseName=phase_name,
            eventName=event_name,
            description=description,
            numOfCycles=num_of_cycles,
            cycleType=cycle_type,
            cycleState=cycle_state,
        )

        response = self.stub.addThermalEvent(request)

        return_code = response.returnCode

        try:
            if return_code.value == -1:
                if return_code.message == "":
                    raise SherlockAddThermalEventError(error_array=response.errors)

                raise SherlockAddThermalEventError(message=return_code.message)
            else:
                LOG.info(return_code.message)
                return
        except SherlockAddThermalEventError as e:
            for error in e.str_itr():
                LOG.error(error)
            raise e

    def add_thermal_profiles(
        self,
        project,
        thermal_profiles,
    ):
        """Add thermal life cycle event profiles.

        Parameters
        ----------
        project : str
            Name of the Sherlock project.
        thermal_profiles : list of (phase_name, event_name, profile_name, time_units, temp_units, \
                thermal_profile_entries) profiles
            phase_name : str
                Bame of the lifecycle phase this profile is associated with.
            event_name : str
                Name of the thermal event for the profile.
            profile_name : str
                Name of the thermal profile.
            time_units : str
                Time units. Options are ``"ms"``, ``"sec"``, ``"min"``, "``hr"``,
                ``"day"``, and ``"year"``.
            temp_units : str
                Temperature units. Options are ``"C"``, ``"F"``, and ``"K"``.
            thermal_profile_entries : list of (step, type, time, temp) entries
                step : str
                    Name of the profile step entry.
                type : str
                    Thermal step type. Options are ``"HOLD"`` and ``"RAMP"`.
                time : double
                    Duration of the step entry expressed in time units
                temperature : double
                    Temperature of the step entry expressed in temperature units

        Examples
        --------
        >>> from ansys.sherlock.core.launcher import launch_sherlock
        >>> sherlock = launch_sherlock()
        >>> sherlock.project.import_odb_archive(
            "ODB++ Tutorial.tgz",
            True,
            True,
            True,
            True,
            project="Test",
        )
        >>> sherlock.lifecycle.create_life_phase(
            "Test",
            "Example",
            1.5,
            "year",
            4.0,
            "COUNT",
        )
        >>> sherlock.lifecycle.add_thermal_event(
            "Test",
            "Example",
            "Event1",
            4.0,
            "PER YEAR",
            "STORAGE",
        )
        >>> sherlock.lifecycle.add_thermal_profiles(
            "Test",
            [(
                "Example",
                "Event1",
                "Profile1",
                "sec",
                "F",
                [
                    ("Steady1", "HOLD", 40, 40),
                    ("Steady", "HOLD", 20, 20),
                    ("Back", "RAMP", 20, 40),
                ],
            )]
        )
        """
        if self.TIME_UNIT_LIST is None:
            self._init_time_units()
        if self.TEMP_UNIT_LIST is None:
            self._init_temp_units()

        try:
            if project == "":
                raise SherlockAddThermalProfilesError(message="Project name is invalid.")

            if len(thermal_profiles) == 0:
                raise SherlockAddThermalProfilesError(message="Thermal profiles are missing.")

            for i, profile_entry in enumerate(thermal_profiles):
                if len(profile_entry) != 6:
                    raise SherlockAddThermalProfilesError(
                        f"Number of arguments ({str(len(profile_entry))}) is wrong for "
                        f"thermal profile {i}."
                    )
                elif not isinstance(profile_entry[0], str) or profile_entry[0] == "":
                    raise SherlockAddThermalProfilesError(
                        f"Phase name is invalid for thermal profile {i}."
                    )
                elif not isinstance(profile_entry[1], str) or profile_entry[1] == "":
                    raise SherlockAddThermalProfilesError(
                        f"Event name is invalid for thermal profile {i}."
                    )
                elif not isinstance(profile_entry[2], str) or profile_entry[2] == "":
                    raise SherlockAddThermalProfilesError(
                        f"Profile name is invalid for thermal profile {i}."
                    )
                elif not isinstance(profile_entry[3], str) or (
                    (self.TIME_UNIT_LIST is not None)
                    and (profile_entry[3] not in self.TIME_UNIT_LIST)
                ):
                    raise SherlockAddThermalProfilesError(
                        f"Time units {profile_entry[3]} are invalid for thermal profile {i}."
                    )
                elif not isinstance(profile_entry[4], str) or (
                    (self.TEMP_UNIT_LIST is not None)
                    and (profile_entry[4] not in self.TEMP_UNIT_LIST)
                ):
                    raise SherlockAddThermalProfilesError(
                        f"Temperature units {profile_entry[4]} are invalid for thermal profile {i}."
                    )

                try:
                    self._check_thermal_profile_entries_validity(profile_entry[5])

                except (
                    SherlockAddThermalProfilesError,
                    SherlockInvalidThermalProfileEntriesError,
                ) as e:
<<<<<<< HEAD
                    raise SherlockAddThermalProfilesError(f"{str(e)} for thermal profile {i}")
=======
                    raise SherlockAddThermalProfilesError(f"{str(e)} for thermal profile {i}.")
>>>>>>> 9a2099f2

        except SherlockAddThermalProfilesError as e:
            for error in e.str_itr():
                LOG.error(error)
            raise e

        if not self._is_connection_up():
            LOG.error("There is no connection to a gRPC service.")
            return

        request = SherlockLifeCycleService_pb2.AddThermalProfilesRequest(project=project)

        """Add the thermal profiles to the request."""
        for t in thermal_profiles:
            profile = request.thermalProfiles.add()
            profile.phaseName = t[0]
            profile.eventName = t[1]
            profile.profileName = t[2]
            profile.timeUnits = t[3]
            profile.tempUnits = t[4]

            """Add the thermal profile entries to the request."""
            for e in t[5]:
                entry = profile.thermalProfileEntries.add()
                entry.step = e[0]
                entry.type = e[1]
                entry.time = e[2]
                entry.temp = e[3]

        response = self.stub.addThermalProfiles(request)

        return_code = response.returnCode

        try:
            if return_code.value == -1:
                if return_code.message == "":
                    raise SherlockAddThermalProfilesError(error_array=response.errors)
                else:
                    raise SherlockAddThermalProfilesError(message=return_code.message)
            else:
                LOG.info(return_code.message)
                return
        except SherlockAddThermalProfilesError as e:
            for error in e.str_itr():
                LOG.error(error)
            raise e

    def add_harmonic_event(
        self,
        project,
        phase_name,
        event_name,
        duration,
        duration_units,
        num_of_cycles,
        cycle_type,
        sweep_rate,
        orientation,
        profile_type,
        load_direction,
        description="",
    ):
        """Add a harmonic vibe life cycle event.

        Parameters
        ----------
        project : str
            Name of the Sherlock project.
        phase_name : str
            Bame of the lifecycle phase to add this event to.
        event_name : str
            Name of the harmonic event.
        duration : double
            Event duration length.
        duration_units : str
            Event duration units. Options are ``"ms"``, ``"sec"``, ``"min"``,
            ``"hr"``, ``"day"``, and ``"year"``.
        num_of_cycles : double
            Number of cycles for this harmonic vibe event.
        cycle_type : str
            Cycle type. Options are ``"COUNT"``, ``"DUTY_CYCLE"``, ``"PER_YEAR"``,
            ``"PER_DAY"``, ``"PER_HOUR"``, ``"PER_MIN"``, and ``"PER_SEC"``.
        sweep_rate : double
            Sweep rate for the harmonic event.
        orientation : str
            PCB orientation in the format of ``azimuth, elevation``. For example, ``30,15``.
        profile_type : str
            Harmonic load profile types. Options are ``"Uniaxial"`` and ``"Triaxial"``.
        load_direction: str
            Load direction in the format of ``x,y,z``. For example, ``0,0,1``.
        description : str, optional
            Description of the harmonic vibe event.

        Examples
        --------
        >>> from ansys.sherlock.core.launcher import launch_sherlock
        >>> sherlock = launch_sherlock()
        >>> sherlock.project.import_odb_archive(
            "ODB++ Tutorial.tgz",
            True,
            True,
            True,
            True,
            project="Test"
        )
        >>> sherlock.lifecycle.create_life_phase(
            "Test",
            "Example",
            1.5,
            "year",
            4.0,
            "COUNT",
        )
        >>> sherlock.lifecycle.add_harmonic_event(
            "Test",
            "Example",
            "Event1",
            1.5,
            "sec",
            4.0,
            "PER MIN",
            5,
            "45,45",
            "Uniaxial",
            "2,4,5",
        )
        """
        if self.TIME_UNIT_LIST is None:
            self._init_time_units()
        if self.CYCLE_TYPE_LIST is None:
            self._init_cycle_types()
        if self.HARMONIC_PROFILE_TYPE_LIST is None:
            self._init_harmonic_profile_types()

        try:
            if project == "":
                raise SherlockAddHarmonicEventError(message="Project name is invalid.")
            if phase_name == "":
                raise SherlockAddHarmonicEventError(message="Phase name is invalid.")
            if event_name == "":
                raise SherlockAddHarmonicEventError(message="Event name is invalid.")
            if (self.TIME_UNIT_LIST is not None) and (duration_units not in self.TIME_UNIT_LIST):
                raise SherlockAddHarmonicEventError(message="Duration units are invalid.")
            if duration <= 0.0:
                raise SherlockAddHarmonicEventError(message="Duration must be greater than 0.")
            if (self.CYCLE_TYPE_LIST is not None) and (cycle_type not in self.CYCLE_TYPE_LIST):
                raise SherlockAddHarmonicEventError(message="Cycle type is invalid.")
            if num_of_cycles <= 0.0:
                raise SherlockAddHarmonicEventError(
                    message="Number of cycles must be greater than 0."
                )
            if sweep_rate <= 0.0:
                raise SherlockAddHarmonicEventError(message="Sweep rate must be greater than 0.")
        except SherlockAddHarmonicEventError as e:
            for error in e.str_itr():
                LOG.error(error)
            raise e

        try:
            self._check_load_direction_validity(load_direction)
            self._check_orientation_validity(orientation)
            if (self.HARMONIC_PROFILE_TYPE_LIST is not None) and (
                profile_type not in self.HARMONIC_PROFILE_TYPE_LIST
            ):
                raise SherlockAddHarmonicEventError(message="Profile type is invalid.")
        except (SherlockInvalidLoadDirectionError, SherlockInvalidOrientationError) as e:
            LOG.error(f"Add harmonic event error: {str(e)}")
            raise SherlockAddHarmonicEventError(message=str(e))
        except SherlockAddHarmonicEventError as e:
            for error in e.str_itr():
                LOG.error(error)
            raise e

        request = SherlockLifeCycleService_pb2.AddHarmonicEventRequest(
            project=project,
            phaseName=phase_name,
            eventName=event_name,
            description=description,
            duration=duration,
            durationUnits=duration_units,
            numOfCycles=num_of_cycles,
            cycleType=cycle_type,
            sweepRate=sweep_rate,
            orientation=orientation,
            profileType=profile_type,
            loadDirection=load_direction,
        )

        response = self.stub.addHarmonicEvent(request)

        return_code = response.returnCode

        try:
            if return_code.value == -1:
                if return_code.message == "":
                    raise SherlockAddHarmonicEventError(error_array=response.errors)

                raise SherlockAddHarmonicEventError(message=return_code.message)
            else:
                LOG.info(return_code.message)
                return
        except SherlockAddHarmonicEventError as e:
            for error in e.str_itr():
                LOG.error(error)
            raise e

    def add_harmonic_vibe_profiles(
        self,
        project,
        harmonic_vibe_profiles,
    ):
        """Add harmonic life cycle event profiles.

        Parameters
        ----------
        project : str
            Name of the Sherlock project.
        harmonic_vibe_profiles : list of (phase_name, event_name, profile_name,
                                    freq_units, load_units,
                                    harmonic_vibe_profile_entries) profiles, required
            phase_name : str
                Name of the lifecycle phase this profile is associated with.
            event_name : str
                Name of the harmonic event for the profile.
            profile_name : str
                Name of the harmonic profile.
            freq_units : str
                Frequency units. Options are ``"HZ"``, ``"KHZ"``, ``"MHZ"``, and ``"GHZ"``.
            load_units : str
                Load units. Options are ``"G"``, ```"m/s2"``, ``"mm/s2"``, "``in/s2"``,
                and ``"ft/s2"``.
            harmonic_profile_entries : list of (frequency, load) entries, required
                frequency : double
                    Frequency of the profile entry expressed in frequency units.
                load : double
                    Load of the profile entry expressed in load units.
            triaxial_axis : (string, required)
                Axis this profile should be assigned to if the harmonic profile type is
                ``"Triaxial"``. Options are: ``"x"``, ``"y"``, and ``"z"``.

        Examples
        --------
        >>> from ansys.sherlock.core.launcher import launch_sherlock
        >>> sherlock = launch_sherlock()
        >>> sherlock.project.import_odb_archive(
            "ODB++ Tutorial.tgz",
            True,
            True,
            True,
            True,
            project="Test",
        )
        >>> sherlock.lifecycle.create_life_phase(
            "Test",
            "Example",
            1.5,
            "sec",
            4.0,
            "COUNT",
        )
        >>> sherlock.lifecycle.add_harmonic_event(
            "Test",
            "Example",
            "Event1",
            1.5,
            "sec",
            4.0,
            "PER MIN",
            5,
            "45,45",
            "Uniaxial",
            "2,4,5",
        )
        >>> sherlock.lifecycle.add_harmonic_profiles(
            "Test",
            [(
                "Example",
                "Event1",
                "Profile1",
                "HZ",
                "G",
                [
                    (10, 1),
                    (1000, 1),
                ],
                "",
            )]
        )
        """
        if self.FREQ_UNIT_LIST is None:
            self._init_freq_units()
        if self.LOAD_UNIT_LIST is None:
            self._init_load_units()

        try:
            if project == "":
                raise SherlockAddHarmonicVibeProfilesError(message="Project name is invalid.")

            for i, profile_entry in enumerate(harmonic_vibe_profiles):
                if len(profile_entry) != 7:
                    raise SherlockAddHarmonicVibeProfilesError(
                        f"Number of arguments ({str(len(profile_entry))}) is wrong for "
                        f"harmonic vibe profile {i}."
                    )
                elif not isinstance(profile_entry[0], str) or profile_entry[0] == "":
                    raise SherlockAddHarmonicVibeProfilesError(
                        f"Phase name is invalid for harmonic vibe profile {i}."
                    )
                elif not isinstance(profile_entry[1], str) or profile_entry[1] == "":
                    raise SherlockAddHarmonicVibeProfilesError(
                        f"Event name is invalid for harmonic vibe profile {i}."
                    )
                elif not isinstance(profile_entry[2], str) or profile_entry[2] == "":
                    raise SherlockAddHarmonicVibeProfilesError(
                        f"Profile name is invalid for harmonic vibe profile {i}."
                    )
                elif not isinstance(profile_entry[3], str) or (
                    (self.FREQ_UNIT_LIST is not None)
                    and (profile_entry[3] not in self.FREQ_UNIT_LIST)
                ):
                    raise SherlockAddHarmonicVibeProfilesError(
                        f"Frequency units {profile_entry[3]} are invalid for harmonic vibe "
                        f"profile {i}."
                    )
                elif not isinstance(profile_entry[4], str) or (
                    (self.LOAD_UNIT_LIST is not None)
                    and (profile_entry[4] not in self.LOAD_UNIT_LIST)
                ):
                    raise SherlockAddHarmonicVibeProfilesError(
                        f"Load units {profile_entry[4]} are invalid for harmonic vibe profile {i}."
                    )

            try:
                self._check_harmonic_profile_entries_validity(profile_entry[5])
            except SherlockInvalidHarmonicProfileEntriesError as e:
                raise SherlockAddHarmonicVibeProfilesError(
                    f"{str(e)} for harmonic vibe profile {i}."
                )

        except SherlockAddHarmonicVibeProfilesError as e:
            for error in e.str_itr():
                LOG.error(error)
            raise e

        if not self._is_connection_up():
            LOG.error("There is no connection to a gRPC service.")
            return

        request = SherlockLifeCycleService_pb2.AddHarmonicVibeProfilesRequest(project=project)

        """Add the harmonic vibe profiles to the request."""
        for h in harmonic_vibe_profiles:
            profile = request.harmonicVibeProfiles.add()
            profile.phaseName = h[0]
            profile.eventName = h[1]
            profile.profileName = h[2]
            profile.freqUnits = h[3]
            profile.loadUnits = h[4]

            """Add the entries to the harmonic profile request."""
            for e in h[5]:
                entry = profile.harmonicVibeProfileEntries.add()
                entry.freq = e[0]
                entry.load = e[1]

            profile.triaxialAxis = h[6]

        response = self.stub.addHarmonicVibeProfiles(request)

        return_code = response.returnCode

        try:
            if return_code.value == -1:
                if return_code.message == "":
                    raise SherlockAddHarmonicVibeProfilesError(error_array=response.errors)
                else:
                    raise SherlockAddHarmonicVibeProfilesError(message=return_code.message)
            else:
                LOG.info(return_code.message)
                return
        except SherlockAddHarmonicVibeProfilesError as e:
            for error in e.str_itr():
                LOG.error(error)
            raise e

    def add_shock_event(
        self,
        project,
        phase_name,
        event_name,
        duration,
        duration_units,
        num_of_cycles,
        cycle_type,
        orientation,
        load_direction,
        description="",
    ):
        """Add a shock life cycle event.

        Parameters
        ----------
        project : str
            Name of the Sherlock project.
        phase_name : str
            Name of the lifecycle phase to add this event to.
        event_name : str
            Name of the shock event.
        duration : double
            Event duration length.
        duration_units : str
            Event duration units. Options are ``"ms"``, ``"sec"``, ``"min"``, ``"hr"``,
            ``"day"``, and ``"year"``.
        num_of_cycles : double
            Number of cycles for the shock event.
        cycle_type : str
            Cycle type. Options include ``"COUNT"``, ``"DUTY CYCLE"``,
            ``"PER YEAR"``, and ``"PER HOUR"``.
        orientation : str
            PCB orientation in the format of ``azimuth, elevation``. For example, ``30,15``.
        load_direction : str
            Load direction in the format of ``x,y,z``. For example, ``0,0,1``.
        description : str, optional
            Description of the shock event.

        Examples
        --------
        >>> from ansys.sherlock.core.launcher import launch_sherlock
        >>> sherlock = launch_sherlock()
        >>> sherlock.project.import_odb_archive(
            "ODB++ Tutorial.tgz",
            True,
            True,
            True,
            True,
            project="Test",
        )
        >>> sherlock.lifecycle.create_life_phase(
            "Test",
            "Example",
            1.5,
            "sec",
            4.0,
            "COUNT",
        )
        >>> sherlock.lifecycle.add_shock_event(
            "Test",
            "Example",
            "Event1",
            1.5,
            "sec",
            4.0,
            "PER MIN",
            "45,45",
            "2,4,5",
        )
        """
        if self.TIME_UNIT_LIST is None:
            self._init_time_units()
        if self.CYCLE_TYPE_LIST is None:
            self._init_cycle_types()

        try:
            if project == "":
                raise SherlockAddShockEventError(message="Project name is invalid.")
            if phase_name == "":
                raise SherlockAddShockEventError(message="Phase name is invalid.")
            if event_name == "":
                raise SherlockAddShockEventError(message="Event name is invalid.")
            if (self.TIME_UNIT_LIST is not None) and (duration_units not in self.TIME_UNIT_LIST):
                raise SherlockAddShockEventError(message="Duration units are invalid.")
            if duration <= 0.0:
                raise SherlockAddShockEventError(message="Duration must be greater than 0.")
            if (self.CYCLE_TYPE_LIST is not None) and (cycle_type not in self.CYCLE_TYPE_LIST):
                raise SherlockAddShockEventError(message="Cycle type is invalid.")
            if num_of_cycles <= 0.0:
                raise SherlockAddShockEventError(message="Number of cycles must be greater than 0.")
        except SherlockAddShockEventError as e:
            for error in e.str_itr():
                LOG.error(error)
            raise e

        try:
            self._check_load_direction_validity(load_direction)
            self._check_orientation_validity(orientation)
        except (SherlockInvalidLoadDirectionError, SherlockInvalidOrientationError) as e:
            LOG.error(f"Add shock event error: {str(e)}")
            raise SherlockAddShockEventError(message=str(e))

        request = SherlockLifeCycleService_pb2.AddShockEventRequest(
            project=project,
            phaseName=phase_name,
            eventName=event_name,
            description=description,
            duration=duration,
            durationUnits=duration_units,
            numOfCycles=num_of_cycles,
            cycleType=cycle_type,
            orientation=orientation,
            loadDirection=load_direction,
        )

        response = self.stub.addShockEvent(request)

        return_code = response.returnCode

        try:
            if return_code.value == -1:
                if return_code.message == "":
                    raise SherlockAddShockEventError(error_array=response.errors)

                raise SherlockAddShockEventError(message=return_code.message)
            else:
                LOG.info(return_code.message)
                return
        except SherlockAddShockEventError as e:
            for error in e.str_itr():
                LOG.error(error)
            raise e

    def add_shock_profiles(
        self,
        project,
        shock_profiles,
    ):
        """Add shock life cycle event profiles.

        Parameters
        ----------
        project : str
            Name of the Sherlock project
        shock_profiles : List of (phase_name, event_name, profile_name, duration, duration_units,
                            sample_rate, sample_rate_units, load_units, freq_units,
                            shock_profile_entries) profiles, required
            phase_name : str
                Bame of the lifecycle phase this profile is associated with.
            event_name : str
                Name of the shock event for the profile.
            profile_name : str
                Name of the shock profile.
            duration : double
                Pulse duration.
            duration_units : str
                Pulse duration units. Options are ``"ms"``, ``"sec"``, ``"min"``, ``"hr"``,
                ``"day"``, and ``"year"``.
            sample_rate : double
                Sample rate.
            sample_rate_units : str
                Sample rate units. Options are ``"ms"``, ``"sec"``, ``"min"``, ``"hr"``,
                ``"day"``, and ``"year"``.
            load_units : str
                Load units. Options are: ``"G"``, ``"m/s2"``, ``"mm/s2"``, ``"in/s2"",
                and ``"ft/s2"``.
            freq_units : str
                Frequency units. Options are ``"HZ"``, ``"KHZ"``, ``"MHZ"``, and ``"GHZ"``.
            shock_profile_entries : list of (shape, load, freq, decay) entries, required
                shape : str
                    Shape of the shock profile entry. Options are ``"FullSine"``,
                    ``"HalfSine"``, ``"Haversine"``, ``"Triangle"``, ``"Sawtooth"``,
                    ``"FullSquare"``, and ``"HalfSquare"``.
                load : double
                    Load of the profile entry expressed in load units.
                freq : double
                    Frequency of the profile entry expressed in frequency units.
                decay : double
                    Decay value of the profile entry.

        Examples
        --------
        >>> from ansys.sherlock.core.launcher import launch_sherlock
        >>> sherlock = launch_sherlock()
        >>> sherlock.project.import_odb_archive(
            "ODB++ Tutorial.tgz",
            True,
            True,
            True,
            True,
            project="Test",
        )
        >>> sherlock.lifecycle.create_life_phase(
            "Test",
            "Example",
            1.5,
            "sec",
            4.0,
            "COUNT",
        )
        >>> sherlock.lifecycle.add_shock_event(
            "Test",
            "Example",
            "Event1",
            1.5,
            "sec",
            4.0,
            "PER MIN",
            "45,45",
            "2,4,5",
        )
        >>> sherlock.lifecycle.add_shock_profiles(
            "Test",
            [(
                "Example",
                "Event1",
                "Profile1",
                10.0, "ms",
                0.1, "ms",
                "G",
                "HZ",
                [("HalfSine", 100.0, 100.0, 0)],
            )]
        )
        """
        if self.TIME_UNIT_LIST is None:
            self._init_time_units()
        if self.LOAD_UNIT_LIST is None:
            self._init_load_units()
        if self.FREQ_UNIT_LIST is None:
            self._init_freq_units()
        if self.SHOCK_SHAPE_LIST is None:
            self._init_shock_shapes()

        try:
            if project == "":
                raise SherlockAddShockProfilesError(message="Project name is invalid.")

            for i, profile_entry in enumerate(shock_profiles):
                if len(profile_entry) != 10:
                    raise SherlockAddShockProfilesError(
                        f"Number of arguments ({str(len(profile_entry))}) is wrong for shock "
                        f"profile {i}."
                    )
                elif not isinstance(profile_entry[0], str) or profile_entry[0] == "":
<<<<<<< HEAD
                    raise SherlockAddShockProfilesError(f"Invalid phase name for shock profile {i}")
                elif not isinstance(profile_entry[1], str) or profile_entry[1] == "":
                    raise SherlockAddShockProfilesError(f"Invalid event name for shock profile {i}")
=======
                    raise SherlockAddShockProfilesError(
                        f"Phase name is invalid for shock profile {i}."
                    )
                elif not isinstance(profile_entry[1], str) or profile_entry[1] == "":
                    raise SherlockAddShockProfilesError(
                        f"Event name is invalid for shock profile {i}."
                    )
>>>>>>> 9a2099f2
                elif not isinstance(profile_entry[2], str) or profile_entry[2] == "":
                    raise SherlockAddShockProfilesError(
                        f"Profile name is invalid for shock profile {i}."
                    )
                elif profile_entry[3] <= 0:
                    raise SherlockAddShockProfilesError(
                        f"Duration must be greater than 0 for shock profile {i}."
                    )
                elif not isinstance(profile_entry[4], str) or (
                    (self.TIME_UNIT_LIST is not None)
                    and (profile_entry[4] not in self.TIME_UNIT_LIST)
                ):
                    raise SherlockAddShockProfilesError(
                        f"Duration units {profile_entry[4]} are invalid for shock profile {i}."
                    )
                elif profile_entry[5] <= 0:
                    raise SherlockAddShockProfilesError(
                        f"Sample rate must be greater than 0 for shock profile {i}."
                    )
                elif not isinstance(profile_entry[6], str) or (
                    (self.TIME_UNIT_LIST is not None)
                    and (profile_entry[6] not in self.TIME_UNIT_LIST)
                ):
                    raise SherlockAddShockProfilesError(
                        f"Sample rate unit {profile_entry[6]} are invalid for shock profile {i}."
                    )
                elif not isinstance(profile_entry[7], str) or (
                    (self.LOAD_UNIT_LIST is not None)
                    and (profile_entry[7] not in self.LOAD_UNIT_LIST)
                ):
                    raise SherlockAddShockProfilesError(
                        f"Load units {profile_entry[7]} are invalid for shock profile {i}."
                    )
                elif not isinstance(profile_entry[8], str) or (
                    (self.FREQ_UNIT_LIST is not None)
                    and (profile_entry[8] not in self.FREQ_UNIT_LIST)
                ):
                    raise SherlockAddShockProfilesError(
                        f"Frequency units {profile_entry[8]} are invalid for shock profile {i}."
                    )

            try:
                self._check_shock_profile_entries_validity(profile_entry[9])
            except SherlockInvalidShockProfileEntriesError as e:
<<<<<<< HEAD
                raise SherlockAddShockProfilesError(f"{str(e)} for shock profile {i}")
=======
                raise SherlockAddShockProfilesError(f"{str(e)} for shock profile {i}.")
>>>>>>> 9a2099f2

        except SherlockAddShockProfilesError as e:
            for error in e.str_itr():
                LOG.error(error)
            raise e

        if not self._is_connection_up():
            LOG.error("There is no connection to a gRPC service.")
            return

        request = SherlockLifeCycleService_pb2.AddShockProfilesRequest(project=project)

        for s in shock_profiles:
            profile = request.shockProfiles.add()
            profile.phaseName = s[0]
            profile.eventName = s[1]
            profile.profileName = s[2]
            profile.duration = s[3]
            profile.durationUnits = s[4]
            profile.sampleRate = s[5]
            profile.sampleRateUnits = s[6]
            profile.loadUnits = s[7]
            profile.freqUnits = s[8]

        """Add the shock entries to the request."""
        for e in s[9]:
            entry = profile.shockProfileEntries.add()
            entry.shape = e[0]
            entry.load = e[1]
            entry.freq = e[2]
            entry.decay = e[3]

        response = self.stub.addShockProfiles(request)

        return_code = response.returnCode

        try:
            if return_code.value == -1:
                if return_code.message == "":
                    raise SherlockAddShockProfilesError(error_array=response.errors)
                else:
                    raise SherlockAddShockProfilesError(message=return_code.message)
            else:
                LOG.info(return_code.message)
                return
        except SherlockAddShockProfilesError as e:
            for error in e.str_itr():
                LOG.error(error)
            raise e
<|MERGE_RESOLUTION|>--- conflicted
+++ resolved
@@ -1,1749 +1,1735 @@
-# Copyright (c) 2023 ANSYS, Inc. and/or its affiliates.
-
-"""Module containing all lifecycle management capabilities."""
-
-try:
-    import SherlockLifeCycleService_pb2
-    import SherlockLifeCycleService_pb2_grpc
-except ModuleNotFoundError:
-    from ansys.api.sherlock.v0 import SherlockLifeCycleService_pb2
-    from ansys.api.sherlock.v0 import SherlockLifeCycleService_pb2_grpc
-
-from ansys.sherlock.core import LOG
-from ansys.sherlock.core.errors import (
-    SherlockAddHarmonicEventError,
-    SherlockAddHarmonicVibeProfilesError,
-    SherlockAddRandomVibeEventError,
-    SherlockAddRandomVibeProfilesError,
-    SherlockAddShockEventError,
-    SherlockAddShockProfilesError,
-    SherlockAddThermalEventError,
-    SherlockAddThermalProfilesError,
-    SherlockCreateLifePhaseError,
-    SherlockInvalidHarmonicProfileEntriesError,
-    SherlockInvalidLoadDirectionError,
-    SherlockInvalidOrientationError,
-    SherlockInvalidRandomVibeProfileEntriesError,
-    SherlockInvalidShockProfileEntriesError,
-    SherlockInvalidThermalProfileEntriesError,
-)
-from ansys.sherlock.core.grpc_stub import GrpcStub
-
-
-class Lifecycle(GrpcStub):
-    """Contains all lifecycle management capabilities."""
-
-    def __init__(self, channel):
-        """Initialize a gRPC stub for the Sherlock LifeCycle service."""
-        self.channel = channel
-        self.stub = SherlockLifeCycleService_pb2_grpc.SherlockLifeCycleServiceStub(channel)
-        self.TIME_UNIT_LIST = None
-        self.CYCLE_TYPE_LIST = None
-        self.RV_PROFILE_TYPE_LIST = None
-        self.HARMONIC_PROFILE_TYPE_LIST = None
-        self.FREQ_UNIT_LIST = None
-        self.AMPL_UNIT_LIST = None
-        self.CYCLE_STATE_LIST = None
-        self.TEMP_UNIT_LIST = None
-        self.LOAD_UNIT_LIST = None
-        self.SHOCK_SHAPE_LIST = None
-        self.STEP_TYPE_LIST = ["RAMP", "HOLD"]
-
-    def _init_time_units(self):
-        """Initialize the list for time units."""
-        if self._is_connection_up():
-            duration_unit_request = SherlockLifeCycleService_pb2.ListDurationUnitsRequest()
-            duration_unit_response = self.stub.listDurationUnits(duration_unit_request)
-            if duration_unit_response.returnCode.value == 0:
-                self.TIME_UNIT_LIST = duration_unit_response.durationUnits
-
-    def _init_cycle_types(self):
-        """Initialize the list for cycle types."""
-        if self._is_connection_up():
-            cycle_type_request = SherlockLifeCycleService_pb2.ListLCTypesRequest()
-            cycle_type_response = self.stub.listLifeCycleTypes(cycle_type_request)
-            if cycle_type_response.returnCode.value == 0:
-                self.CYCLE_TYPE_LIST = cycle_type_response.types
-
-    def _init_rv_profile_types(self):
-        """Initialize the list for RV profile types."""
-        if self._is_connection_up():
-            rv_profile_request = SherlockLifeCycleService_pb2.ListRandomVibeProfileTypesRequest()
-            rv_profile_response = self.stub.listRandomVibeProfileTypes(rv_profile_request)
-            if rv_profile_response.returnCode.value == 0:
-                self.RV_PROFILE_TYPE_LIST = rv_profile_response.types
-
-    def _init_harmonic_profile_types(self):
-        """Initialize the list for harmonic profile types."""
-        if self._is_connection_up():
-            harmonic_profile_request = (
-                SherlockLifeCycleService_pb2.ListHarmonicProfileTypesRequest()
-            )
-            harmonic_profile_response = self.stub.listHarmonicProfileTypes(harmonic_profile_request)
-            if harmonic_profile_response.returnCode.value == 0:
-                self.HARMONIC_PROFILE_TYPE_LIST = harmonic_profile_response.types
-
-    def _init_freq_units(self):
-        """Initialize the list for frequency units."""
-        if self._is_connection_up():
-            freq_unit_request = SherlockLifeCycleService_pb2.ListFreqUnitsRequest()
-            freq_type_response = self.stub.listFreqUnits(freq_unit_request)
-            if freq_type_response.returnCode.value == 0:
-                self.FREQ_UNIT_LIST = freq_type_response.freqUnits
-
-    def _init_ampl_units(self):
-        """Initialize the list for amplitude units."""
-        if self._is_connection_up():
-            ampl_unit_request = SherlockLifeCycleService_pb2.ListAmplUnitsRequest()
-            ampl_type_response = self.stub.listAmplUnits(ampl_unit_request)
-            if ampl_type_response.returnCode.value == 0:
-                self.AMPL_UNIT_LIST = ampl_type_response.amplUnits
-
-    def _init_cycle_states(self):
-        """Initialize the list for cycle states."""
-        if self._is_connection_up():
-            cycle_state_request = SherlockLifeCycleService_pb2.ListLCStatesRequest()
-            cycle_state_response = self.stub.listLifeCycleStates(cycle_state_request)
-            if cycle_state_response.returnCode.value == 0:
-                self.CYCLE_STATE_LIST = cycle_state_response.states
-
-    def _init_temp_units(self):
-        """Initialize the list for temperature units."""
-        if self._is_connection_up():
-            temp_unit_request = SherlockLifeCycleService_pb2.ListTempUnitsRequest()
-            temp_unit_response = self.stub.listTempUnits(temp_unit_request)
-            if temp_unit_response.returnCode.value == 0:
-                self.TEMP_UNIT_LIST = temp_unit_response.tempUnits
-
-    def _init_load_units(self):
-        """Initialize the list for load units."""
-        if self._is_connection_up():
-            load_unit_request = SherlockLifeCycleService_pb2.ListShockLoadUnitsRequest()
-            load_unit_response = self.stub.listShockLoadUnits(load_unit_request)
-            if load_unit_response.returnCode.value == 0:
-                self.LOAD_UNIT_LIST = load_unit_response.units
-
-    def _init_shock_shapes(self):
-        """Initialize the list for shock shapes."""
-        if self._is_connection_up():
-            shock_shape_request = SherlockLifeCycleService_pb2.ListShockPulsesRequest()
-            shock_shape_response = self.stub.listShockPulses(shock_shape_request)
-            if shock_shape_response.returnCode.value == 0:
-                self.SHOCK_SHAPE_LIST = shock_shape_response.shockPulse
-
-    def _check_load_direction_validity(self, input):
-        """Check that the input string is a valid load."""
-        directions = input.split(",")
-
-        if len(directions) != 3:
-            raise SherlockInvalidLoadDirectionError("Number of direction coordinates is invalid.")
-
-        try:
-            nonzero = 0
-            for dir in directions:
-                if float(dir) != 0:
-                    nonzero += 1
-
-            if nonzero == 0:
-                raise SherlockInvalidLoadDirectionError(
-                    "At least one direction coordinate must be non-zero."
-                )
-            return
-        except TypeError:
-            raise SherlockInvalidLoadDirectionError("Direction coordinates are invalid.")
-
-    def _check_orientation_validity(self, input):
-        """Check input string if it is a valid orientation."""
-        orientation = input.split(",")
-
-        if len(orientation) != 2:
-            raise SherlockInvalidOrientationError("Number of spherical coordinates is invalid.")
-
-        try:
-            float(orientation[0])
-        except:
-            raise SherlockInvalidOrientationError("Azimuth value is invalid.")
-
-        try:
-            float(orientation[1])
-            return
-        except:
-            raise SherlockInvalidOrientationError("Elevation value is invalid.")
-
-    def _check_random_vibe_profile_entries_validity(self, input):
-        """Check input array to see if all elements are valid for random vibe entries."""
-        if not isinstance(input, list):
-            raise SherlockInvalidRandomVibeProfileEntriesError("Entries argument is invalid.")
-
-        try:
-            for i, entry in enumerate(input):
-                if len(entry) != 2:
-                    raise SherlockInvalidRandomVibeProfileEntriesError(
-                        f"Invalid entry {i}: Number of arguments is wrong"
-                    )
-                if entry[0] <= 0:
-                    raise SherlockInvalidRandomVibeProfileEntriesError(
-                        f"Invalid entry {i}: Frequencies must be greater than 0"
-                    )
-                if entry[1] <= 0:
-                    raise SherlockInvalidRandomVibeProfileEntriesError(
-                        f"Invalid entry {i}: Amplitudes must be greater than 0"
-                    )
-        except TypeError:
-            raise SherlockInvalidRandomVibeProfileEntriesError(
-                f"Invalid entry {i}: Frequency or amplitude is invalid"
-            )
-
-    def _check_thermal_profile_entries_validity(self, input):
-        """Check input array to see if all elements are valid for thermal entries."""
-        if not isinstance(input, list):
-            raise SherlockAddThermalProfilesError("Entries argument is invalid.")
-
-        try:
-            for i, entry in enumerate(input):
-                if len(entry) != 4:
-                    raise SherlockInvalidThermalProfileEntriesError(
-                        f"Invalid entry {i}: Number of arguments is wrong"
-                    )
-                if not isinstance(entry[0], str):
-                    raise SherlockInvalidThermalProfileEntriesError(
-                        f"Invalid entry {i}: Step name is invalid"
-                    )
-                if entry[1] not in self.STEP_TYPE_LIST:
-                    raise SherlockInvalidThermalProfileEntriesError(
-                        f"Invalid entry {i}: Step type is invalid"
-                    )
-                if entry[2] <= 0:
-                    raise SherlockInvalidThermalProfileEntriesError(
-                        f"Invalid entry {i}: Time must be greater than 0"
-                    )
-                if not isinstance(entry[3], (int, float)):
-                    raise SherlockInvalidThermalProfileEntriesError(
-                        f"Invalid entry {i}: Temperature is invalid"
-                    )
-        except TypeError:
-            raise SherlockInvalidThermalProfileEntriesError(f"Invalid entry {i}: Time is invalid")
-
-    def _check_harmonic_profile_entries_validity(self, input):
-        """Check input array if all elements are valid for harmonic entries."""
-        if not isinstance(input, list):
-            raise SherlockInvalidHarmonicProfileEntriesError(message="Entries argument is invalid.")
-
-        try:
-            for i, entry in enumerate(input):
-                if len(entry) != 2:
-                    raise SherlockInvalidHarmonicProfileEntriesError(
-                        message=f"Invalid entry {i}: Number of arguments is wrong"
-                    )
-                if entry[0] <= 0:
-                    raise SherlockInvalidHarmonicProfileEntriesError(
-                        message=f"Invalid entry {i}: Frequencies must be greater than 0"
-                    )
-                if entry[1] <= 0:
-                    raise SherlockInvalidHarmonicProfileEntriesError(
-                        message=f"Invalid entry {i}: Load must be greater than 0"
-                    )
-            return
-        except TypeError:
-            raise SherlockInvalidHarmonicProfileEntriesError(
-                message=f"Invalid entry {i}: Frequency or load is invalid"
-            )
-
-    def _check_shock_profile_entries_validity(self, input):
-        """Check input array to see if all elements are valid for shock entries."""
-        if not isinstance(input, list):
-            raise SherlockInvalidShockProfileEntriesError(message="Entries argument is invalid.")
-
-        try:
-            for i, entry in enumerate(input):
-                if len(entry) != 4:
-                    raise SherlockInvalidShockProfileEntriesError(
-                        message=f"Invalid entry {i}: Number of arguments is wrong"
-                    )
-                if not isinstance(entry[0], str):
-                    raise SherlockInvalidShockProfileEntriesError(
-                        message=f"Invalid entry {i}: Shape name is invalid"
-                    )
-                if (self.SHOCK_SHAPE_LIST is not None) and (entry[0] not in self.SHOCK_SHAPE_LIST):
-                    raise SherlockInvalidShockProfileEntriesError(
-                        message=f"Invalid entry {i}: Shape type is invalid"
-                    )
-                if entry[1] <= 0:
-                    raise SherlockInvalidShockProfileEntriesError(
-                        message=f"Invalid entry {i}: Load must be greater than 0"
-                    )
-                if entry[2] <= 0:
-                    raise SherlockInvalidShockProfileEntriesError(
-                        message=f"Invalid entry {i}: Frequency must be greater than 0"
-                    )
-                if entry[3] < 0:
-                    raise SherlockInvalidShockProfileEntriesError(
-                        message=f"Invalid entry {i}: Decay must be non-negative"
-                    )
-            return
-        except TypeError:
-            raise SherlockInvalidShockProfileEntriesError(
-                message=f"Invalid entry {i}: Load, frequency, or decay is invalid"
-            )
-
-    def _add_random_vibe_profile_entries(self, request, entries):
-        """Add the random vibe entries to the request."""
-        for e in entries:
-            entry = request.randomVibeProfileEntries.add()
-            entry.freq = e[0]
-            entry.ampl = e[1]
-
-    def _add_thermal_profile_entries(self, request, entries):
-        """Add the thermal entries to the request."""
-        for e in entries:
-            entry = request.thermalProfileEntries.add()
-            entry.step = e[0]
-            entry.type = e[1]
-            entry.time = e[2]
-            entry.temp = e[3]
-
-    def _add_harmonic_profile_entries(self, request, entries):
-        """Add the entries to the harmonic profile request."""
-        for e in entries:
-            entry = request.harmonicProfileEntries.add()
-            entry.freq = e[0]
-            entry.load = e[1]
-
-    def _add_shock_profile_entries(self, request, entries):
-        """Add the shock entries to the request."""
-        for e in entries:
-            entry = request.shockProfileEntries.add()
-            entry.shape = e[0]
-            entry.load = e[1]
-            entry.freq = e[2]
-            entry.decay = e[3]
-
-    def create_life_phase(
-        self,
-        project,
-        phase_name,
-        duration,
-        duration_units,
-        num_of_cycles,
-        cycle_type,
-        description=None,
-    ):
-        """Add and define a life phase.
-
-        Parameters
-        ----------
-        project : str
-            Name of the Sherlock project.
-        phase_name : str
-            Name of the new life phase.
-        duration : double
-            Event duration length.
-        duration_units : str
-            Units for the event duration length. Options include ``"ms"``,
-            ``"sec"``, and ``"min"``.
-        num_of_cycles : double
-            Number of cycles for the new life phase.
-        cycle_type : str
-            Cycle type. Options include ``"COUNT"``, ``"DUTY CYCLE"``,
-            ``"PER YEAR"``, and ``"PER HOUR"``.
-        description : str, optional
-            Description of the new life phase.
-
-        Examples
-        --------
-        >>> from ansys.sherlock.core.launcher import launch_sherlock
-        >>> sherlock = launch_sherlock()
-        >>> sherlock.project.import_odb_archive(
-            "ODB++ Tutorial.tgz",
-            True,
-            True,
-            True,
-            True,
-            project="Test",
-        )
-        >>> sherlock.lifecycle.create_life_phase(
-            "Test",
-            "Example",
-            1.5,
-            "sec",
-            4.0,
-            "COUNT",
-        )
-        """
-        if self.TIME_UNIT_LIST is None:
-            self._init_time_units()
-        if self.CYCLE_TYPE_LIST is None:
-            self._init_cycle_types()
-
-        try:
-            if project == "":
-                raise SherlockCreateLifePhaseError(message="Project name is invalid.")
-            if phase_name == "":
-                raise SherlockCreateLifePhaseError(message="Phase name is invalid.")
-            if (self.TIME_UNIT_LIST is not None) and (duration_units not in self.TIME_UNIT_LIST):
-                raise SherlockCreateLifePhaseError(message="Duration unit is invalid.")
-            if duration <= 0.0:
-                raise SherlockCreateLifePhaseError(message="Duration must be greater than 0.")
-            if (self.CYCLE_TYPE_LIST is not None) and (cycle_type not in self.CYCLE_TYPE_LIST):
-                raise SherlockCreateLifePhaseError(message="Cycle type is invalid.")
-            if num_of_cycles <= 0.0:
-                raise SherlockCreateLifePhaseError(
-                    message="Number of cycles must be greater than 0."
-                )
-        except SherlockCreateLifePhaseError as e:
-            for error in e.str_itr():
-                LOG.error(error)
-            raise e
-
-        if not self._is_connection_up():
-            LOG.error("There is no connection to a gRPC service.")
-            return
-
-        if description is None:
-            description = ""
-
-        request = SherlockLifeCycleService_pb2.CreateLifePhaseRequest(
-            project=project,
-            phaseName=phase_name,
-            description=description,
-            duration=duration,
-            durationUnits=duration_units,
-            numOfCycles=num_of_cycles,
-            cycleType=cycle_type,
-        )
-
-        response = self.stub.createLifePhase(request)
-
-        return_code = response.returnCode
-
-        try:
-            if return_code.value == -1:
-                if return_code.message == "":
-                    raise SherlockCreateLifePhaseError(error_array=response.errors)
-
-                raise SherlockCreateLifePhaseError(message=return_code.message)
-            else:
-                LOG.info(return_code.message)
-                return
-        except SherlockCreateLifePhaseError as e:
-            for error in e.str_itr():
-                LOG.error(error)
-            raise e
-
-    def add_random_vibe_event(
-        self,
-        project,
-        phase_name,
-        event_name,
-        duration,
-        duration_units,
-        num_of_cycles,
-        cycle_type,
-        orientation,
-        profile_type,
-        load_direction,
-        description="",
-    ):
-        """Add a random vibe life cycle event.
-
-        Parameters
-        ----------
-        project : str
-            Name of the Sherlock project.
-        phase_name : str
-            Bame of the life cycle phase to add this event to.
-        event_name : str
-            Name of the random vibe event.
-        duration : double
-            Event duration length.
-        duration_units : str
-            Event duration units. Options are ``"ms"``, ``"sec"``, ``"min"``,
-            ``"hr"``, ``"day"``, and ``"year"``.
-        num_of_cycles : double
-            Number of cycles for this random vibe event.
-        cycle_type : str
-            Cycle type. Options are ``"COUNT"``, ``"DUTY_CYCLE"``, ``"PER_YEAR"``,
-            ``"PER_DAY"``, ``"PER_HOUR"``, ``"PER_MIN"``, and ``"PER_SEC"``.
-        orientation : str
-            PCB orientation in the format of azimuth, elevation. For example, ``30,15``.
-        profile_type : str
-            Random load profile type. Options are ``"Uniaxial"``.
-        load_direction : str
-            Load direction in the format of ``x,y,z``. For example, ``0,0,1``.
-        description : str, optional
-            Description of the random vibe event.
-
-        Examples
-        --------
-        >>> from ansys.sherlock.core.launcher import launch_sherlock
-        >>> sherlock = launch_sherlock()
-        >>> sherlock.project.import_odb_archive(
-            "ODB++ Tutorial.tgz",
-            True,
-            True,
-            True,
-            True,
-            project="Test",
-        )
-        >>> sherlock.lifecycle.create_life_phase(
-            "Test",
-            "Example",
-            1.5,
-            "sec",
-            4.0,
-            "COUNT",
-        )
-        >>> sherlock.lifecycle.add_random_vibe_event(
-            "Test",
-            "Example",
-            "Event1",
-            1.5,
-            "sec",
-            4.0,
-            "PER MIN",
-            "45,45",
-            "Uniaxial",
-            "2,4,5",
-        )
-        """
-        if self.TIME_UNIT_LIST is None:
-            self._init_time_units()
-        if self.CYCLE_TYPE_LIST is None:
-            self._init_cycle_types()
-        if self.RV_PROFILE_TYPE_LIST is None:
-            self._init_rv_profile_types()
-
-        try:
-            if project == "":
-                raise SherlockAddRandomVibeEventError(message="Project name is invalid.")
-            if phase_name == "":
-                raise SherlockAddRandomVibeEventError(message="Phase name is invalid.")
-            if event_name == "":
-                raise SherlockAddRandomVibeEventError(message="Event name is invalid.")
-            if (self.TIME_UNIT_LIST is not None) and (duration_units not in self.TIME_UNIT_LIST):
-                raise SherlockAddRandomVibeEventError(message="Duration unit is invalid.")
-            if duration <= 0.0:
-                raise SherlockAddRandomVibeEventError(message="Duration must be greater than 0.")
-            if (self.CYCLE_TYPE_LIST is not None) and (cycle_type not in self.CYCLE_TYPE_LIST):
-                raise SherlockAddRandomVibeEventError(message="Cycle type is invalid.")
-            if num_of_cycles <= 0.0:
-                raise SherlockAddRandomVibeEventError(
-                    message="Number of cycles must be greater than 0."
-                )
-        except SherlockAddRandomVibeEventError as e:
-            for error in e.str_itr():
-                LOG.error(error)
-            raise e
-
-        try:
-            self._check_load_direction_validity(load_direction)
-            if (self.RV_PROFILE_TYPE_LIST is not None) and (
-                profile_type not in self.RV_PROFILE_TYPE_LIST
-            ):
-                raise SherlockAddRandomVibeEventError(
-                    message="Profile type for a random event can only be Uniaxial."
-                )
-            self._check_orientation_validity(orientation)
-        except (SherlockInvalidLoadDirectionError, SherlockInvalidOrientationError) as e:
-            LOG.error(f"Add random vibe event error: {str(e)}")
-            raise SherlockAddRandomVibeEventError(message=str(e))
-        except SherlockAddRandomVibeEventError as e:
-            for error in e.str_itr():
-                LOG.error(error)
-            raise e
-
-        request = SherlockLifeCycleService_pb2.AddRandomVibeEventRequest(
-            project=project,
-            phaseName=phase_name,
-            eventName=event_name,
-            description=description,
-            duration=duration,
-            durationUnits=duration_units,
-            numOfCycles=num_of_cycles,
-            cycleType=cycle_type,
-            orientation=orientation,
-            profileType=profile_type,
-            loadDirection=load_direction,
-        )
-
-        response = self.stub.addRandomVibeEvent(request)
-
-        return_code = response.returnCode
-
-        try:
-            if return_code.value == -1:
-                if return_code.message == "":
-                    raise SherlockAddRandomVibeEventError(error_array=response.errors)
-
-                raise SherlockAddRandomVibeEventError(message=return_code.message)
-            else:
-                LOG.info(return_code.message)
-                return
-        except SherlockAddRandomVibeEventError as e:
-            for error in e.str_itr():
-                LOG.error(error)
-            raise e
-
-    def add_random_vibe_profiles(
-        self,
-        project,
-        random_vibe_profiles,
-    ):
-        """Add new random vibe lifecycle event profiles.
-
-        Parameters
-        ----------
-        project : str
-            Name of the Sherlock project.
-        random_vibe_profiles : list of (phase_name, event_name, profile_name, freq_units, \
-            ampl_units, random_vibe_entries) profiles
-            phase_name : str
-                Name of the lifecycle phase to associate this profile to.
-            event_name : str
-                Name of the random vibe event for the profile.
-            profile_name : str
-                Name of the random vibe profile.
-            freq_units : str
-                Frequency units. Options are ``"HZ"``, ``"KHZ"``, ``"MHZ"``, and ``"GHZ"``.
-            ampl_units : str
-                Amplitude units. Options are ``"G2/Hz"``, ``"m2/s4/Hz"``, ``"mm2/s4/Hz"``, \
-                ``"in2/s4/Hz"``, and ``"ft2/s4/Hz"``.
-            random_vibe_profile_entries : list of (frequency, amplitude) entries
-                frequency : double
-                    Frequency of the profile entry expressed in frequency units.
-                amplitude : double
-                    Amplitude of the profile entry expressed in amplitude units.
-
-        Examples
-        --------
-        >>> from ansys.sherlock.core.launcher import launch_sherlock
-        >>> sherlock = launch_sherlock()
-        >>> sherlock.project.import_odb_archive(
-            "ODB++ Tutorial.tgz",
-            True,
-            True,
-            True,
-            True,
-            project="Test",
-        )
-        >>> sherlock.lifecycle.create_life_phase(
-            "Test",
-            "Example",
-            1.5,
-            "sec",
-            4.0,
-            "COUNT",
-        )
-        >>> sherlock.lifecycle.add_random_vibe_event(
-            "Test",
-            "Example",
-            "Event1",
-            1.5,
-            "sec",
-            4.0,
-            "PER MIN",
-            "45,45",
-            "Uniaxial",
-            "2,4,5",
-        )
-        >>> sherlock.lifecycle.add_random_vibe_profiles(
-            "Test",
-             [(
-                "Example",
-                "Event1",
-                "Profile1",
-                "HZ",
-                "G2/Hz",
-                [(4,8), (5, 50)],
-            )]
-        )
-        """
-        if self.FREQ_UNIT_LIST is None:
-            self._init_freq_units()
-        if self.AMPL_UNIT_LIST is None:
-            self._init_ampl_units()
-
-        try:
-            if project == "":
-                raise SherlockAddRandomVibeProfilesError(message="Project name is invalid.")
-
-            if len(random_vibe_profiles) == 0:
-                raise SherlockAddRandomVibeProfilesError(
-                    message="Random vibe profiles are " f"missing."
-                )
-
-            for i, profile_entry in enumerate(random_vibe_profiles):
-                if len(profile_entry) != 6:
-                    raise SherlockAddRandomVibeProfilesError(
-                        f"Number of arguments ({str(len(profile_entry))}) is wrong for "
-                        f"random vibe profile {i}."
-                    )
-                elif not isinstance(profile_entry[0], str) or profile_entry[0] == "":
-                    raise SherlockAddRandomVibeProfilesError(
-                        f"Phase name is invalid for random vibe profile {i}."
-                    )
-                elif not isinstance(profile_entry[1], str) or profile_entry[1] == "":
-                    raise SherlockAddRandomVibeProfilesError(
-                        f"Event name is invalid for random vibe profile {i}."
-                    )
-                elif not isinstance(profile_entry[2], str) or profile_entry[2] == "":
-                    raise SherlockAddRandomVibeProfilesError(
-                        f"Profile name is invalid for random vibe profile {i}."
-                    )
-                elif not isinstance(profile_entry[3], str) or (
-                    (self.FREQ_UNIT_LIST is not None)
-                    and (profile_entry[3] not in self.FREQ_UNIT_LIST)
-                ):
-                    raise SherlockAddRandomVibeProfilesError(
-                        f"Frequency units {profile_entry[3]} are invalid for random vibe "
-                        f"profile {i}."
-                    )
-                elif not isinstance(profile_entry[4], str) or (
-                    (self.AMPL_UNIT_LIST is not None)
-                    and (profile_entry[4] not in self.AMPL_UNIT_LIST)
-                ):
-                    raise SherlockAddRandomVibeProfilesError(
-                        f"Amplitude type {profile_entry[4]} is invalid for random vibe profile {i}."
-                    )
-
-                try:
-                    self._check_random_vibe_profile_entries_validity(profile_entry[5])
-                except SherlockInvalidRandomVibeProfileEntriesError as e:
-                    raise SherlockAddRandomVibeProfilesError(
-                        f"{str(e)} for random vibe profile {i}."
-                    )
-
-        except SherlockAddRandomVibeProfilesError as e:
-            for error in e.str_itr():
-                LOG.error(error)
-            raise e
-
-        if not self._is_connection_up():
-            LOG.error("There is no connection to a gRPC service.")
-            return
-
-        request = SherlockLifeCycleService_pb2.AddRandomVibeProfilesRequest(project=project)
-
-        """Add the random vibe profiles to the request."""
-        for r in random_vibe_profiles:
-            profile = request.randomVibeProfiles.add()
-            profile.phaseName = r[0]
-            profile.eventName = r[1]
-            profile.profileName = r[2]
-            profile.freqUnits = r[3]
-            profile.amplUnits = r[4]
-
-            """Add the random vibe entries to the request."""
-            for e in r[5]:
-                entry = profile.randomVibeProfileEntries.add()
-                entry.freq = e[0]
-                entry.ampl = e[1]
-
-        response = self.stub.addRandomVibeProfiles(request)
-
-        return_code = response.returnCode
-
-        try:
-            if return_code.value == -1:
-                if return_code.message == "":
-                    raise SherlockAddRandomVibeProfilesError(error_array=response.errors)
-                else:
-                    raise SherlockAddRandomVibeProfilesError(message=return_code.message)
-            else:
-                LOG.info(return_code.message)
-                return
-        except SherlockAddRandomVibeProfilesError as e:
-            for error in e.str_itr():
-                LOG.error(error)
-            raise e
-
-    def add_thermal_event(
-        self,
-        project,
-        phase_name,
-        event_name,
-        num_of_cycles,
-        cycle_type,
-        cycle_state,
-        description="",
-    ):
-        """Add a thermal event to a life cycle.
-
-        Parameters
-        ----------
-        project : str
-            Name of the Sherlock project.
-        phase_name : str
-            Name of the lifecycle phase to add this event to.
-        event_name : str
-            Name of the thermal event.
-        num_of_cycles : double
-            Number of cycles for this thermal event.
-        cycle_type : str
-            Cycle type. Options are ``"COUNT"``, ``"DUTY_CYCLE"``, ``"PER_YEAR"``,
-            ``"PER_DAY"``, ``"PER_HOUR"``, ``"PER_MIN"``, and ``"PER_SEC"``.
-        cycle_state : str
-            Lifecycle state. Options are ``"OPERATING"`` and ``"STORAGE"``.
-        description : str, optional
-            Description of the new thermal event.
-
-        Examples
-        --------
-        >>> from ansys.sherlock.core.launcher import launch_sherlock
-        >>> sherlock = launch_sherlock()
-        >>> sherlock.project.import_odb_archive(
-            "ODB++ Tutorial.tgz",
-            True,
-            True,
-            True,
-            True,
-            project="Test",
-        )
-        >>> sherlock.lifecycle.create_life_phase(
-            "Test",
-            "Example",
-            1.5,
-            "year",
-            4.0,
-            "COUNT",
-        )
-        >>> sherlock.lifecycle.add_thermal_event(
-            "Test",
-            "Example",
-            "Event1",
-            4.0,
-            "PER YEAR",
-            "STORAGE",
-        )
-        """
-        if self.CYCLE_TYPE_LIST is None:
-            self._init_cycle_types()
-        if self.CYCLE_STATE_LIST is None:
-            self._init_cycle_states()
-
-        try:
-            if project == "":
-                raise SherlockAddThermalEventError(message="Project name is invalid.")
-            if phase_name == "":
-                raise SherlockAddThermalEventError(message="Phase name is invalid.")
-            if event_name == "":
-                raise SherlockAddThermalEventError(message="Event name is invalid.")
-            if (self.CYCLE_TYPE_LIST is not None) and (cycle_type not in self.CYCLE_TYPE_LIST):
-                raise SherlockAddThermalEventError(message="Ccycle type is invalid.")
-            if num_of_cycles <= 0.0:
-                raise SherlockAddThermalEventError(
-                    message="Number of cycles must be greater than 0."
-                )
-            if (self.CYCLE_STATE_LIST is not None) and (cycle_state not in self.CYCLE_STATE_LIST):
-                raise SherlockAddThermalEventError(message="Cycle state is invalid.")
-        except SherlockAddThermalEventError as e:
-            for error in e.str_itr():
-                LOG.error(error)
-            raise e
-
-        request = SherlockLifeCycleService_pb2.AddThermalEventRequest(
-            project=project,
-            phaseName=phase_name,
-            eventName=event_name,
-            description=description,
-            numOfCycles=num_of_cycles,
-            cycleType=cycle_type,
-            cycleState=cycle_state,
-        )
-
-        response = self.stub.addThermalEvent(request)
-
-        return_code = response.returnCode
-
-        try:
-            if return_code.value == -1:
-                if return_code.message == "":
-                    raise SherlockAddThermalEventError(error_array=response.errors)
-
-                raise SherlockAddThermalEventError(message=return_code.message)
-            else:
-                LOG.info(return_code.message)
-                return
-        except SherlockAddThermalEventError as e:
-            for error in e.str_itr():
-                LOG.error(error)
-            raise e
-
-    def add_thermal_profiles(
-        self,
-        project,
-        thermal_profiles,
-    ):
-        """Add thermal life cycle event profiles.
-
-        Parameters
-        ----------
-        project : str
-            Name of the Sherlock project.
-        thermal_profiles : list of (phase_name, event_name, profile_name, time_units, temp_units, \
-                thermal_profile_entries) profiles
-            phase_name : str
-                Bame of the lifecycle phase this profile is associated with.
-            event_name : str
-                Name of the thermal event for the profile.
-            profile_name : str
-                Name of the thermal profile.
-            time_units : str
-                Time units. Options are ``"ms"``, ``"sec"``, ``"min"``, "``hr"``,
-                ``"day"``, and ``"year"``.
-            temp_units : str
-                Temperature units. Options are ``"C"``, ``"F"``, and ``"K"``.
-            thermal_profile_entries : list of (step, type, time, temp) entries
-                step : str
-                    Name of the profile step entry.
-                type : str
-                    Thermal step type. Options are ``"HOLD"`` and ``"RAMP"`.
-                time : double
-                    Duration of the step entry expressed in time units
-                temperature : double
-                    Temperature of the step entry expressed in temperature units
-
-        Examples
-        --------
-        >>> from ansys.sherlock.core.launcher import launch_sherlock
-        >>> sherlock = launch_sherlock()
-        >>> sherlock.project.import_odb_archive(
-            "ODB++ Tutorial.tgz",
-            True,
-            True,
-            True,
-            True,
-            project="Test",
-        )
-        >>> sherlock.lifecycle.create_life_phase(
-            "Test",
-            "Example",
-            1.5,
-            "year",
-            4.0,
-            "COUNT",
-        )
-        >>> sherlock.lifecycle.add_thermal_event(
-            "Test",
-            "Example",
-            "Event1",
-            4.0,
-            "PER YEAR",
-            "STORAGE",
-        )
-        >>> sherlock.lifecycle.add_thermal_profiles(
-            "Test",
-            [(
-                "Example",
-                "Event1",
-                "Profile1",
-                "sec",
-                "F",
-                [
-                    ("Steady1", "HOLD", 40, 40),
-                    ("Steady", "HOLD", 20, 20),
-                    ("Back", "RAMP", 20, 40),
-                ],
-            )]
-        )
-        """
-        if self.TIME_UNIT_LIST is None:
-            self._init_time_units()
-        if self.TEMP_UNIT_LIST is None:
-            self._init_temp_units()
-
-        try:
-            if project == "":
-                raise SherlockAddThermalProfilesError(message="Project name is invalid.")
-
-            if len(thermal_profiles) == 0:
-                raise SherlockAddThermalProfilesError(message="Thermal profiles are missing.")
-
-            for i, profile_entry in enumerate(thermal_profiles):
-                if len(profile_entry) != 6:
-                    raise SherlockAddThermalProfilesError(
-                        f"Number of arguments ({str(len(profile_entry))}) is wrong for "
-                        f"thermal profile {i}."
-                    )
-                elif not isinstance(profile_entry[0], str) or profile_entry[0] == "":
-                    raise SherlockAddThermalProfilesError(
-                        f"Phase name is invalid for thermal profile {i}."
-                    )
-                elif not isinstance(profile_entry[1], str) or profile_entry[1] == "":
-                    raise SherlockAddThermalProfilesError(
-                        f"Event name is invalid for thermal profile {i}."
-                    )
-                elif not isinstance(profile_entry[2], str) or profile_entry[2] == "":
-                    raise SherlockAddThermalProfilesError(
-                        f"Profile name is invalid for thermal profile {i}."
-                    )
-                elif not isinstance(profile_entry[3], str) or (
-                    (self.TIME_UNIT_LIST is not None)
-                    and (profile_entry[3] not in self.TIME_UNIT_LIST)
-                ):
-                    raise SherlockAddThermalProfilesError(
-                        f"Time units {profile_entry[3]} are invalid for thermal profile {i}."
-                    )
-                elif not isinstance(profile_entry[4], str) or (
-                    (self.TEMP_UNIT_LIST is not None)
-                    and (profile_entry[4] not in self.TEMP_UNIT_LIST)
-                ):
-                    raise SherlockAddThermalProfilesError(
-                        f"Temperature units {profile_entry[4]} are invalid for thermal profile {i}."
-                    )
-
-                try:
-                    self._check_thermal_profile_entries_validity(profile_entry[5])
-
-                except (
-                    SherlockAddThermalProfilesError,
-                    SherlockInvalidThermalProfileEntriesError,
-                ) as e:
-<<<<<<< HEAD
-                    raise SherlockAddThermalProfilesError(f"{str(e)} for thermal profile {i}")
-=======
-                    raise SherlockAddThermalProfilesError(f"{str(e)} for thermal profile {i}.")
->>>>>>> 9a2099f2
-
-        except SherlockAddThermalProfilesError as e:
-            for error in e.str_itr():
-                LOG.error(error)
-            raise e
-
-        if not self._is_connection_up():
-            LOG.error("There is no connection to a gRPC service.")
-            return
-
-        request = SherlockLifeCycleService_pb2.AddThermalProfilesRequest(project=project)
-
-        """Add the thermal profiles to the request."""
-        for t in thermal_profiles:
-            profile = request.thermalProfiles.add()
-            profile.phaseName = t[0]
-            profile.eventName = t[1]
-            profile.profileName = t[2]
-            profile.timeUnits = t[3]
-            profile.tempUnits = t[4]
-
-            """Add the thermal profile entries to the request."""
-            for e in t[5]:
-                entry = profile.thermalProfileEntries.add()
-                entry.step = e[0]
-                entry.type = e[1]
-                entry.time = e[2]
-                entry.temp = e[3]
-
-        response = self.stub.addThermalProfiles(request)
-
-        return_code = response.returnCode
-
-        try:
-            if return_code.value == -1:
-                if return_code.message == "":
-                    raise SherlockAddThermalProfilesError(error_array=response.errors)
-                else:
-                    raise SherlockAddThermalProfilesError(message=return_code.message)
-            else:
-                LOG.info(return_code.message)
-                return
-        except SherlockAddThermalProfilesError as e:
-            for error in e.str_itr():
-                LOG.error(error)
-            raise e
-
-    def add_harmonic_event(
-        self,
-        project,
-        phase_name,
-        event_name,
-        duration,
-        duration_units,
-        num_of_cycles,
-        cycle_type,
-        sweep_rate,
-        orientation,
-        profile_type,
-        load_direction,
-        description="",
-    ):
-        """Add a harmonic vibe life cycle event.
-
-        Parameters
-        ----------
-        project : str
-            Name of the Sherlock project.
-        phase_name : str
-            Bame of the lifecycle phase to add this event to.
-        event_name : str
-            Name of the harmonic event.
-        duration : double
-            Event duration length.
-        duration_units : str
-            Event duration units. Options are ``"ms"``, ``"sec"``, ``"min"``,
-            ``"hr"``, ``"day"``, and ``"year"``.
-        num_of_cycles : double
-            Number of cycles for this harmonic vibe event.
-        cycle_type : str
-            Cycle type. Options are ``"COUNT"``, ``"DUTY_CYCLE"``, ``"PER_YEAR"``,
-            ``"PER_DAY"``, ``"PER_HOUR"``, ``"PER_MIN"``, and ``"PER_SEC"``.
-        sweep_rate : double
-            Sweep rate for the harmonic event.
-        orientation : str
-            PCB orientation in the format of ``azimuth, elevation``. For example, ``30,15``.
-        profile_type : str
-            Harmonic load profile types. Options are ``"Uniaxial"`` and ``"Triaxial"``.
-        load_direction: str
-            Load direction in the format of ``x,y,z``. For example, ``0,0,1``.
-        description : str, optional
-            Description of the harmonic vibe event.
-
-        Examples
-        --------
-        >>> from ansys.sherlock.core.launcher import launch_sherlock
-        >>> sherlock = launch_sherlock()
-        >>> sherlock.project.import_odb_archive(
-            "ODB++ Tutorial.tgz",
-            True,
-            True,
-            True,
-            True,
-            project="Test"
-        )
-        >>> sherlock.lifecycle.create_life_phase(
-            "Test",
-            "Example",
-            1.5,
-            "year",
-            4.0,
-            "COUNT",
-        )
-        >>> sherlock.lifecycle.add_harmonic_event(
-            "Test",
-            "Example",
-            "Event1",
-            1.5,
-            "sec",
-            4.0,
-            "PER MIN",
-            5,
-            "45,45",
-            "Uniaxial",
-            "2,4,5",
-        )
-        """
-        if self.TIME_UNIT_LIST is None:
-            self._init_time_units()
-        if self.CYCLE_TYPE_LIST is None:
-            self._init_cycle_types()
-        if self.HARMONIC_PROFILE_TYPE_LIST is None:
-            self._init_harmonic_profile_types()
-
-        try:
-            if project == "":
-                raise SherlockAddHarmonicEventError(message="Project name is invalid.")
-            if phase_name == "":
-                raise SherlockAddHarmonicEventError(message="Phase name is invalid.")
-            if event_name == "":
-                raise SherlockAddHarmonicEventError(message="Event name is invalid.")
-            if (self.TIME_UNIT_LIST is not None) and (duration_units not in self.TIME_UNIT_LIST):
-                raise SherlockAddHarmonicEventError(message="Duration units are invalid.")
-            if duration <= 0.0:
-                raise SherlockAddHarmonicEventError(message="Duration must be greater than 0.")
-            if (self.CYCLE_TYPE_LIST is not None) and (cycle_type not in self.CYCLE_TYPE_LIST):
-                raise SherlockAddHarmonicEventError(message="Cycle type is invalid.")
-            if num_of_cycles <= 0.0:
-                raise SherlockAddHarmonicEventError(
-                    message="Number of cycles must be greater than 0."
-                )
-            if sweep_rate <= 0.0:
-                raise SherlockAddHarmonicEventError(message="Sweep rate must be greater than 0.")
-        except SherlockAddHarmonicEventError as e:
-            for error in e.str_itr():
-                LOG.error(error)
-            raise e
-
-        try:
-            self._check_load_direction_validity(load_direction)
-            self._check_orientation_validity(orientation)
-            if (self.HARMONIC_PROFILE_TYPE_LIST is not None) and (
-                profile_type not in self.HARMONIC_PROFILE_TYPE_LIST
-            ):
-                raise SherlockAddHarmonicEventError(message="Profile type is invalid.")
-        except (SherlockInvalidLoadDirectionError, SherlockInvalidOrientationError) as e:
-            LOG.error(f"Add harmonic event error: {str(e)}")
-            raise SherlockAddHarmonicEventError(message=str(e))
-        except SherlockAddHarmonicEventError as e:
-            for error in e.str_itr():
-                LOG.error(error)
-            raise e
-
-        request = SherlockLifeCycleService_pb2.AddHarmonicEventRequest(
-            project=project,
-            phaseName=phase_name,
-            eventName=event_name,
-            description=description,
-            duration=duration,
-            durationUnits=duration_units,
-            numOfCycles=num_of_cycles,
-            cycleType=cycle_type,
-            sweepRate=sweep_rate,
-            orientation=orientation,
-            profileType=profile_type,
-            loadDirection=load_direction,
-        )
-
-        response = self.stub.addHarmonicEvent(request)
-
-        return_code = response.returnCode
-
-        try:
-            if return_code.value == -1:
-                if return_code.message == "":
-                    raise SherlockAddHarmonicEventError(error_array=response.errors)
-
-                raise SherlockAddHarmonicEventError(message=return_code.message)
-            else:
-                LOG.info(return_code.message)
-                return
-        except SherlockAddHarmonicEventError as e:
-            for error in e.str_itr():
-                LOG.error(error)
-            raise e
-
-    def add_harmonic_vibe_profiles(
-        self,
-        project,
-        harmonic_vibe_profiles,
-    ):
-        """Add harmonic life cycle event profiles.
-
-        Parameters
-        ----------
-        project : str
-            Name of the Sherlock project.
-        harmonic_vibe_profiles : list of (phase_name, event_name, profile_name,
-                                    freq_units, load_units,
-                                    harmonic_vibe_profile_entries) profiles, required
-            phase_name : str
-                Name of the lifecycle phase this profile is associated with.
-            event_name : str
-                Name of the harmonic event for the profile.
-            profile_name : str
-                Name of the harmonic profile.
-            freq_units : str
-                Frequency units. Options are ``"HZ"``, ``"KHZ"``, ``"MHZ"``, and ``"GHZ"``.
-            load_units : str
-                Load units. Options are ``"G"``, ```"m/s2"``, ``"mm/s2"``, "``in/s2"``,
-                and ``"ft/s2"``.
-            harmonic_profile_entries : list of (frequency, load) entries, required
-                frequency : double
-                    Frequency of the profile entry expressed in frequency units.
-                load : double
-                    Load of the profile entry expressed in load units.
-            triaxial_axis : (string, required)
-                Axis this profile should be assigned to if the harmonic profile type is
-                ``"Triaxial"``. Options are: ``"x"``, ``"y"``, and ``"z"``.
-
-        Examples
-        --------
-        >>> from ansys.sherlock.core.launcher import launch_sherlock
-        >>> sherlock = launch_sherlock()
-        >>> sherlock.project.import_odb_archive(
-            "ODB++ Tutorial.tgz",
-            True,
-            True,
-            True,
-            True,
-            project="Test",
-        )
-        >>> sherlock.lifecycle.create_life_phase(
-            "Test",
-            "Example",
-            1.5,
-            "sec",
-            4.0,
-            "COUNT",
-        )
-        >>> sherlock.lifecycle.add_harmonic_event(
-            "Test",
-            "Example",
-            "Event1",
-            1.5,
-            "sec",
-            4.0,
-            "PER MIN",
-            5,
-            "45,45",
-            "Uniaxial",
-            "2,4,5",
-        )
-        >>> sherlock.lifecycle.add_harmonic_profiles(
-            "Test",
-            [(
-                "Example",
-                "Event1",
-                "Profile1",
-                "HZ",
-                "G",
-                [
-                    (10, 1),
-                    (1000, 1),
-                ],
-                "",
-            )]
-        )
-        """
-        if self.FREQ_UNIT_LIST is None:
-            self._init_freq_units()
-        if self.LOAD_UNIT_LIST is None:
-            self._init_load_units()
-
-        try:
-            if project == "":
-                raise SherlockAddHarmonicVibeProfilesError(message="Project name is invalid.")
-
-            for i, profile_entry in enumerate(harmonic_vibe_profiles):
-                if len(profile_entry) != 7:
-                    raise SherlockAddHarmonicVibeProfilesError(
-                        f"Number of arguments ({str(len(profile_entry))}) is wrong for "
-                        f"harmonic vibe profile {i}."
-                    )
-                elif not isinstance(profile_entry[0], str) or profile_entry[0] == "":
-                    raise SherlockAddHarmonicVibeProfilesError(
-                        f"Phase name is invalid for harmonic vibe profile {i}."
-                    )
-                elif not isinstance(profile_entry[1], str) or profile_entry[1] == "":
-                    raise SherlockAddHarmonicVibeProfilesError(
-                        f"Event name is invalid for harmonic vibe profile {i}."
-                    )
-                elif not isinstance(profile_entry[2], str) or profile_entry[2] == "":
-                    raise SherlockAddHarmonicVibeProfilesError(
-                        f"Profile name is invalid for harmonic vibe profile {i}."
-                    )
-                elif not isinstance(profile_entry[3], str) or (
-                    (self.FREQ_UNIT_LIST is not None)
-                    and (profile_entry[3] not in self.FREQ_UNIT_LIST)
-                ):
-                    raise SherlockAddHarmonicVibeProfilesError(
-                        f"Frequency units {profile_entry[3]} are invalid for harmonic vibe "
-                        f"profile {i}."
-                    )
-                elif not isinstance(profile_entry[4], str) or (
-                    (self.LOAD_UNIT_LIST is not None)
-                    and (profile_entry[4] not in self.LOAD_UNIT_LIST)
-                ):
-                    raise SherlockAddHarmonicVibeProfilesError(
-                        f"Load units {profile_entry[4]} are invalid for harmonic vibe profile {i}."
-                    )
-
-            try:
-                self._check_harmonic_profile_entries_validity(profile_entry[5])
-            except SherlockInvalidHarmonicProfileEntriesError as e:
-                raise SherlockAddHarmonicVibeProfilesError(
-                    f"{str(e)} for harmonic vibe profile {i}."
-                )
-
-        except SherlockAddHarmonicVibeProfilesError as e:
-            for error in e.str_itr():
-                LOG.error(error)
-            raise e
-
-        if not self._is_connection_up():
-            LOG.error("There is no connection to a gRPC service.")
-            return
-
-        request = SherlockLifeCycleService_pb2.AddHarmonicVibeProfilesRequest(project=project)
-
-        """Add the harmonic vibe profiles to the request."""
-        for h in harmonic_vibe_profiles:
-            profile = request.harmonicVibeProfiles.add()
-            profile.phaseName = h[0]
-            profile.eventName = h[1]
-            profile.profileName = h[2]
-            profile.freqUnits = h[3]
-            profile.loadUnits = h[4]
-
-            """Add the entries to the harmonic profile request."""
-            for e in h[5]:
-                entry = profile.harmonicVibeProfileEntries.add()
-                entry.freq = e[0]
-                entry.load = e[1]
-
-            profile.triaxialAxis = h[6]
-
-        response = self.stub.addHarmonicVibeProfiles(request)
-
-        return_code = response.returnCode
-
-        try:
-            if return_code.value == -1:
-                if return_code.message == "":
-                    raise SherlockAddHarmonicVibeProfilesError(error_array=response.errors)
-                else:
-                    raise SherlockAddHarmonicVibeProfilesError(message=return_code.message)
-            else:
-                LOG.info(return_code.message)
-                return
-        except SherlockAddHarmonicVibeProfilesError as e:
-            for error in e.str_itr():
-                LOG.error(error)
-            raise e
-
-    def add_shock_event(
-        self,
-        project,
-        phase_name,
-        event_name,
-        duration,
-        duration_units,
-        num_of_cycles,
-        cycle_type,
-        orientation,
-        load_direction,
-        description="",
-    ):
-        """Add a shock life cycle event.
-
-        Parameters
-        ----------
-        project : str
-            Name of the Sherlock project.
-        phase_name : str
-            Name of the lifecycle phase to add this event to.
-        event_name : str
-            Name of the shock event.
-        duration : double
-            Event duration length.
-        duration_units : str
-            Event duration units. Options are ``"ms"``, ``"sec"``, ``"min"``, ``"hr"``,
-            ``"day"``, and ``"year"``.
-        num_of_cycles : double
-            Number of cycles for the shock event.
-        cycle_type : str
-            Cycle type. Options include ``"COUNT"``, ``"DUTY CYCLE"``,
-            ``"PER YEAR"``, and ``"PER HOUR"``.
-        orientation : str
-            PCB orientation in the format of ``azimuth, elevation``. For example, ``30,15``.
-        load_direction : str
-            Load direction in the format of ``x,y,z``. For example, ``0,0,1``.
-        description : str, optional
-            Description of the shock event.
-
-        Examples
-        --------
-        >>> from ansys.sherlock.core.launcher import launch_sherlock
-        >>> sherlock = launch_sherlock()
-        >>> sherlock.project.import_odb_archive(
-            "ODB++ Tutorial.tgz",
-            True,
-            True,
-            True,
-            True,
-            project="Test",
-        )
-        >>> sherlock.lifecycle.create_life_phase(
-            "Test",
-            "Example",
-            1.5,
-            "sec",
-            4.0,
-            "COUNT",
-        )
-        >>> sherlock.lifecycle.add_shock_event(
-            "Test",
-            "Example",
-            "Event1",
-            1.5,
-            "sec",
-            4.0,
-            "PER MIN",
-            "45,45",
-            "2,4,5",
-        )
-        """
-        if self.TIME_UNIT_LIST is None:
-            self._init_time_units()
-        if self.CYCLE_TYPE_LIST is None:
-            self._init_cycle_types()
-
-        try:
-            if project == "":
-                raise SherlockAddShockEventError(message="Project name is invalid.")
-            if phase_name == "":
-                raise SherlockAddShockEventError(message="Phase name is invalid.")
-            if event_name == "":
-                raise SherlockAddShockEventError(message="Event name is invalid.")
-            if (self.TIME_UNIT_LIST is not None) and (duration_units not in self.TIME_UNIT_LIST):
-                raise SherlockAddShockEventError(message="Duration units are invalid.")
-            if duration <= 0.0:
-                raise SherlockAddShockEventError(message="Duration must be greater than 0.")
-            if (self.CYCLE_TYPE_LIST is not None) and (cycle_type not in self.CYCLE_TYPE_LIST):
-                raise SherlockAddShockEventError(message="Cycle type is invalid.")
-            if num_of_cycles <= 0.0:
-                raise SherlockAddShockEventError(message="Number of cycles must be greater than 0.")
-        except SherlockAddShockEventError as e:
-            for error in e.str_itr():
-                LOG.error(error)
-            raise e
-
-        try:
-            self._check_load_direction_validity(load_direction)
-            self._check_orientation_validity(orientation)
-        except (SherlockInvalidLoadDirectionError, SherlockInvalidOrientationError) as e:
-            LOG.error(f"Add shock event error: {str(e)}")
-            raise SherlockAddShockEventError(message=str(e))
-
-        request = SherlockLifeCycleService_pb2.AddShockEventRequest(
-            project=project,
-            phaseName=phase_name,
-            eventName=event_name,
-            description=description,
-            duration=duration,
-            durationUnits=duration_units,
-            numOfCycles=num_of_cycles,
-            cycleType=cycle_type,
-            orientation=orientation,
-            loadDirection=load_direction,
-        )
-
-        response = self.stub.addShockEvent(request)
-
-        return_code = response.returnCode
-
-        try:
-            if return_code.value == -1:
-                if return_code.message == "":
-                    raise SherlockAddShockEventError(error_array=response.errors)
-
-                raise SherlockAddShockEventError(message=return_code.message)
-            else:
-                LOG.info(return_code.message)
-                return
-        except SherlockAddShockEventError as e:
-            for error in e.str_itr():
-                LOG.error(error)
-            raise e
-
-    def add_shock_profiles(
-        self,
-        project,
-        shock_profiles,
-    ):
-        """Add shock life cycle event profiles.
-
-        Parameters
-        ----------
-        project : str
-            Name of the Sherlock project
-        shock_profiles : List of (phase_name, event_name, profile_name, duration, duration_units,
-                            sample_rate, sample_rate_units, load_units, freq_units,
-                            shock_profile_entries) profiles, required
-            phase_name : str
-                Bame of the lifecycle phase this profile is associated with.
-            event_name : str
-                Name of the shock event for the profile.
-            profile_name : str
-                Name of the shock profile.
-            duration : double
-                Pulse duration.
-            duration_units : str
-                Pulse duration units. Options are ``"ms"``, ``"sec"``, ``"min"``, ``"hr"``,
-                ``"day"``, and ``"year"``.
-            sample_rate : double
-                Sample rate.
-            sample_rate_units : str
-                Sample rate units. Options are ``"ms"``, ``"sec"``, ``"min"``, ``"hr"``,
-                ``"day"``, and ``"year"``.
-            load_units : str
-                Load units. Options are: ``"G"``, ``"m/s2"``, ``"mm/s2"``, ``"in/s2"",
-                and ``"ft/s2"``.
-            freq_units : str
-                Frequency units. Options are ``"HZ"``, ``"KHZ"``, ``"MHZ"``, and ``"GHZ"``.
-            shock_profile_entries : list of (shape, load, freq, decay) entries, required
-                shape : str
-                    Shape of the shock profile entry. Options are ``"FullSine"``,
-                    ``"HalfSine"``, ``"Haversine"``, ``"Triangle"``, ``"Sawtooth"``,
-                    ``"FullSquare"``, and ``"HalfSquare"``.
-                load : double
-                    Load of the profile entry expressed in load units.
-                freq : double
-                    Frequency of the profile entry expressed in frequency units.
-                decay : double
-                    Decay value of the profile entry.
-
-        Examples
-        --------
-        >>> from ansys.sherlock.core.launcher import launch_sherlock
-        >>> sherlock = launch_sherlock()
-        >>> sherlock.project.import_odb_archive(
-            "ODB++ Tutorial.tgz",
-            True,
-            True,
-            True,
-            True,
-            project="Test",
-        )
-        >>> sherlock.lifecycle.create_life_phase(
-            "Test",
-            "Example",
-            1.5,
-            "sec",
-            4.0,
-            "COUNT",
-        )
-        >>> sherlock.lifecycle.add_shock_event(
-            "Test",
-            "Example",
-            "Event1",
-            1.5,
-            "sec",
-            4.0,
-            "PER MIN",
-            "45,45",
-            "2,4,5",
-        )
-        >>> sherlock.lifecycle.add_shock_profiles(
-            "Test",
-            [(
-                "Example",
-                "Event1",
-                "Profile1",
-                10.0, "ms",
-                0.1, "ms",
-                "G",
-                "HZ",
-                [("HalfSine", 100.0, 100.0, 0)],
-            )]
-        )
-        """
-        if self.TIME_UNIT_LIST is None:
-            self._init_time_units()
-        if self.LOAD_UNIT_LIST is None:
-            self._init_load_units()
-        if self.FREQ_UNIT_LIST is None:
-            self._init_freq_units()
-        if self.SHOCK_SHAPE_LIST is None:
-            self._init_shock_shapes()
-
-        try:
-            if project == "":
-                raise SherlockAddShockProfilesError(message="Project name is invalid.")
-
-            for i, profile_entry in enumerate(shock_profiles):
-                if len(profile_entry) != 10:
-                    raise SherlockAddShockProfilesError(
-                        f"Number of arguments ({str(len(profile_entry))}) is wrong for shock "
-                        f"profile {i}."
-                    )
-                elif not isinstance(profile_entry[0], str) or profile_entry[0] == "":
-<<<<<<< HEAD
-                    raise SherlockAddShockProfilesError(f"Invalid phase name for shock profile {i}")
-                elif not isinstance(profile_entry[1], str) or profile_entry[1] == "":
-                    raise SherlockAddShockProfilesError(f"Invalid event name for shock profile {i}")
-=======
-                    raise SherlockAddShockProfilesError(
-                        f"Phase name is invalid for shock profile {i}."
-                    )
-                elif not isinstance(profile_entry[1], str) or profile_entry[1] == "":
-                    raise SherlockAddShockProfilesError(
-                        f"Event name is invalid for shock profile {i}."
-                    )
->>>>>>> 9a2099f2
-                elif not isinstance(profile_entry[2], str) or profile_entry[2] == "":
-                    raise SherlockAddShockProfilesError(
-                        f"Profile name is invalid for shock profile {i}."
-                    )
-                elif profile_entry[3] <= 0:
-                    raise SherlockAddShockProfilesError(
-                        f"Duration must be greater than 0 for shock profile {i}."
-                    )
-                elif not isinstance(profile_entry[4], str) or (
-                    (self.TIME_UNIT_LIST is not None)
-                    and (profile_entry[4] not in self.TIME_UNIT_LIST)
-                ):
-                    raise SherlockAddShockProfilesError(
-                        f"Duration units {profile_entry[4]} are invalid for shock profile {i}."
-                    )
-                elif profile_entry[5] <= 0:
-                    raise SherlockAddShockProfilesError(
-                        f"Sample rate must be greater than 0 for shock profile {i}."
-                    )
-                elif not isinstance(profile_entry[6], str) or (
-                    (self.TIME_UNIT_LIST is not None)
-                    and (profile_entry[6] not in self.TIME_UNIT_LIST)
-                ):
-                    raise SherlockAddShockProfilesError(
-                        f"Sample rate unit {profile_entry[6]} are invalid for shock profile {i}."
-                    )
-                elif not isinstance(profile_entry[7], str) or (
-                    (self.LOAD_UNIT_LIST is not None)
-                    and (profile_entry[7] not in self.LOAD_UNIT_LIST)
-                ):
-                    raise SherlockAddShockProfilesError(
-                        f"Load units {profile_entry[7]} are invalid for shock profile {i}."
-                    )
-                elif not isinstance(profile_entry[8], str) or (
-                    (self.FREQ_UNIT_LIST is not None)
-                    and (profile_entry[8] not in self.FREQ_UNIT_LIST)
-                ):
-                    raise SherlockAddShockProfilesError(
-                        f"Frequency units {profile_entry[8]} are invalid for shock profile {i}."
-                    )
-
-            try:
-                self._check_shock_profile_entries_validity(profile_entry[9])
-            except SherlockInvalidShockProfileEntriesError as e:
-<<<<<<< HEAD
-                raise SherlockAddShockProfilesError(f"{str(e)} for shock profile {i}")
-=======
-                raise SherlockAddShockProfilesError(f"{str(e)} for shock profile {i}.")
->>>>>>> 9a2099f2
-
-        except SherlockAddShockProfilesError as e:
-            for error in e.str_itr():
-                LOG.error(error)
-            raise e
-
-        if not self._is_connection_up():
-            LOG.error("There is no connection to a gRPC service.")
-            return
-
-        request = SherlockLifeCycleService_pb2.AddShockProfilesRequest(project=project)
-
-        for s in shock_profiles:
-            profile = request.shockProfiles.add()
-            profile.phaseName = s[0]
-            profile.eventName = s[1]
-            profile.profileName = s[2]
-            profile.duration = s[3]
-            profile.durationUnits = s[4]
-            profile.sampleRate = s[5]
-            profile.sampleRateUnits = s[6]
-            profile.loadUnits = s[7]
-            profile.freqUnits = s[8]
-
-        """Add the shock entries to the request."""
-        for e in s[9]:
-            entry = profile.shockProfileEntries.add()
-            entry.shape = e[0]
-            entry.load = e[1]
-            entry.freq = e[2]
-            entry.decay = e[3]
-
-        response = self.stub.addShockProfiles(request)
-
-        return_code = response.returnCode
-
-        try:
-            if return_code.value == -1:
-                if return_code.message == "":
-                    raise SherlockAddShockProfilesError(error_array=response.errors)
-                else:
-                    raise SherlockAddShockProfilesError(message=return_code.message)
-            else:
-                LOG.info(return_code.message)
-                return
-        except SherlockAddShockProfilesError as e:
-            for error in e.str_itr():
-                LOG.error(error)
-            raise e
+# Copyright (c) 2023 ANSYS, Inc. and/or its affiliates.
+
+"""Module containing all lifecycle management capabilities."""
+
+try:
+    import SherlockLifeCycleService_pb2
+    import SherlockLifeCycleService_pb2_grpc
+except ModuleNotFoundError:
+    from ansys.api.sherlock.v0 import SherlockLifeCycleService_pb2
+    from ansys.api.sherlock.v0 import SherlockLifeCycleService_pb2_grpc
+
+from ansys.sherlock.core import LOG
+from ansys.sherlock.core.errors import (
+    SherlockAddHarmonicEventError,
+    SherlockAddHarmonicVibeProfilesError,
+    SherlockAddRandomVibeEventError,
+    SherlockAddRandomVibeProfilesError,
+    SherlockAddShockEventError,
+    SherlockAddShockProfilesError,
+    SherlockAddThermalEventError,
+    SherlockAddThermalProfilesError,
+    SherlockCreateLifePhaseError,
+    SherlockInvalidHarmonicProfileEntriesError,
+    SherlockInvalidLoadDirectionError,
+    SherlockInvalidOrientationError,
+    SherlockInvalidRandomVibeProfileEntriesError,
+    SherlockInvalidShockProfileEntriesError,
+    SherlockInvalidThermalProfileEntriesError,
+)
+from ansys.sherlock.core.grpc_stub import GrpcStub
+
+
+class Lifecycle(GrpcStub):
+    """Contains all lifecycle management capabilities."""
+
+    def __init__(self, channel):
+        """Initialize a gRPC stub for the Sherlock LifeCycle service."""
+        self.channel = channel
+        self.stub = SherlockLifeCycleService_pb2_grpc.SherlockLifeCycleServiceStub(channel)
+        self.TIME_UNIT_LIST = None
+        self.CYCLE_TYPE_LIST = None
+        self.RV_PROFILE_TYPE_LIST = None
+        self.HARMONIC_PROFILE_TYPE_LIST = None
+        self.FREQ_UNIT_LIST = None
+        self.AMPL_UNIT_LIST = None
+        self.CYCLE_STATE_LIST = None
+        self.TEMP_UNIT_LIST = None
+        self.LOAD_UNIT_LIST = None
+        self.SHOCK_SHAPE_LIST = None
+        self.STEP_TYPE_LIST = ["RAMP", "HOLD"]
+
+    def _init_time_units(self):
+        """Initialize the list for time units."""
+        if self._is_connection_up():
+            duration_unit_request = SherlockLifeCycleService_pb2.ListDurationUnitsRequest()
+            duration_unit_response = self.stub.listDurationUnits(duration_unit_request)
+            if duration_unit_response.returnCode.value == 0:
+                self.TIME_UNIT_LIST = duration_unit_response.durationUnits
+
+    def _init_cycle_types(self):
+        """Initialize the list for cycle types."""
+        if self._is_connection_up():
+            cycle_type_request = SherlockLifeCycleService_pb2.ListLCTypesRequest()
+            cycle_type_response = self.stub.listLifeCycleTypes(cycle_type_request)
+            if cycle_type_response.returnCode.value == 0:
+                self.CYCLE_TYPE_LIST = cycle_type_response.types
+
+    def _init_rv_profile_types(self):
+        """Initialize the list for RV profile types."""
+        if self._is_connection_up():
+            rv_profile_request = SherlockLifeCycleService_pb2.ListRandomVibeProfileTypesRequest()
+            rv_profile_response = self.stub.listRandomVibeProfileTypes(rv_profile_request)
+            if rv_profile_response.returnCode.value == 0:
+                self.RV_PROFILE_TYPE_LIST = rv_profile_response.types
+
+    def _init_harmonic_profile_types(self):
+        """Initialize the list for harmonic profile types."""
+        if self._is_connection_up():
+            harmonic_profile_request = (
+                SherlockLifeCycleService_pb2.ListHarmonicProfileTypesRequest()
+            )
+            harmonic_profile_response = self.stub.listHarmonicProfileTypes(harmonic_profile_request)
+            if harmonic_profile_response.returnCode.value == 0:
+                self.HARMONIC_PROFILE_TYPE_LIST = harmonic_profile_response.types
+
+    def _init_freq_units(self):
+        """Initialize the list for frequency units."""
+        if self._is_connection_up():
+            freq_unit_request = SherlockLifeCycleService_pb2.ListFreqUnitsRequest()
+            freq_type_response = self.stub.listFreqUnits(freq_unit_request)
+            if freq_type_response.returnCode.value == 0:
+                self.FREQ_UNIT_LIST = freq_type_response.freqUnits
+
+    def _init_ampl_units(self):
+        """Initialize the list for amplitude units."""
+        if self._is_connection_up():
+            ampl_unit_request = SherlockLifeCycleService_pb2.ListAmplUnitsRequest()
+            ampl_type_response = self.stub.listAmplUnits(ampl_unit_request)
+            if ampl_type_response.returnCode.value == 0:
+                self.AMPL_UNIT_LIST = ampl_type_response.amplUnits
+
+    def _init_cycle_states(self):
+        """Initialize the list for cycle states."""
+        if self._is_connection_up():
+            cycle_state_request = SherlockLifeCycleService_pb2.ListLCStatesRequest()
+            cycle_state_response = self.stub.listLifeCycleStates(cycle_state_request)
+            if cycle_state_response.returnCode.value == 0:
+                self.CYCLE_STATE_LIST = cycle_state_response.states
+
+    def _init_temp_units(self):
+        """Initialize the list for temperature units."""
+        if self._is_connection_up():
+            temp_unit_request = SherlockLifeCycleService_pb2.ListTempUnitsRequest()
+            temp_unit_response = self.stub.listTempUnits(temp_unit_request)
+            if temp_unit_response.returnCode.value == 0:
+                self.TEMP_UNIT_LIST = temp_unit_response.tempUnits
+
+    def _init_load_units(self):
+        """Initialize the list for load units."""
+        if self._is_connection_up():
+            load_unit_request = SherlockLifeCycleService_pb2.ListShockLoadUnitsRequest()
+            load_unit_response = self.stub.listShockLoadUnits(load_unit_request)
+            if load_unit_response.returnCode.value == 0:
+                self.LOAD_UNIT_LIST = load_unit_response.units
+
+    def _init_shock_shapes(self):
+        """Initialize the list for shock shapes."""
+        if self._is_connection_up():
+            shock_shape_request = SherlockLifeCycleService_pb2.ListShockPulsesRequest()
+            shock_shape_response = self.stub.listShockPulses(shock_shape_request)
+            if shock_shape_response.returnCode.value == 0:
+                self.SHOCK_SHAPE_LIST = shock_shape_response.shockPulse
+
+    def _check_load_direction_validity(self, input):
+        """Check that the input string is a valid load."""
+        directions = input.split(",")
+
+        if len(directions) != 3:
+            raise SherlockInvalidLoadDirectionError("Number of direction coordinates is invalid.")
+
+        try:
+            nonzero = 0
+            for dir in directions:
+                if float(dir) != 0:
+                    nonzero += 1
+
+            if nonzero == 0:
+                raise SherlockInvalidLoadDirectionError(
+                    "At least one direction coordinate must be non-zero."
+                )
+            return
+        except TypeError:
+            raise SherlockInvalidLoadDirectionError("Direction coordinates are invalid.")
+
+    def _check_orientation_validity(self, input):
+        """Check input string if it is a valid orientation."""
+        orientation = input.split(",")
+
+        if len(orientation) != 2:
+            raise SherlockInvalidOrientationError("Number of spherical coordinates is invalid.")
+
+        try:
+            float(orientation[0])
+        except:
+            raise SherlockInvalidOrientationError("Azimuth value is invalid.")
+
+        try:
+            float(orientation[1])
+            return
+        except:
+            raise SherlockInvalidOrientationError("Elevation value is invalid.")
+
+    def _check_random_vibe_profile_entries_validity(self, input):
+        """Check input array to see if all elements are valid for random vibe entries."""
+        if not isinstance(input, list):
+            raise SherlockInvalidRandomVibeProfileEntriesError("Entries argument is invalid.")
+
+        try:
+            for i, entry in enumerate(input):
+                if len(entry) != 2:
+                    raise SherlockInvalidRandomVibeProfileEntriesError(
+                        f"Invalid entry {i}: Number of arguments is wrong"
+                    )
+                if entry[0] <= 0:
+                    raise SherlockInvalidRandomVibeProfileEntriesError(
+                        f"Invalid entry {i}: Frequencies must be greater than 0"
+                    )
+                if entry[1] <= 0:
+                    raise SherlockInvalidRandomVibeProfileEntriesError(
+                        f"Invalid entry {i}: Amplitudes must be greater than 0"
+                    )
+        except TypeError:
+            raise SherlockInvalidRandomVibeProfileEntriesError(
+                f"Invalid entry {i}: Frequency or amplitude is invalid"
+            )
+
+    def _check_thermal_profile_entries_validity(self, input):
+        """Check input array to see if all elements are valid for thermal entries."""
+        if not isinstance(input, list):
+            raise SherlockAddThermalProfilesError("Entries argument is invalid.")
+
+        try:
+            for i, entry in enumerate(input):
+                if len(entry) != 4:
+                    raise SherlockInvalidThermalProfileEntriesError(
+                        f"Invalid entry {i}: Number of arguments is wrong"
+                    )
+                if not isinstance(entry[0], str):
+                    raise SherlockInvalidThermalProfileEntriesError(
+                        f"Invalid entry {i}: Step name is invalid"
+                    )
+                if entry[1] not in self.STEP_TYPE_LIST:
+                    raise SherlockInvalidThermalProfileEntriesError(
+                        f"Invalid entry {i}: Step type is invalid"
+                    )
+                if entry[2] <= 0:
+                    raise SherlockInvalidThermalProfileEntriesError(
+                        f"Invalid entry {i}: Time must be greater than 0"
+                    )
+                if not isinstance(entry[3], (int, float)):
+                    raise SherlockInvalidThermalProfileEntriesError(
+                        f"Invalid entry {i}: Temperature is invalid"
+                    )
+        except TypeError:
+            raise SherlockInvalidThermalProfileEntriesError(f"Invalid entry {i}: Time is invalid")
+
+    def _check_harmonic_profile_entries_validity(self, input):
+        """Check input array if all elements are valid for harmonic entries."""
+        if not isinstance(input, list):
+            raise SherlockInvalidHarmonicProfileEntriesError(message="Entries argument is invalid.")
+
+        try:
+            for i, entry in enumerate(input):
+                if len(entry) != 2:
+                    raise SherlockInvalidHarmonicProfileEntriesError(
+                        message=f"Invalid entry {i}: Number of arguments is wrong"
+                    )
+                if entry[0] <= 0:
+                    raise SherlockInvalidHarmonicProfileEntriesError(
+                        message=f"Invalid entry {i}: Frequencies must be greater than 0"
+                    )
+                if entry[1] <= 0:
+                    raise SherlockInvalidHarmonicProfileEntriesError(
+                        message=f"Invalid entry {i}: Load must be greater than 0"
+                    )
+            return
+        except TypeError:
+            raise SherlockInvalidHarmonicProfileEntriesError(
+                message=f"Invalid entry {i}: Frequency or load is invalid"
+            )
+
+    def _check_shock_profile_entries_validity(self, input):
+        """Check input array to see if all elements are valid for shock entries."""
+        if not isinstance(input, list):
+            raise SherlockInvalidShockProfileEntriesError(message="Entries argument is invalid.")
+
+        try:
+            for i, entry in enumerate(input):
+                if len(entry) != 4:
+                    raise SherlockInvalidShockProfileEntriesError(
+                        message=f"Invalid entry {i}: Number of arguments is wrong"
+                    )
+                if not isinstance(entry[0], str):
+                    raise SherlockInvalidShockProfileEntriesError(
+                        message=f"Invalid entry {i}: Shape name is invalid"
+                    )
+                if (self.SHOCK_SHAPE_LIST is not None) and (entry[0] not in self.SHOCK_SHAPE_LIST):
+                    raise SherlockInvalidShockProfileEntriesError(
+                        message=f"Invalid entry {i}: Shape type is invalid"
+                    )
+                if entry[1] <= 0:
+                    raise SherlockInvalidShockProfileEntriesError(
+                        message=f"Invalid entry {i}: Load must be greater than 0"
+                    )
+                if entry[2] <= 0:
+                    raise SherlockInvalidShockProfileEntriesError(
+                        message=f"Invalid entry {i}: Frequency must be greater than 0"
+                    )
+                if entry[3] < 0:
+                    raise SherlockInvalidShockProfileEntriesError(
+                        message=f"Invalid entry {i}: Decay must be non-negative"
+                    )
+            return
+        except TypeError:
+            raise SherlockInvalidShockProfileEntriesError(
+                message=f"Invalid entry {i}: Load, frequency, or decay is invalid"
+            )
+
+    def _add_random_vibe_profile_entries(self, request, entries):
+        """Add the random vibe entries to the request."""
+        for e in entries:
+            entry = request.randomVibeProfileEntries.add()
+            entry.freq = e[0]
+            entry.ampl = e[1]
+
+    def _add_thermal_profile_entries(self, request, entries):
+        """Add the thermal entries to the request."""
+        for e in entries:
+            entry = request.thermalProfileEntries.add()
+            entry.step = e[0]
+            entry.type = e[1]
+            entry.time = e[2]
+            entry.temp = e[3]
+
+    def _add_harmonic_profile_entries(self, request, entries):
+        """Add the entries to the harmonic profile request."""
+        for e in entries:
+            entry = request.harmonicProfileEntries.add()
+            entry.freq = e[0]
+            entry.load = e[1]
+
+    def _add_shock_profile_entries(self, request, entries):
+        """Add the shock entries to the request."""
+        for e in entries:
+            entry = request.shockProfileEntries.add()
+            entry.shape = e[0]
+            entry.load = e[1]
+            entry.freq = e[2]
+            entry.decay = e[3]
+
+    def create_life_phase(
+        self,
+        project,
+        phase_name,
+        duration,
+        duration_units,
+        num_of_cycles,
+        cycle_type,
+        description=None,
+    ):
+        """Add and define a life phase.
+
+        Parameters
+        ----------
+        project : str
+            Name of the Sherlock project.
+        phase_name : str
+            Name of the new life phase.
+        duration : double
+            Event duration length.
+        duration_units : str
+            Units for the event duration length. Options include ``"ms"``,
+            ``"sec"``, and ``"min"``.
+        num_of_cycles : double
+            Number of cycles for the new life phase.
+        cycle_type : str
+            Cycle type. Options include ``"COUNT"``, ``"DUTY CYCLE"``,
+            ``"PER YEAR"``, and ``"PER HOUR"``.
+        description : str, optional
+            Description of the new life phase.
+
+        Examples
+        --------
+        >>> from ansys.sherlock.core.launcher import launch_sherlock
+        >>> sherlock = launch_sherlock()
+        >>> sherlock.project.import_odb_archive(
+            "ODB++ Tutorial.tgz",
+            True,
+            True,
+            True,
+            True,
+            project="Test",
+        )
+        >>> sherlock.lifecycle.create_life_phase(
+            "Test",
+            "Example",
+            1.5,
+            "sec",
+            4.0,
+            "COUNT",
+        )
+        """
+        if self.TIME_UNIT_LIST is None:
+            self._init_time_units()
+        if self.CYCLE_TYPE_LIST is None:
+            self._init_cycle_types()
+
+        try:
+            if project == "":
+                raise SherlockCreateLifePhaseError(message="Project name is invalid.")
+            if phase_name == "":
+                raise SherlockCreateLifePhaseError(message="Phase name is invalid.")
+            if (self.TIME_UNIT_LIST is not None) and (duration_units not in self.TIME_UNIT_LIST):
+                raise SherlockCreateLifePhaseError(message="Duration unit is invalid.")
+            if duration <= 0.0:
+                raise SherlockCreateLifePhaseError(message="Duration must be greater than 0.")
+            if (self.CYCLE_TYPE_LIST is not None) and (cycle_type not in self.CYCLE_TYPE_LIST):
+                raise SherlockCreateLifePhaseError(message="Cycle type is invalid.")
+            if num_of_cycles <= 0.0:
+                raise SherlockCreateLifePhaseError(
+                    message="Number of cycles must be greater than 0."
+                )
+        except SherlockCreateLifePhaseError as e:
+            for error in e.str_itr():
+                LOG.error(error)
+            raise e
+
+        if not self._is_connection_up():
+            LOG.error("There is no connection to a gRPC service.")
+            return
+
+        if description is None:
+            description = ""
+
+        request = SherlockLifeCycleService_pb2.CreateLifePhaseRequest(
+            project=project,
+            phaseName=phase_name,
+            description=description,
+            duration=duration,
+            durationUnits=duration_units,
+            numOfCycles=num_of_cycles,
+            cycleType=cycle_type,
+        )
+
+        response = self.stub.createLifePhase(request)
+
+        return_code = response.returnCode
+
+        try:
+            if return_code.value == -1:
+                if return_code.message == "":
+                    raise SherlockCreateLifePhaseError(error_array=response.errors)
+
+                raise SherlockCreateLifePhaseError(message=return_code.message)
+            else:
+                LOG.info(return_code.message)
+                return
+        except SherlockCreateLifePhaseError as e:
+            for error in e.str_itr():
+                LOG.error(error)
+            raise e
+
+    def add_random_vibe_event(
+        self,
+        project,
+        phase_name,
+        event_name,
+        duration,
+        duration_units,
+        num_of_cycles,
+        cycle_type,
+        orientation,
+        profile_type,
+        load_direction,
+        description="",
+    ):
+        """Add a random vibe life cycle event.
+
+        Parameters
+        ----------
+        project : str
+            Name of the Sherlock project.
+        phase_name : str
+            Bame of the life cycle phase to add this event to.
+        event_name : str
+            Name of the random vibe event.
+        duration : double
+            Event duration length.
+        duration_units : str
+            Event duration units. Options are ``"ms"``, ``"sec"``, ``"min"``,
+            ``"hr"``, ``"day"``, and ``"year"``.
+        num_of_cycles : double
+            Number of cycles for this random vibe event.
+        cycle_type : str
+            Cycle type. Options are ``"COUNT"``, ``"DUTY_CYCLE"``, ``"PER_YEAR"``,
+            ``"PER_DAY"``, ``"PER_HOUR"``, ``"PER_MIN"``, and ``"PER_SEC"``.
+        orientation : str
+            PCB orientation in the format of azimuth, elevation. For example, ``30,15``.
+        profile_type : str
+            Random load profile type. Options are ``"Uniaxial"``.
+        load_direction : str
+            Load direction in the format of ``x,y,z``. For example, ``0,0,1``.
+        description : str, optional
+            Description of the random vibe event.
+
+        Examples
+        --------
+        >>> from ansys.sherlock.core.launcher import launch_sherlock
+        >>> sherlock = launch_sherlock()
+        >>> sherlock.project.import_odb_archive(
+            "ODB++ Tutorial.tgz",
+            True,
+            True,
+            True,
+            True,
+            project="Test",
+        )
+        >>> sherlock.lifecycle.create_life_phase(
+            "Test",
+            "Example",
+            1.5,
+            "sec",
+            4.0,
+            "COUNT",
+        )
+        >>> sherlock.lifecycle.add_random_vibe_event(
+            "Test",
+            "Example",
+            "Event1",
+            1.5,
+            "sec",
+            4.0,
+            "PER MIN",
+            "45,45",
+            "Uniaxial",
+            "2,4,5",
+        )
+        """
+        if self.TIME_UNIT_LIST is None:
+            self._init_time_units()
+        if self.CYCLE_TYPE_LIST is None:
+            self._init_cycle_types()
+        if self.RV_PROFILE_TYPE_LIST is None:
+            self._init_rv_profile_types()
+
+        try:
+            if project == "":
+                raise SherlockAddRandomVibeEventError(message="Project name is invalid.")
+            if phase_name == "":
+                raise SherlockAddRandomVibeEventError(message="Phase name is invalid.")
+            if event_name == "":
+                raise SherlockAddRandomVibeEventError(message="Event name is invalid.")
+            if (self.TIME_UNIT_LIST is not None) and (duration_units not in self.TIME_UNIT_LIST):
+                raise SherlockAddRandomVibeEventError(message="Duration unit is invalid.")
+            if duration <= 0.0:
+                raise SherlockAddRandomVibeEventError(message="Duration must be greater than 0.")
+            if (self.CYCLE_TYPE_LIST is not None) and (cycle_type not in self.CYCLE_TYPE_LIST):
+                raise SherlockAddRandomVibeEventError(message="Cycle type is invalid.")
+            if num_of_cycles <= 0.0:
+                raise SherlockAddRandomVibeEventError(
+                    message="Number of cycles must be greater than 0."
+                )
+        except SherlockAddRandomVibeEventError as e:
+            for error in e.str_itr():
+                LOG.error(error)
+            raise e
+
+        try:
+            self._check_load_direction_validity(load_direction)
+            if (self.RV_PROFILE_TYPE_LIST is not None) and (
+                profile_type not in self.RV_PROFILE_TYPE_LIST
+            ):
+                raise SherlockAddRandomVibeEventError(
+                    message="Profile type for a random event can only be Uniaxial."
+                )
+            self._check_orientation_validity(orientation)
+        except (SherlockInvalidLoadDirectionError, SherlockInvalidOrientationError) as e:
+            LOG.error(f"Add random vibe event error: {str(e)}")
+            raise SherlockAddRandomVibeEventError(message=str(e))
+        except SherlockAddRandomVibeEventError as e:
+            for error in e.str_itr():
+                LOG.error(error)
+            raise e
+
+        request = SherlockLifeCycleService_pb2.AddRandomVibeEventRequest(
+            project=project,
+            phaseName=phase_name,
+            eventName=event_name,
+            description=description,
+            duration=duration,
+            durationUnits=duration_units,
+            numOfCycles=num_of_cycles,
+            cycleType=cycle_type,
+            orientation=orientation,
+            profileType=profile_type,
+            loadDirection=load_direction,
+        )
+
+        response = self.stub.addRandomVibeEvent(request)
+
+        return_code = response.returnCode
+
+        try:
+            if return_code.value == -1:
+                if return_code.message == "":
+                    raise SherlockAddRandomVibeEventError(error_array=response.errors)
+
+                raise SherlockAddRandomVibeEventError(message=return_code.message)
+            else:
+                LOG.info(return_code.message)
+                return
+        except SherlockAddRandomVibeEventError as e:
+            for error in e.str_itr():
+                LOG.error(error)
+            raise e
+
+    def add_random_vibe_profiles(
+        self,
+        project,
+        random_vibe_profiles,
+    ):
+        """Add new random vibe lifecycle event profiles.
+
+        Parameters
+        ----------
+        project : str
+            Name of the Sherlock project.
+        random_vibe_profiles : list of (phase_name, event_name, profile_name, freq_units, \
+            ampl_units, random_vibe_entries) profiles
+            phase_name : str
+                Name of the lifecycle phase to associate this profile to.
+            event_name : str
+                Name of the random vibe event for the profile.
+            profile_name : str
+                Name of the random vibe profile.
+            freq_units : str
+                Frequency units. Options are ``"HZ"``, ``"KHZ"``, ``"MHZ"``, and ``"GHZ"``.
+            ampl_units : str
+                Amplitude units. Options are ``"G2/Hz"``, ``"m2/s4/Hz"``, ``"mm2/s4/Hz"``, \
+                ``"in2/s4/Hz"``, and ``"ft2/s4/Hz"``.
+            random_vibe_profile_entries : list of (frequency, amplitude) entries
+                frequency : double
+                    Frequency of the profile entry expressed in frequency units.
+                amplitude : double
+                    Amplitude of the profile entry expressed in amplitude units.
+
+        Examples
+        --------
+        >>> from ansys.sherlock.core.launcher import launch_sherlock
+        >>> sherlock = launch_sherlock()
+        >>> sherlock.project.import_odb_archive(
+            "ODB++ Tutorial.tgz",
+            True,
+            True,
+            True,
+            True,
+            project="Test",
+        )
+        >>> sherlock.lifecycle.create_life_phase(
+            "Test",
+            "Example",
+            1.5,
+            "sec",
+            4.0,
+            "COUNT",
+        )
+        >>> sherlock.lifecycle.add_random_vibe_event(
+            "Test",
+            "Example",
+            "Event1",
+            1.5,
+            "sec",
+            4.0,
+            "PER MIN",
+            "45,45",
+            "Uniaxial",
+            "2,4,5",
+        )
+        >>> sherlock.lifecycle.add_random_vibe_profiles(
+            "Test",
+             [(
+                "Example",
+                "Event1",
+                "Profile1",
+                "HZ",
+                "G2/Hz",
+                [(4,8), (5, 50)],
+            )]
+        )
+        """
+        if self.FREQ_UNIT_LIST is None:
+            self._init_freq_units()
+        if self.AMPL_UNIT_LIST is None:
+            self._init_ampl_units()
+
+        try:
+            if project == "":
+                raise SherlockAddRandomVibeProfilesError(message="Project name is invalid.")
+
+            if len(random_vibe_profiles) == 0:
+                raise SherlockAddRandomVibeProfilesError(
+                    message="Random vibe profiles are " f"missing."
+                )
+
+            for i, profile_entry in enumerate(random_vibe_profiles):
+                if len(profile_entry) != 6:
+                    raise SherlockAddRandomVibeProfilesError(
+                        f"Number of arguments ({str(len(profile_entry))}) is wrong for "
+                        f"random vibe profile {i}."
+                    )
+                elif not isinstance(profile_entry[0], str) or profile_entry[0] == "":
+                    raise SherlockAddRandomVibeProfilesError(
+                        f"Phase name is invalid for random vibe profile {i}."
+                    )
+                elif not isinstance(profile_entry[1], str) or profile_entry[1] == "":
+                    raise SherlockAddRandomVibeProfilesError(
+                        f"Event name is invalid for random vibe profile {i}."
+                    )
+                elif not isinstance(profile_entry[2], str) or profile_entry[2] == "":
+                    raise SherlockAddRandomVibeProfilesError(
+                        f"Profile name is invalid for random vibe profile {i}."
+                    )
+                elif not isinstance(profile_entry[3], str) or (
+                    (self.FREQ_UNIT_LIST is not None)
+                    and (profile_entry[3] not in self.FREQ_UNIT_LIST)
+                ):
+                    raise SherlockAddRandomVibeProfilesError(
+                        f"Frequency units {profile_entry[3]} are invalid for random vibe "
+                        f"profile {i}."
+                    )
+                elif not isinstance(profile_entry[4], str) or (
+                    (self.AMPL_UNIT_LIST is not None)
+                    and (profile_entry[4] not in self.AMPL_UNIT_LIST)
+                ):
+                    raise SherlockAddRandomVibeProfilesError(
+                        f"Amplitude type {profile_entry[4]} is invalid for random vibe profile {i}."
+                    )
+
+                try:
+                    self._check_random_vibe_profile_entries_validity(profile_entry[5])
+                except SherlockInvalidRandomVibeProfileEntriesError as e:
+                    raise SherlockAddRandomVibeProfilesError(
+                        f"{str(e)} for random vibe profile {i}."
+                    )
+
+        except SherlockAddRandomVibeProfilesError as e:
+            for error in e.str_itr():
+                LOG.error(error)
+            raise e
+
+        if not self._is_connection_up():
+            LOG.error("There is no connection to a gRPC service.")
+            return
+
+        request = SherlockLifeCycleService_pb2.AddRandomVibeProfilesRequest(project=project)
+
+        """Add the random vibe profiles to the request."""
+        for r in random_vibe_profiles:
+            profile = request.randomVibeProfiles.add()
+            profile.phaseName = r[0]
+            profile.eventName = r[1]
+            profile.profileName = r[2]
+            profile.freqUnits = r[3]
+            profile.amplUnits = r[4]
+
+            """Add the random vibe entries to the request."""
+            for e in r[5]:
+                entry = profile.randomVibeProfileEntries.add()
+                entry.freq = e[0]
+                entry.ampl = e[1]
+
+        response = self.stub.addRandomVibeProfiles(request)
+
+        return_code = response.returnCode
+
+        try:
+            if return_code.value == -1:
+                if return_code.message == "":
+                    raise SherlockAddRandomVibeProfilesError(error_array=response.errors)
+                else:
+                    raise SherlockAddRandomVibeProfilesError(message=return_code.message)
+            else:
+                LOG.info(return_code.message)
+                return
+        except SherlockAddRandomVibeProfilesError as e:
+            for error in e.str_itr():
+                LOG.error(error)
+            raise e
+
+    def add_thermal_event(
+        self,
+        project,
+        phase_name,
+        event_name,
+        num_of_cycles,
+        cycle_type,
+        cycle_state,
+        description="",
+    ):
+        """Add a thermal event to a life cycle.
+
+        Parameters
+        ----------
+        project : str
+            Name of the Sherlock project.
+        phase_name : str
+            Name of the lifecycle phase to add this event to.
+        event_name : str
+            Name of the thermal event.
+        num_of_cycles : double
+            Number of cycles for this thermal event.
+        cycle_type : str
+            Cycle type. Options are ``"COUNT"``, ``"DUTY_CYCLE"``, ``"PER_YEAR"``,
+            ``"PER_DAY"``, ``"PER_HOUR"``, ``"PER_MIN"``, and ``"PER_SEC"``.
+        cycle_state : str
+            Lifecycle state. Options are ``"OPERATING"`` and ``"STORAGE"``.
+        description : str, optional
+            Description of the new thermal event.
+
+        Examples
+        --------
+        >>> from ansys.sherlock.core.launcher import launch_sherlock
+        >>> sherlock = launch_sherlock()
+        >>> sherlock.project.import_odb_archive(
+            "ODB++ Tutorial.tgz",
+            True,
+            True,
+            True,
+            True,
+            project="Test",
+        )
+        >>> sherlock.lifecycle.create_life_phase(
+            "Test",
+            "Example",
+            1.5,
+            "year",
+            4.0,
+            "COUNT",
+        )
+        >>> sherlock.lifecycle.add_thermal_event(
+            "Test",
+            "Example",
+            "Event1",
+            4.0,
+            "PER YEAR",
+            "STORAGE",
+        )
+        """
+        if self.CYCLE_TYPE_LIST is None:
+            self._init_cycle_types()
+        if self.CYCLE_STATE_LIST is None:
+            self._init_cycle_states()
+
+        try:
+            if project == "":
+                raise SherlockAddThermalEventError(message="Project name is invalid.")
+            if phase_name == "":
+                raise SherlockAddThermalEventError(message="Phase name is invalid.")
+            if event_name == "":
+                raise SherlockAddThermalEventError(message="Event name is invalid.")
+            if (self.CYCLE_TYPE_LIST is not None) and (cycle_type not in self.CYCLE_TYPE_LIST):
+                raise SherlockAddThermalEventError(message="Ccycle type is invalid.")
+            if num_of_cycles <= 0.0:
+                raise SherlockAddThermalEventError(
+                    message="Number of cycles must be greater than 0."
+                )
+            if (self.CYCLE_STATE_LIST is not None) and (cycle_state not in self.CYCLE_STATE_LIST):
+                raise SherlockAddThermalEventError(message="Cycle state is invalid.")
+        except SherlockAddThermalEventError as e:
+            for error in e.str_itr():
+                LOG.error(error)
+            raise e
+
+        request = SherlockLifeCycleService_pb2.AddThermalEventRequest(
+            project=project,
+            phaseName=phase_name,
+            eventName=event_name,
+            description=description,
+            numOfCycles=num_of_cycles,
+            cycleType=cycle_type,
+            cycleState=cycle_state,
+        )
+
+        response = self.stub.addThermalEvent(request)
+
+        return_code = response.returnCode
+
+        try:
+            if return_code.value == -1:
+                if return_code.message == "":
+                    raise SherlockAddThermalEventError(error_array=response.errors)
+
+                raise SherlockAddThermalEventError(message=return_code.message)
+            else:
+                LOG.info(return_code.message)
+                return
+        except SherlockAddThermalEventError as e:
+            for error in e.str_itr():
+                LOG.error(error)
+            raise e
+
+    def add_thermal_profiles(
+        self,
+        project,
+        thermal_profiles,
+    ):
+        """Add thermal life cycle event profiles.
+
+        Parameters
+        ----------
+        project : str
+            Name of the Sherlock project.
+        thermal_profiles : list of (phase_name, event_name, profile_name, time_units, temp_units, \
+                thermal_profile_entries) profiles
+            phase_name : str
+                Bame of the lifecycle phase this profile is associated with.
+            event_name : str
+                Name of the thermal event for the profile.
+            profile_name : str
+                Name of the thermal profile.
+            time_units : str
+                Time units. Options are ``"ms"``, ``"sec"``, ``"min"``, "``hr"``,
+                ``"day"``, and ``"year"``.
+            temp_units : str
+                Temperature units. Options are ``"C"``, ``"F"``, and ``"K"``.
+            thermal_profile_entries : list of (step, type, time, temp) entries
+                step : str
+                    Name of the profile step entry.
+                type : str
+                    Thermal step type. Options are ``"HOLD"`` and ``"RAMP"`.
+                time : double
+                    Duration of the step entry expressed in time units
+                temperature : double
+                    Temperature of the step entry expressed in temperature units
+
+        Examples
+        --------
+        >>> from ansys.sherlock.core.launcher import launch_sherlock
+        >>> sherlock = launch_sherlock()
+        >>> sherlock.project.import_odb_archive(
+            "ODB++ Tutorial.tgz",
+            True,
+            True,
+            True,
+            True,
+            project="Test",
+        )
+        >>> sherlock.lifecycle.create_life_phase(
+            "Test",
+            "Example",
+            1.5,
+            "year",
+            4.0,
+            "COUNT",
+        )
+        >>> sherlock.lifecycle.add_thermal_event(
+            "Test",
+            "Example",
+            "Event1",
+            4.0,
+            "PER YEAR",
+            "STORAGE",
+        )
+        >>> sherlock.lifecycle.add_thermal_profiles(
+            "Test",
+            [(
+                "Example",
+                "Event1",
+                "Profile1",
+                "sec",
+                "F",
+                [
+                    ("Steady1", "HOLD", 40, 40),
+                    ("Steady", "HOLD", 20, 20),
+                    ("Back", "RAMP", 20, 40),
+                ],
+            )]
+        )
+        """
+        if self.TIME_UNIT_LIST is None:
+            self._init_time_units()
+        if self.TEMP_UNIT_LIST is None:
+            self._init_temp_units()
+
+        try:
+            if project == "":
+                raise SherlockAddThermalProfilesError(message="Project name is invalid.")
+
+            if len(thermal_profiles) == 0:
+                raise SherlockAddThermalProfilesError(message="Thermal profiles are missing.")
+
+            for i, profile_entry in enumerate(thermal_profiles):
+                if len(profile_entry) != 6:
+                    raise SherlockAddThermalProfilesError(
+                        f"Number of arguments ({str(len(profile_entry))}) is wrong for "
+                        f"thermal profile {i}."
+                    )
+                elif not isinstance(profile_entry[0], str) or profile_entry[0] == "":
+                    raise SherlockAddThermalProfilesError(
+                        f"Phase name is invalid for thermal profile {i}."
+                    )
+                elif not isinstance(profile_entry[1], str) or profile_entry[1] == "":
+                    raise SherlockAddThermalProfilesError(
+                        f"Event name is invalid for thermal profile {i}."
+                    )
+                elif not isinstance(profile_entry[2], str) or profile_entry[2] == "":
+                    raise SherlockAddThermalProfilesError(
+                        f"Profile name is invalid for thermal profile {i}."
+                    )
+                elif not isinstance(profile_entry[3], str) or (
+                    (self.TIME_UNIT_LIST is not None)
+                    and (profile_entry[3] not in self.TIME_UNIT_LIST)
+                ):
+                    raise SherlockAddThermalProfilesError(
+                        f"Time units {profile_entry[3]} are invalid for thermal profile {i}."
+                    )
+                elif not isinstance(profile_entry[4], str) or (
+                    (self.TEMP_UNIT_LIST is not None)
+                    and (profile_entry[4] not in self.TEMP_UNIT_LIST)
+                ):
+                    raise SherlockAddThermalProfilesError(
+                        f"Temperature units {profile_entry[4]} are invalid for thermal profile {i}."
+                    )
+
+                try:
+                    self._check_thermal_profile_entries_validity(profile_entry[5])
+
+                except (
+                    SherlockAddThermalProfilesError,
+                    SherlockInvalidThermalProfileEntriesError,
+                ) as e:
+                    raise SherlockAddThermalProfilesError(f"{str(e)} for thermal profile {i}.")
+
+        except SherlockAddThermalProfilesError as e:
+            for error in e.str_itr():
+                LOG.error(error)
+            raise e
+
+        if not self._is_connection_up():
+            LOG.error("There is no connection to a gRPC service.")
+            return
+
+        request = SherlockLifeCycleService_pb2.AddThermalProfilesRequest(project=project)
+
+        """Add the thermal profiles to the request."""
+        for t in thermal_profiles:
+            profile = request.thermalProfiles.add()
+            profile.phaseName = t[0]
+            profile.eventName = t[1]
+            profile.profileName = t[2]
+            profile.timeUnits = t[3]
+            profile.tempUnits = t[4]
+
+            """Add the thermal profile entries to the request."""
+            for e in t[5]:
+                entry = profile.thermalProfileEntries.add()
+                entry.step = e[0]
+                entry.type = e[1]
+                entry.time = e[2]
+                entry.temp = e[3]
+
+        response = self.stub.addThermalProfiles(request)
+
+        return_code = response.returnCode
+
+        try:
+            if return_code.value == -1:
+                if return_code.message == "":
+                    raise SherlockAddThermalProfilesError(error_array=response.errors)
+                else:
+                    raise SherlockAddThermalProfilesError(message=return_code.message)
+            else:
+                LOG.info(return_code.message)
+                return
+        except SherlockAddThermalProfilesError as e:
+            for error in e.str_itr():
+                LOG.error(error)
+            raise e
+
+    def add_harmonic_event(
+        self,
+        project,
+        phase_name,
+        event_name,
+        duration,
+        duration_units,
+        num_of_cycles,
+        cycle_type,
+        sweep_rate,
+        orientation,
+        profile_type,
+        load_direction,
+        description="",
+    ):
+        """Add a harmonic vibe life cycle event.
+
+        Parameters
+        ----------
+        project : str
+            Name of the Sherlock project.
+        phase_name : str
+            Bame of the lifecycle phase to add this event to.
+        event_name : str
+            Name of the harmonic event.
+        duration : double
+            Event duration length.
+        duration_units : str
+            Event duration units. Options are ``"ms"``, ``"sec"``, ``"min"``,
+            ``"hr"``, ``"day"``, and ``"year"``.
+        num_of_cycles : double
+            Number of cycles for this harmonic vibe event.
+        cycle_type : str
+            Cycle type. Options are ``"COUNT"``, ``"DUTY_CYCLE"``, ``"PER_YEAR"``,
+            ``"PER_DAY"``, ``"PER_HOUR"``, ``"PER_MIN"``, and ``"PER_SEC"``.
+        sweep_rate : double
+            Sweep rate for the harmonic event.
+        orientation : str
+            PCB orientation in the format of ``azimuth, elevation``. For example, ``30,15``.
+        profile_type : str
+            Harmonic load profile types. Options are ``"Uniaxial"`` and ``"Triaxial"``.
+        load_direction: str
+            Load direction in the format of ``x,y,z``. For example, ``0,0,1``.
+        description : str, optional
+            Description of the harmonic vibe event.
+
+        Examples
+        --------
+        >>> from ansys.sherlock.core.launcher import launch_sherlock
+        >>> sherlock = launch_sherlock()
+        >>> sherlock.project.import_odb_archive(
+            "ODB++ Tutorial.tgz",
+            True,
+            True,
+            True,
+            True,
+            project="Test"
+        )
+        >>> sherlock.lifecycle.create_life_phase(
+            "Test",
+            "Example",
+            1.5,
+            "year",
+            4.0,
+            "COUNT",
+        )
+        >>> sherlock.lifecycle.add_harmonic_event(
+            "Test",
+            "Example",
+            "Event1",
+            1.5,
+            "sec",
+            4.0,
+            "PER MIN",
+            5,
+            "45,45",
+            "Uniaxial",
+            "2,4,5",
+        )
+        """
+        if self.TIME_UNIT_LIST is None:
+            self._init_time_units()
+        if self.CYCLE_TYPE_LIST is None:
+            self._init_cycle_types()
+        if self.HARMONIC_PROFILE_TYPE_LIST is None:
+            self._init_harmonic_profile_types()
+
+        try:
+            if project == "":
+                raise SherlockAddHarmonicEventError(message="Project name is invalid.")
+            if phase_name == "":
+                raise SherlockAddHarmonicEventError(message="Phase name is invalid.")
+            if event_name == "":
+                raise SherlockAddHarmonicEventError(message="Event name is invalid.")
+            if (self.TIME_UNIT_LIST is not None) and (duration_units not in self.TIME_UNIT_LIST):
+                raise SherlockAddHarmonicEventError(message="Duration units are invalid.")
+            if duration <= 0.0:
+                raise SherlockAddHarmonicEventError(message="Duration must be greater than 0.")
+            if (self.CYCLE_TYPE_LIST is not None) and (cycle_type not in self.CYCLE_TYPE_LIST):
+                raise SherlockAddHarmonicEventError(message="Cycle type is invalid.")
+            if num_of_cycles <= 0.0:
+                raise SherlockAddHarmonicEventError(
+                    message="Number of cycles must be greater than 0."
+                )
+            if sweep_rate <= 0.0:
+                raise SherlockAddHarmonicEventError(message="Sweep rate must be greater than 0.")
+        except SherlockAddHarmonicEventError as e:
+            for error in e.str_itr():
+                LOG.error(error)
+            raise e
+
+        try:
+            self._check_load_direction_validity(load_direction)
+            self._check_orientation_validity(orientation)
+            if (self.HARMONIC_PROFILE_TYPE_LIST is not None) and (
+                profile_type not in self.HARMONIC_PROFILE_TYPE_LIST
+            ):
+                raise SherlockAddHarmonicEventError(message="Profile type is invalid.")
+        except (SherlockInvalidLoadDirectionError, SherlockInvalidOrientationError) as e:
+            LOG.error(f"Add harmonic event error: {str(e)}")
+            raise SherlockAddHarmonicEventError(message=str(e))
+        except SherlockAddHarmonicEventError as e:
+            for error in e.str_itr():
+                LOG.error(error)
+            raise e
+
+        request = SherlockLifeCycleService_pb2.AddHarmonicEventRequest(
+            project=project,
+            phaseName=phase_name,
+            eventName=event_name,
+            description=description,
+            duration=duration,
+            durationUnits=duration_units,
+            numOfCycles=num_of_cycles,
+            cycleType=cycle_type,
+            sweepRate=sweep_rate,
+            orientation=orientation,
+            profileType=profile_type,
+            loadDirection=load_direction,
+        )
+
+        response = self.stub.addHarmonicEvent(request)
+
+        return_code = response.returnCode
+
+        try:
+            if return_code.value == -1:
+                if return_code.message == "":
+                    raise SherlockAddHarmonicEventError(error_array=response.errors)
+
+                raise SherlockAddHarmonicEventError(message=return_code.message)
+            else:
+                LOG.info(return_code.message)
+                return
+        except SherlockAddHarmonicEventError as e:
+            for error in e.str_itr():
+                LOG.error(error)
+            raise e
+
+    def add_harmonic_vibe_profiles(
+        self,
+        project,
+        harmonic_vibe_profiles,
+    ):
+        """Add harmonic life cycle event profiles.
+
+        Parameters
+        ----------
+        project : str
+            Name of the Sherlock project.
+        harmonic_vibe_profiles : list of (phase_name, event_name, profile_name,
+                                    freq_units, load_units,
+                                    harmonic_vibe_profile_entries) profiles, required
+            phase_name : str
+                Name of the lifecycle phase this profile is associated with.
+            event_name : str
+                Name of the harmonic event for the profile.
+            profile_name : str
+                Name of the harmonic profile.
+            freq_units : str
+                Frequency units. Options are ``"HZ"``, ``"KHZ"``, ``"MHZ"``, and ``"GHZ"``.
+            load_units : str
+                Load units. Options are ``"G"``, ```"m/s2"``, ``"mm/s2"``, "``in/s2"``,
+                and ``"ft/s2"``.
+            harmonic_profile_entries : list of (frequency, load) entries, required
+                frequency : double
+                    Frequency of the profile entry expressed in frequency units.
+                load : double
+                    Load of the profile entry expressed in load units.
+            triaxial_axis : (string, required)
+                Axis this profile should be assigned to if the harmonic profile type is
+                ``"Triaxial"``. Options are: ``"x"``, ``"y"``, and ``"z"``.
+
+        Examples
+        --------
+        >>> from ansys.sherlock.core.launcher import launch_sherlock
+        >>> sherlock = launch_sherlock()
+        >>> sherlock.project.import_odb_archive(
+            "ODB++ Tutorial.tgz",
+            True,
+            True,
+            True,
+            True,
+            project="Test",
+        )
+        >>> sherlock.lifecycle.create_life_phase(
+            "Test",
+            "Example",
+            1.5,
+            "sec",
+            4.0,
+            "COUNT",
+        )
+        >>> sherlock.lifecycle.add_harmonic_event(
+            "Test",
+            "Example",
+            "Event1",
+            1.5,
+            "sec",
+            4.0,
+            "PER MIN",
+            5,
+            "45,45",
+            "Uniaxial",
+            "2,4,5",
+        )
+        >>> sherlock.lifecycle.add_harmonic_profiles(
+            "Test",
+            [(
+                "Example",
+                "Event1",
+                "Profile1",
+                "HZ",
+                "G",
+                [
+                    (10, 1),
+                    (1000, 1),
+                ],
+                "",
+            )]
+        )
+        """
+        if self.FREQ_UNIT_LIST is None:
+            self._init_freq_units()
+        if self.LOAD_UNIT_LIST is None:
+            self._init_load_units()
+
+        try:
+            if project == "":
+                raise SherlockAddHarmonicVibeProfilesError(message="Project name is invalid.")
+
+            for i, profile_entry in enumerate(harmonic_vibe_profiles):
+                if len(profile_entry) != 7:
+                    raise SherlockAddHarmonicVibeProfilesError(
+                        f"Number of arguments ({str(len(profile_entry))}) is wrong for "
+                        f"harmonic vibe profile {i}."
+                    )
+                elif not isinstance(profile_entry[0], str) or profile_entry[0] == "":
+                    raise SherlockAddHarmonicVibeProfilesError(
+                        f"Phase name is invalid for harmonic vibe profile {i}."
+                    )
+                elif not isinstance(profile_entry[1], str) or profile_entry[1] == "":
+                    raise SherlockAddHarmonicVibeProfilesError(
+                        f"Event name is invalid for harmonic vibe profile {i}."
+                    )
+                elif not isinstance(profile_entry[2], str) or profile_entry[2] == "":
+                    raise SherlockAddHarmonicVibeProfilesError(
+                        f"Profile name is invalid for harmonic vibe profile {i}."
+                    )
+                elif not isinstance(profile_entry[3], str) or (
+                    (self.FREQ_UNIT_LIST is not None)
+                    and (profile_entry[3] not in self.FREQ_UNIT_LIST)
+                ):
+                    raise SherlockAddHarmonicVibeProfilesError(
+                        f"Frequency units {profile_entry[3]} are invalid for harmonic vibe "
+                        f"profile {i}."
+                    )
+                elif not isinstance(profile_entry[4], str) or (
+                    (self.LOAD_UNIT_LIST is not None)
+                    and (profile_entry[4] not in self.LOAD_UNIT_LIST)
+                ):
+                    raise SherlockAddHarmonicVibeProfilesError(
+                        f"Load units {profile_entry[4]} are invalid for harmonic vibe profile {i}."
+                    )
+
+            try:
+                self._check_harmonic_profile_entries_validity(profile_entry[5])
+            except SherlockInvalidHarmonicProfileEntriesError as e:
+                raise SherlockAddHarmonicVibeProfilesError(
+                    f"{str(e)} for harmonic vibe profile {i}."
+                )
+
+        except SherlockAddHarmonicVibeProfilesError as e:
+            for error in e.str_itr():
+                LOG.error(error)
+            raise e
+
+        if not self._is_connection_up():
+            LOG.error("There is no connection to a gRPC service.")
+            return
+
+        request = SherlockLifeCycleService_pb2.AddHarmonicVibeProfilesRequest(project=project)
+
+        """Add the harmonic vibe profiles to the request."""
+        for h in harmonic_vibe_profiles:
+            profile = request.harmonicVibeProfiles.add()
+            profile.phaseName = h[0]
+            profile.eventName = h[1]
+            profile.profileName = h[2]
+            profile.freqUnits = h[3]
+            profile.loadUnits = h[4]
+
+            """Add the entries to the harmonic profile request."""
+            for e in h[5]:
+                entry = profile.harmonicVibeProfileEntries.add()
+                entry.freq = e[0]
+                entry.load = e[1]
+
+            profile.triaxialAxis = h[6]
+
+        response = self.stub.addHarmonicVibeProfiles(request)
+
+        return_code = response.returnCode
+
+        try:
+            if return_code.value == -1:
+                if return_code.message == "":
+                    raise SherlockAddHarmonicVibeProfilesError(error_array=response.errors)
+                else:
+                    raise SherlockAddHarmonicVibeProfilesError(message=return_code.message)
+            else:
+                LOG.info(return_code.message)
+                return
+        except SherlockAddHarmonicVibeProfilesError as e:
+            for error in e.str_itr():
+                LOG.error(error)
+            raise e
+
+    def add_shock_event(
+        self,
+        project,
+        phase_name,
+        event_name,
+        duration,
+        duration_units,
+        num_of_cycles,
+        cycle_type,
+        orientation,
+        load_direction,
+        description="",
+    ):
+        """Add a shock life cycle event.
+
+        Parameters
+        ----------
+        project : str
+            Name of the Sherlock project.
+        phase_name : str
+            Name of the lifecycle phase to add this event to.
+        event_name : str
+            Name of the shock event.
+        duration : double
+            Event duration length.
+        duration_units : str
+            Event duration units. Options are ``"ms"``, ``"sec"``, ``"min"``, ``"hr"``,
+            ``"day"``, and ``"year"``.
+        num_of_cycles : double
+            Number of cycles for the shock event.
+        cycle_type : str
+            Cycle type. Options include ``"COUNT"``, ``"DUTY CYCLE"``,
+            ``"PER YEAR"``, and ``"PER HOUR"``.
+        orientation : str
+            PCB orientation in the format of ``azimuth, elevation``. For example, ``30,15``.
+        load_direction : str
+            Load direction in the format of ``x,y,z``. For example, ``0,0,1``.
+        description : str, optional
+            Description of the shock event.
+
+        Examples
+        --------
+        >>> from ansys.sherlock.core.launcher import launch_sherlock
+        >>> sherlock = launch_sherlock()
+        >>> sherlock.project.import_odb_archive(
+            "ODB++ Tutorial.tgz",
+            True,
+            True,
+            True,
+            True,
+            project="Test",
+        )
+        >>> sherlock.lifecycle.create_life_phase(
+            "Test",
+            "Example",
+            1.5,
+            "sec",
+            4.0,
+            "COUNT",
+        )
+        >>> sherlock.lifecycle.add_shock_event(
+            "Test",
+            "Example",
+            "Event1",
+            1.5,
+            "sec",
+            4.0,
+            "PER MIN",
+            "45,45",
+            "2,4,5",
+        )
+        """
+        if self.TIME_UNIT_LIST is None:
+            self._init_time_units()
+        if self.CYCLE_TYPE_LIST is None:
+            self._init_cycle_types()
+
+        try:
+            if project == "":
+                raise SherlockAddShockEventError(message="Project name is invalid.")
+            if phase_name == "":
+                raise SherlockAddShockEventError(message="Phase name is invalid.")
+            if event_name == "":
+                raise SherlockAddShockEventError(message="Event name is invalid.")
+            if (self.TIME_UNIT_LIST is not None) and (duration_units not in self.TIME_UNIT_LIST):
+                raise SherlockAddShockEventError(message="Duration units are invalid.")
+            if duration <= 0.0:
+                raise SherlockAddShockEventError(message="Duration must be greater than 0.")
+            if (self.CYCLE_TYPE_LIST is not None) and (cycle_type not in self.CYCLE_TYPE_LIST):
+                raise SherlockAddShockEventError(message="Cycle type is invalid.")
+            if num_of_cycles <= 0.0:
+                raise SherlockAddShockEventError(message="Number of cycles must be greater than 0.")
+        except SherlockAddShockEventError as e:
+            for error in e.str_itr():
+                LOG.error(error)
+            raise e
+
+        try:
+            self._check_load_direction_validity(load_direction)
+            self._check_orientation_validity(orientation)
+        except (SherlockInvalidLoadDirectionError, SherlockInvalidOrientationError) as e:
+            LOG.error(f"Add shock event error: {str(e)}")
+            raise SherlockAddShockEventError(message=str(e))
+
+        request = SherlockLifeCycleService_pb2.AddShockEventRequest(
+            project=project,
+            phaseName=phase_name,
+            eventName=event_name,
+            description=description,
+            duration=duration,
+            durationUnits=duration_units,
+            numOfCycles=num_of_cycles,
+            cycleType=cycle_type,
+            orientation=orientation,
+            loadDirection=load_direction,
+        )
+
+        response = self.stub.addShockEvent(request)
+
+        return_code = response.returnCode
+
+        try:
+            if return_code.value == -1:
+                if return_code.message == "":
+                    raise SherlockAddShockEventError(error_array=response.errors)
+
+                raise SherlockAddShockEventError(message=return_code.message)
+            else:
+                LOG.info(return_code.message)
+                return
+        except SherlockAddShockEventError as e:
+            for error in e.str_itr():
+                LOG.error(error)
+            raise e
+
+    def add_shock_profiles(
+        self,
+        project,
+        shock_profiles,
+    ):
+        """Add shock life cycle event profiles.
+
+        Parameters
+        ----------
+        project : str
+            Name of the Sherlock project
+        shock_profiles : List of (phase_name, event_name, profile_name, duration, duration_units,
+                            sample_rate, sample_rate_units, load_units, freq_units,
+                            shock_profile_entries) profiles, required
+            phase_name : str
+                Bame of the lifecycle phase this profile is associated with.
+            event_name : str
+                Name of the shock event for the profile.
+            profile_name : str
+                Name of the shock profile.
+            duration : double
+                Pulse duration.
+            duration_units : str
+                Pulse duration units. Options are ``"ms"``, ``"sec"``, ``"min"``, ``"hr"``,
+                ``"day"``, and ``"year"``.
+            sample_rate : double
+                Sample rate.
+            sample_rate_units : str
+                Sample rate units. Options are ``"ms"``, ``"sec"``, ``"min"``, ``"hr"``,
+                ``"day"``, and ``"year"``.
+            load_units : str
+                Load units. Options are: ``"G"``, ``"m/s2"``, ``"mm/s2"``, ``"in/s2"",
+                and ``"ft/s2"``.
+            freq_units : str
+                Frequency units. Options are ``"HZ"``, ``"KHZ"``, ``"MHZ"``, and ``"GHZ"``.
+            shock_profile_entries : list of (shape, load, freq, decay) entries, required
+                shape : str
+                    Shape of the shock profile entry. Options are ``"FullSine"``,
+                    ``"HalfSine"``, ``"Haversine"``, ``"Triangle"``, ``"Sawtooth"``,
+                    ``"FullSquare"``, and ``"HalfSquare"``.
+                load : double
+                    Load of the profile entry expressed in load units.
+                freq : double
+                    Frequency of the profile entry expressed in frequency units.
+                decay : double
+                    Decay value of the profile entry.
+
+        Examples
+        --------
+        >>> from ansys.sherlock.core.launcher import launch_sherlock
+        >>> sherlock = launch_sherlock()
+        >>> sherlock.project.import_odb_archive(
+            "ODB++ Tutorial.tgz",
+            True,
+            True,
+            True,
+            True,
+            project="Test",
+        )
+        >>> sherlock.lifecycle.create_life_phase(
+            "Test",
+            "Example",
+            1.5,
+            "sec",
+            4.0,
+            "COUNT",
+        )
+        >>> sherlock.lifecycle.add_shock_event(
+            "Test",
+            "Example",
+            "Event1",
+            1.5,
+            "sec",
+            4.0,
+            "PER MIN",
+            "45,45",
+            "2,4,5",
+        )
+        >>> sherlock.lifecycle.add_shock_profiles(
+            "Test",
+            [(
+                "Example",
+                "Event1",
+                "Profile1",
+                10.0, "ms",
+                0.1, "ms",
+                "G",
+                "HZ",
+                [("HalfSine", 100.0, 100.0, 0)],
+            )]
+        )
+        """
+        if self.TIME_UNIT_LIST is None:
+            self._init_time_units()
+        if self.LOAD_UNIT_LIST is None:
+            self._init_load_units()
+        if self.FREQ_UNIT_LIST is None:
+            self._init_freq_units()
+        if self.SHOCK_SHAPE_LIST is None:
+            self._init_shock_shapes()
+
+        try:
+            if project == "":
+                raise SherlockAddShockProfilesError(message="Project name is invalid.")
+
+            for i, profile_entry in enumerate(shock_profiles):
+                if len(profile_entry) != 10:
+                    raise SherlockAddShockProfilesError(
+                        f"Number of arguments ({str(len(profile_entry))}) is wrong for shock "
+                        f"profile {i}."
+                    )
+                elif not isinstance(profile_entry[0], str) or profile_entry[0] == "":
+                    raise SherlockAddShockProfilesError(
+                        f"Phase name is invalid for shock profile {i}."
+                    )
+                elif not isinstance(profile_entry[1], str) or profile_entry[1] == "":
+                    raise SherlockAddShockProfilesError(
+                        f"Event name is invalid for shock profile {i}."
+                    )
+                elif not isinstance(profile_entry[2], str) or profile_entry[2] == "":
+                    raise SherlockAddShockProfilesError(
+                        f"Profile name is invalid for shock profile {i}."
+                    )
+                elif profile_entry[3] <= 0:
+                    raise SherlockAddShockProfilesError(
+                        f"Duration must be greater than 0 for shock profile {i}."
+                    )
+                elif not isinstance(profile_entry[4], str) or (
+                    (self.TIME_UNIT_LIST is not None)
+                    and (profile_entry[4] not in self.TIME_UNIT_LIST)
+                ):
+                    raise SherlockAddShockProfilesError(
+                        f"Duration units {profile_entry[4]} are invalid for shock profile {i}."
+                    )
+                elif profile_entry[5] <= 0:
+                    raise SherlockAddShockProfilesError(
+                        f"Sample rate must be greater than 0 for shock profile {i}."
+                    )
+                elif not isinstance(profile_entry[6], str) or (
+                    (self.TIME_UNIT_LIST is not None)
+                    and (profile_entry[6] not in self.TIME_UNIT_LIST)
+                ):
+                    raise SherlockAddShockProfilesError(
+                        f"Sample rate unit {profile_entry[6]} are invalid for shock profile {i}."
+                    )
+                elif not isinstance(profile_entry[7], str) or (
+                    (self.LOAD_UNIT_LIST is not None)
+                    and (profile_entry[7] not in self.LOAD_UNIT_LIST)
+                ):
+                    raise SherlockAddShockProfilesError(
+                        f"Load units {profile_entry[7]} are invalid for shock profile {i}."
+                    )
+                elif not isinstance(profile_entry[8], str) or (
+                    (self.FREQ_UNIT_LIST is not None)
+                    and (profile_entry[8] not in self.FREQ_UNIT_LIST)
+                ):
+                    raise SherlockAddShockProfilesError(
+                        f"Frequency units {profile_entry[8]} are invalid for shock profile {i}."
+                    )
+
+            try:
+                self._check_shock_profile_entries_validity(profile_entry[9])
+            except SherlockInvalidShockProfileEntriesError as e:
+                raise SherlockAddShockProfilesError(f"{str(e)} for shock profile {i}.")
+
+        except SherlockAddShockProfilesError as e:
+            for error in e.str_itr():
+                LOG.error(error)
+            raise e
+
+        if not self._is_connection_up():
+            LOG.error("There is no connection to a gRPC service.")
+            return
+
+        request = SherlockLifeCycleService_pb2.AddShockProfilesRequest(project=project)
+
+        for s in shock_profiles:
+            profile = request.shockProfiles.add()
+            profile.phaseName = s[0]
+            profile.eventName = s[1]
+            profile.profileName = s[2]
+            profile.duration = s[3]
+            profile.durationUnits = s[4]
+            profile.sampleRate = s[5]
+            profile.sampleRateUnits = s[6]
+            profile.loadUnits = s[7]
+            profile.freqUnits = s[8]
+
+        """Add the shock entries to the request."""
+        for e in s[9]:
+            entry = profile.shockProfileEntries.add()
+            entry.shape = e[0]
+            entry.load = e[1]
+            entry.freq = e[2]
+            entry.decay = e[3]
+
+        response = self.stub.addShockProfiles(request)
+
+        return_code = response.returnCode
+
+        try:
+            if return_code.value == -1:
+                if return_code.message == "":
+                    raise SherlockAddShockProfilesError(error_array=response.errors)
+                else:
+                    raise SherlockAddShockProfilesError(message=return_code.message)
+            else:
+                LOG.info(return_code.message)
+                return
+        except SherlockAddShockProfilesError as e:
+            for error in e.str_itr():
+                LOG.error(error)
+            raise e