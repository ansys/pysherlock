"""Module for lifecycle services on client-side."""
import SherlockLifeCycleService_pb2
import SherlockLifeCycleService_pb2_grpc

from ansys.sherlock.core import LOG
from ansys.sherlock.core.errors import (
    SherlockAddHarmonicEventError,
    SherlockAddRandomVibeEventError,
    SherlockAddRandomVibeProfileError,
    SherlockAddThermalEventError,
    SherlockAddThermalProfileError,
    SherlockCreateLifePhaseError,
    SherlockInvalidLoadDirectionError,
    SherlockInvalidOrientationError,
    SherlockInvalidRandomVibeProfileEntriesError,
    SherlockInvalidThermalProfileEntriesError,
)
from ansys.sherlock.core.grpc_stub import GrpcStub


class Lifecycle(GrpcStub):
    """Contains methods from the Sherlock Lifecycle Service."""

    def __init__(self, channel):
        """Initialize a gRPC stub for SherlockLifeCycleService."""
        self.channel = channel
        self.stub = SherlockLifeCycleService_pb2_grpc.SherlockLifeCycleServiceStub(channel)
        self.TIME_UNIT_LIST = None
        self.CYCLE_TYPE_LIST = None
        self.RV_PROFILE_LIST = None
        self.FREQ_UNIT_LIST = None
        self.AMPL_UNIT_LIST = None
        self.CYCLE_STATE_LIST = None
        self.TEMP_UNIT_LIST = None
        self.STEP_TYPE_LIST = ["RAMP", "HOLD"]

    def _init_time_units(self):
        """Initialize TIME_UNIT_LIST."""
        if self._is_connection_up():
            duration_unit_request = SherlockLifeCycleService_pb2.ListDurationUnitsRequest()
            duration_unit_response = self.stub.listDurationUnits(duration_unit_request)
            if duration_unit_response.returnCode.value == 0:
                self.TIME_UNIT_LIST = duration_unit_response.durationUnits

    def _init_cycle_types(self):
        """Initialize CYCLE_TYPE_LIST."""
        if self._is_connection_up():
            cycle_type_request = SherlockLifeCycleService_pb2.ListLCTypesRequest()
            cycle_type_response = self.stub.listLifeCycleTypes(cycle_type_request)
            if cycle_type_response.returnCode.value == 0:
                self.CYCLE_TYPE_LIST = cycle_type_response.types

    def _init_rv_profiles(self):
        """Initialize RV_PROFILE_LIST."""
        if self._is_connection_up():
            rv_profile_request = SherlockLifeCycleService_pb2.ListRandomProfileTypesRequest()
            rv_profile_response = self.stub.listRandomProfileTypes(rv_profile_request)
            if rv_profile_response.returnCode.value == 0:
                self.RV_PROFILE_LIST = rv_profile_response.types

    def _init_freq_units(self):
        """Initialize FREQ_UNIT_LIST."""
        if self._is_connection_up():
            freq_unit_request = SherlockLifeCycleService_pb2.ListFreqUnitsRequest()
            freq_type_response = self.stub.listFreqUnits(freq_unit_request)
            if freq_type_response.returnCode.value == 0:
                self.FREQ_UNIT_LIST = freq_type_response.freqUnits

    def _init_ampl_units(self):
        """Initialize AMPL_UNIT_LIST."""
        if self._is_connection_up():
            ampl_unit_request = SherlockLifeCycleService_pb2.ListAmplUnitsRequest()
            ampl_type_response = self.stub.listAmplUnits(ampl_unit_request)
            if ampl_type_response.returnCode.value == 0:
                self.AMPL_UNIT_LIST = ampl_type_response.amplUnits

    def _init_cycle_states(self):
        """Initialize CYCLE_STATES_LIST."""
        if self._is_connection_up():
            cycle_state_request = SherlockLifeCycleService_pb2.ListLCStatesRequest()
            cycle_state_response = self.stub.listLifeCycleStates(cycle_state_request)
            if cycle_state_response.returnCode.value == 0:
                self.CYCLE_STATE_LIST = cycle_state_response.states

    def _init_temp_units(self):
        """Initialize TEMP_UNIT_LIST."""
        if self._is_connection_up():
            temp_unit_request = SherlockLifeCycleService_pb2.ListTempUnitsRequest()
            temp_unit_response = self.stub.listTempUnits(temp_unit_request)
            if temp_unit_response.returnCode.value == 0:
                self.TEMP_UNIT_LIST = temp_unit_response.tempUnits

    def _check_load_direction_validity(self, input):
        """Check input string if it is a valid load."""
        directions = input.split(",")

        if len(directions) != 3:
            raise SherlockInvalidLoadDirectionError("Invalid number of direction coordinates")

        try:
            nonzero = 0
            for dir in directions:
                if float(dir) != 0:
                    nonzero += 1

            if nonzero == 0:
                raise SherlockInvalidLoadDirectionError(
                    "At least one direction coordinate must be non-zero"
                )
            return True, ""
        except TypeError:
            raise SherlockInvalidLoadDirectionError("Invalid direction coordinates")

    def _check_orientation_validity(self, input):
        """Check input string if it is a valid orientation."""
        orientation = input.split(",")

        if len(orientation) != 2:
            raise SherlockInvalidOrientationError("Invalid number of spherical coordinates")

        try:
            float(orientation[0])
        except:
            raise SherlockInvalidOrientationError("Invalid azimuth value")

        try:
            float(orientation[1])
            return True, ""
        except:
            raise SherlockInvalidOrientationError("Invalid elevation value")

    def _check_random_vibe_profile_entries_validity(self, input):
        """Check input array if all elements are valid for random vibe entries."""
        if not isinstance(input, list):
            raise SherlockInvalidRandomVibeProfileEntriesError("Invalid entries argument")

        try:
            for i, entry in enumerate(input):
                if len(entry) != 2:
                    raise SherlockInvalidRandomVibeProfileEntriesError(
                        f"Invalid entry {i}: Wrong number of args"
                    )
                elif entry[0] <= 0:
                    raise SherlockInvalidRandomVibeProfileEntriesError(
                        f"Invalid entry {i}: Frequencies must be greater than 0"
                    )
                elif entry[1] <= 0:
                    raise SherlockInvalidRandomVibeProfileEntriesError(
                        f"Invalid entry {i}: Amplitudes must be greater than 0"
                    )
        except TypeError:
            raise SherlockInvalidRandomVibeProfileEntriesError(
                f"Invalid entry {i}: Invalid freq/ampl"
            )

    def _check_thermal_profile_entries_validity(self, input):
        """Check input array if all elements are valid for thermal entries."""
        if not isinstance(input, list):
            raise SherlockAddThermalProfileError("Invalid entries argument")

        try:
            for i, entry in enumerate(input):
                if len(entry) != 4:
                    raise SherlockInvalidThermalProfileEntriesError(
                        f"Invalid entry {i}: Wrong number of args"
                    )
                elif not isinstance(entry[0], str):
                    raise SherlockInvalidThermalProfileEntriesError(
                        f"Invalid entry {i}: Invalid step name"
                    )
                elif entry[1] not in self.STEP_TYPE_LIST:
                    raise SherlockInvalidThermalProfileEntriesError(
                        f"Invalid entry {i}: Invalid step type"
                    )
                elif entry[2] <= 0:
                    raise SherlockInvalidThermalProfileEntriesError(
                        f"Invalid entry {i}: Time must be greater than 0"
                    )
                elif not isinstance(entry[3], (int, float)):
                    raise SherlockInvalidThermalProfileEntriesError(
                        f"Invalid entry {i}: Invalid temp"
                    )
        except TypeError:
            raise SherlockInvalidThermalProfileEntriesError(f"Invalid entry {i}: Invalid time")

    def _add_random_vibe_profile_entries(self, request, entries):
        """Add the random vibe entries to the request."""
        for e in entries:
            entry = request.randomVibeProfileEntries.add()
            entry.freq = e[0]
            entry.ampl = e[1]

    def _add_thermal_profile_entries(self, request, entries):
        """Add the thermal entries to the request."""
        for e in entries:
            entry = request.thermalProfileEntries.add()
            entry.step = e[0]
            entry.type = e[1]
            entry.time = e[2]
            entry.temp = e[3]

    def create_life_phase(
        self,
        project,
        phase_name,
        duration,
        duration_units,
        num_of_cycles,
        cycle_type,
        description=None,
    ):
        """Define and add a new life phase.

        Parameters
        ----------
        project : str, required
            Sherlock project name.
        phase_name : str, required
            The name of new life phase.
        duration : double, required
            Event duration length.
        duration_units : str, required
            Event duration length units. For example: "ms", "sec", "min", etc.
        num_of_cycles : double, required
            Number of cycles defined for new life phase.
        cycle_type : str, required
            The cycle type. For example: "COUNT", "DUTY CYCLE", "PER YEAR", "PER HOUR", etc.
        description : str, optional
            Description of new life phase.
        Examples
        --------
        >>> from ansys.sherlock.core.launcher import launch_sherlock
        >>> sherlock = launch_sherlock()
        >>> sherlock.project.import_odb_archive(
            "ODB++ Tutorial.tgz",
            True,
            True,
            True,
            True,
            project="Test",
        )
        >>> sherlock.lifecycle.create_life_phase(
            "Test",
            "Example",
            1.5,
            "sec",
            4.0,
            "COUNT",
        )
        """
        if self.TIME_UNIT_LIST is None:
            self._init_time_units()
        if self.CYCLE_TYPE_LIST is None:
            self._init_cycle_types()

        try:
            if project == "":
                raise SherlockCreateLifePhaseError(message="Invalid Project Name")
            elif phase_name == "":
                raise SherlockCreateLifePhaseError(message="Invalid Phase Name")
            elif (self.TIME_UNIT_LIST is not None) and (duration_units not in self.TIME_UNIT_LIST):
                raise SherlockCreateLifePhaseError(message="Invalid Duration Unit Specified")
            elif duration <= 0.0:
                raise SherlockCreateLifePhaseError(message="Duration Must Be Greater Than 0")
            elif (self.CYCLE_TYPE_LIST is not None) and (cycle_type not in self.CYCLE_TYPE_LIST):
                raise SherlockCreateLifePhaseError(message="Invalid Cycle Type")
            elif num_of_cycles <= 0.0:
                raise SherlockCreateLifePhaseError(
                    message="Number of Cycles Must Be Greater Than 0"
                )
        except SherlockCreateLifePhaseError as e:
            for error in e.str_itr():
                LOG.error(error)
            raise e

        if not self._is_connection_up():
            LOG.error("Not connected to a gRPC service.")
            return

        if description is None:
            description = ""

        request = SherlockLifeCycleService_pb2.CreateLifePhaseRequest(
            project=project,
            phaseName=phase_name,
            description=description,
            duration=duration,
            durationUnits=duration_units,
            numOfCycles=num_of_cycles,
            cycleType=cycle_type,
        )

        response = self.stub.createLifePhase(request)

        return_code = response.returnCode

        try:
            if return_code.value == -1:
                if return_code.message == "":
                    raise SherlockCreateLifePhaseError(error_array=response.errors)
                else:
                    raise SherlockCreateLifePhaseError(message=return_code.message)
            else:
                LOG.info(return_code.message)
                return
        except SherlockCreateLifePhaseError as e:
            for error in e.str_itr():
                LOG.error(error)
            raise e

    def add_random_vibe_event(
        self,
        project,
        phase_name,
        event_name,
        duration,
        duration_units,
        num_of_cycles,
        cycle_type,
        orientation,
        profile_type,
        load_direction,
        description="",
    ):
        """Define and add a new random vibe life cycle event.

        Parameters
        ----------
        project : str, required
            Sherlock project name.
        phase_name : str, required
            The name of the life cycle phase to add this event to.
        event_name : str, required
            Name of the random vibe event.
        duration : double, required
            Event duration length.
        duration_units : str, required
            Event duration length units.
        num_of_cycles : double, required
            Number of cycles defined for this random vibe event.
        cycle_type : str, required
            The cycle type. For example: "COUNT", "DUTY CYCLE", "PER YEAR", "PER HOUR", etc.
        orientation : str, required
            PCB orientation in the format of azimuth, elevation. Example: 30,15
        profile_type : str, required
            Random load profile type. Example valid value is "Uniaxial".
        load_direction : str, required
            Load direction in the format of x,y,z. Example: 0,0,1
        description : str, optional
            Description of the random vibe event.
        Examples
        --------
        >>> from ansys.sherlock.core.launcher import launch_sherlock
        >>> sherlock = launch_sherlock()
        >>> sherlock.project.import_odb_archive(
            "ODB++ Tutorial.tgz",
            True,
            True,
            True,
            True,
            project="Test",
        )
        >>> sherlock.lifecycle.create_life_phase(
            "Test",
            "Example",
            1.5,
            "sec",
            4.0,
            "COUNT",
        )
        >>> sherlock.lifecycle.add_random_vibe_event(
            "Test",
            "Example",
            "Event1",
            1.5,
            "sec",
            4.0,
            "PER MIN",
            "45,45",
            "Uniaxial",
            "2,4,5",
        )
        """
        if self.TIME_UNIT_LIST is None:
            self._init_time_units()
        if self.CYCLE_TYPE_LIST is None:
            self._init_cycle_types()
        if self.RV_PROFILE_LIST is None:
            self._init_rv_profiles()

        try:
            if project == "":
                raise SherlockAddRandomVibeEventError(message="Invalid Project Name")
            elif phase_name == "":
                raise SherlockAddRandomVibeEventError(message="Invalid Phase Name")
            elif event_name == "":
                raise SherlockAddRandomVibeEventError(message="Invalid Event Name")
            elif (self.TIME_UNIT_LIST is not None) and (duration_units not in self.TIME_UNIT_LIST):
                raise SherlockAddRandomVibeEventError(message="Invalid Duration Unit Specified")
            elif duration <= 0.0:
                raise SherlockAddRandomVibeEventError(message="Duration Must Be Greater Than 0")
            elif (self.CYCLE_TYPE_LIST is not None) and (cycle_type not in self.CYCLE_TYPE_LIST):
                raise SherlockAddRandomVibeEventError(message="Invalid Cycle Type")
            elif num_of_cycles <= 0.0:
                raise SherlockAddRandomVibeEventError(
                    message="Number of Cycles Must Be Greater Than 0"
                )
        except SherlockAddRandomVibeEventError as e:
            for error in e.str_itr():
                LOG.error(error)
            raise e

        try:
            self._check_load_direction_validity(load_direction)
            if (self.RV_PROFILE_LIST is not None) and (profile_type not in self.RV_PROFILE_LIST):
                raise SherlockAddRandomVibeEventError(
                    message="Valid profile type for a random event can only be Uniaxial"
                )
            self._check_orientation_validity(orientation)
        except (SherlockInvalidLoadDirectionError, SherlockInvalidOrientationError) as e:
            LOG.error(f"Add random vibe event error: {str(e)}")
            raise SherlockAddRandomVibeEventError(message=str(e))
        except SherlockAddRandomVibeEventError as e:
            for error in e.str_itr():
                LOG.error(error)
            raise e

        request = SherlockLifeCycleService_pb2.AddRandomVibeEventRequest(
            project=project,
            phaseName=phase_name,
            eventName=event_name,
            description=description,
            duration=duration,
            durationUnits=duration_units,
            numOfCycles=num_of_cycles,
            cycleType=cycle_type,
            orientation=orientation,
            profileType=profile_type,
            loadDirection=load_direction,
        )

        response = self.stub.addRandomVibeEvent(request)

        return_code = response.returnCode

        try:
            if return_code.value == -1:
                if return_code.message == "":
                    raise SherlockAddRandomVibeEventError(error_array=response.errors)
                else:
                    raise SherlockAddRandomVibeEventError(message=return_code.message)
            else:
                LOG.info(return_code.message)
                return
        except SherlockAddRandomVibeEventError as e:
            for error in e.str_itr():
                LOG.error(error)
            raise e

    def add_random_vibe_profile(
        self,
        project,
        phase_name,
        event_name,
        profile_name,
        freq_units,
        ampl_units,
        random_vibe_profile_entries,
    ):
        """Add a new random vibe profile to a random vibe event.

        Parameters
        ----------
        project : str, required
            Sherlock project name.
        phase_name : str, required
            The name of the life cycle phase this event is associated.
        event_name : str, required
            Name of the random vibe event.
        profile_name : str, required
            Name of the random vibe profile.
        freq_units : str, required
            Frequency Units.
        ampl_units : str, required
            Amplitude Units.
        random_vibe_profile_entries : (double, double) list, required
            List of (frequency, amplitude) entries
        Examples
        --------
        >>> from ansys.sherlock.core.launcher import launch_sherlock
        >>> sherlock = launch_sherlock()
        >>> sherlock.project.import_odb_archive(
            "ODB++ Tutorial.tgz",
            True,
            True,
            True,
            True,
            project="Test",
        )
        >>> sherlock.lifecycle.create_life_phase(
            "Test",
            "Example",
            1.5,
            "sec",
            4.0,
            "COUNT",
        )
        >>> sherlock.lifecycle.add_random_vibe_event(
            "Test",
            "Example",
            "Event1",
            1.5,
            "sec",
            4.0,
            "PER MIN",
            "45,45",
            "Uniaxial",
            "2,4,5",
        )
        >>> sherlock.lifecycle.add_random_vibe_profile(
            "Test",
            "Example",
            "Event1",
            "Profile1",
            "HZ",
            "G2/Hz",
            [(4,8), (5, 50)],
        )
        """
        if self.FREQ_UNIT_LIST is None:
            self._init_freq_units()
        if self.AMPL_UNIT_LIST is None:
            self._init_ampl_units()

        try:
            if project == "":
                raise SherlockAddRandomVibeProfileError(message="Invalid Project Name")
            elif phase_name == "":
                raise SherlockAddRandomVibeProfileError(message="Invalid Phase Name")
            elif event_name == "":
                raise SherlockAddRandomVibeProfileError(message="Invalid Event Name")
            elif profile_name == "":
                raise SherlockAddRandomVibeProfileError(message="Invalid Profile Name")
            elif (self.FREQ_UNIT_LIST is not None) and (freq_units not in self.FREQ_UNIT_LIST):
                raise SherlockAddRandomVibeProfileError(message="Invalid Frequency Unit")
            elif (self.AMPL_UNIT_LIST is not None) and (ampl_units not in self.AMPL_UNIT_LIST):
                raise SherlockAddRandomVibeProfileError(message="Invalid Amplitude Type")
        except SherlockAddRandomVibeProfileError as e:
            for error in e.str_itr():
                LOG.error(error)
            raise e

        try:
            self._check_random_vibe_profile_entries_validity(random_vibe_profile_entries)
        except SherlockInvalidRandomVibeProfileEntriesError as e:
            LOG.error(f"Add random vibe profile error: {str(e)}")
            raise SherlockAddRandomVibeProfileError(message=str(e))

        if not self._is_connection_up():
            LOG.error("Not connected to a gRPC service.")
            return

        request = SherlockLifeCycleService_pb2.AddRandomVibeProfileRequest(
            project=project,
            phaseName=phase_name,
            eventName=event_name,
            profileName=profile_name,
            freqUnits=freq_units,
            amplUnits=ampl_units,
        )

        self._add_random_vibe_profile_entries(request, random_vibe_profile_entries)

        response = self.stub.addRandomVibeProfile(request)

        return_code = response.returnCode

        try:
            if return_code.value == -1:
                if return_code.message == "":
                    raise SherlockAddRandomVibeProfileError(error_array=response.errors)
                else:
                    raise SherlockAddRandomVibeProfileError(message=return_code.message)
            else:
                LOG.info(return_code.message)
                return
        except SherlockAddRandomVibeProfileError as e:
            for error in e.str_itr():
                LOG.error(error)
            raise e

    def add_thermal_event(
        self,
        project,
        phase_name,
        event_name,
        num_of_cycles,
        cycle_type,
        cycle_state,
        description="",
    ):
        """Add a new thermal event to a life cycle.

        Parameters
        ----------
        project : str, required
            Sherlock project name.
        phase_name : str, required
            The name of the life cycle phase to add this event to.
        event_name : str, required
            Name of the thermal event.
        num_of_cycles : double, required
            Number of cycles defined for this thermal event.
        cycle_type : str, required
            The cycle type. For example: "COUNT", "DUTY CYCLE", "PER YEAR", "PER HOUR", etc.
        cycle_state : str, required
            The life cycle state. For example: "OPERATING", "STORAGE".
        description : str, optional
            Description of new thermal event.
        Examples
        --------
        >>> from ansys.sherlock.core.launcher import launch_sherlock
        >>> sherlock = launch_sherlock()
        >>> sherlock.project.import_odb_archive(
            "ODB++ Tutorial.tgz",
            True,
            True,
            True,
            True,
            project="Test",
        )
        >>> sherlock.lifecycle.create_life_phase(
            "Test",
            "Example",
            1.5,
            "year",
            4.0,
            "COUNT",
        )
        >>> sherlock.lifecycle.add_thermal_event(
            "Test",
            "Example",
            "Event1",
            4.0,
            "PER YEAR",
            "STORAGE,
        )
        """
        if self.CYCLE_TYPE_LIST is None:
            self._init_cycle_types()
        if self.CYCLE_STATE_LIST is None:
            self._init_cycle_states()

        try:
            if project == "":
                raise SherlockAddThermalEventError(message="Invalid Project Name")
            elif phase_name == "":
                raise SherlockAddThermalEventError(message="Invalid Phase Name")
            elif event_name == "":
                raise SherlockAddThermalEventError(message="Invalid Event Name")
            elif (self.CYCLE_TYPE_LIST is not None) and (cycle_type not in self.CYCLE_TYPE_LIST):
                raise SherlockAddThermalEventError(message="Invalid Cycle Type")
            elif num_of_cycles <= 0.0:
                raise SherlockAddThermalEventError(
                    message="Number of Cycles Must Be Greater Than 0"
                )
            elif (self.CYCLE_STATE_LIST is not None) and (cycle_state not in self.CYCLE_STATE_LIST):
                raise SherlockAddThermalEventError(message="Invalid Cycle State")
        except SherlockAddThermalEventError as e:
            for error in e.str_itr():
                LOG.error(error)
            raise e

        request = SherlockLifeCycleService_pb2.AddThermalEventRequest(
            project=project,
            phaseName=phase_name,
            eventName=event_name,
            description=description,
            numOfCycles=num_of_cycles,
            cycleType=cycle_type,
            cycleState=cycle_state,
        )

        response = self.stub.addThermalEvent(request)

        return_code = response.returnCode

        try:
            if return_code.value == -1:
                if return_code.message == "":
                    raise SherlockAddThermalEventError(error_array=response.errors)
                else:
                    raise SherlockAddThermalEventError(message=return_code.message)
            else:
                LOG.info(return_code.message)
                return
        except SherlockAddThermalEventError as e:
            for error in e.str_itr():
                LOG.error(error)
            raise e

<<<<<<< HEAD
    def add_harmonic_event(
=======
    def add_thermal_profile(
>>>>>>> 4f20a91b
        self,
        project,
        phase_name,
        event_name,
<<<<<<< HEAD
        duration,
        duration_units,
        num_of_cycles,
        cycle_type,
        sweep_rate,
        orientation,
        profile_type,
        load_direction,
        description="",
    ):
        """Define and add a new harmonic vibe life cycle event.
=======
        profile_name,
        time_units,
        temp_units,
        thermal_profile_entries,
    ):
        """Define and add a new thermal life cycle event profile.
>>>>>>> 4f20a91b

        Parameters
        ----------
        project : str, required
            Sherlock project name.
        phase_name : str, required
<<<<<<< HEAD
            The name of the life cycle phase to add this event to.
        event_name : str, required
            Name of the harmonic event.
        duration : double, required
            Event duration length.
        duration_units : str, required
            Event duration length units.
        num_of_cycles : double, required
            Number of cycles defined for this harmonic event.
        cycle_type : str, required
            The cycle type. For example: "COUNT", "DUTY CYCLE", "PER YEAR", "PER HOUR", etc.
        sweep_rate : double, required
            Sweep rate for the harmonic event
        orientation : str, required
            PCB orientation in the format of azimuth, elevation. Example: 30,15
        profile_type : str, required
            Harmonic load profile types. Example valid values are "Uniaxial" and "Triaxial".
        load_direction: str, required
            Load direction in the format of x,y,z. Example: 0,0,1
        description : str, optional
            Description of the harmonic vibe event.
=======
            The name of the life cycle phase this event is associated.
        event_name : str, required
            Name of the thermal event.
        profile_name : str, required
            Name of the thermal profile.
        time_units : str, required
            Time Units.
        temp_units : str, required
            Temperature Units.
        thermal_profile_entries : (String, String, double, double) list, required
            List of (step, type, time, temp) entries
>>>>>>> 4f20a91b
        Examples
        --------
        >>> from ansys.sherlock.core.launcher import launch_sherlock
        >>> sherlock = launch_sherlock()
        >>> sherlock.project.import_odb_archive(
            "ODB++ Tutorial.tgz",
            True,
            True,
            True,
            True,
<<<<<<< HEAD
            project="Test"
=======
            project="Test",
>>>>>>> 4f20a91b
        )
        >>> sherlock.lifecycle.create_life_phase(
            "Test",
            "Example",
            1.5,
            "year",
            4.0,
            "COUNT",
        )
<<<<<<< HEAD
        >>> sherlock.lifecycle.add_harmonic_event(
            "Test",
            "Example",
            "Event1",
            1.5,
            "sec",
            4.0,
            "PER MIN",
            5,
            "45,45",
            "Uniaxial"
            "2,4,5",
=======
        >>> sherlock.lifecycle.add_thermal_event(
            "Test",
            "Example",
            "Event1",
            4.0,
            "PER YEAR",
            "STORAGE,
        )
        >>> sherlock.lifecycle.add_thermal_profile(
            "Test",
            "Example",
            "Event1"
            "Profile1",
            "sec",
            "F",
            [
                ("Steady1", "HOLD", 40, 40),
                ("Steady", "HOLD", 20, 20),
                ("Back", "RAMP", 20, 40),
            ],
>>>>>>> 4f20a91b
        )
        """
        if self.TIME_UNIT_LIST is None:
            self._init_time_units()
<<<<<<< HEAD
        if self.CYCLE_TYPE_LIST is None:
            self._init_cycle_types()

        try:
            if project == "":
                raise SherlockAddHarmonicEventError(message="Invalid Project Name")
            elif phase_name == "":
                raise SherlockAddHarmonicEventError(message="Invalid Phase Name")
            elif event_name == "":
                raise SherlockAddHarmonicEventError(message="Invalid Event Name")
            elif (self.TIME_UNIT_LIST is not None) and (duration_units not in self.TIME_UNIT_LIST):
                raise SherlockAddHarmonicEventError(message="Invalid Duration Unit Specified")
            elif duration <= 0.0:
                raise SherlockAddHarmonicEventError(message="Duration Must Be Greater Than 0")
            elif (self.CYCLE_TYPE_LIST is not None) and (cycle_type not in self.CYCLE_TYPE_LIST):
                raise SherlockAddHarmonicEventError(message="Invalid Cycle Type")
            elif num_of_cycles <= 0.0:
                raise SherlockAddHarmonicEventError(
                    message="Number of Cycles Must Be Greater Than 0"
                )
            elif sweep_rate <= 0.0:
                raise SherlockAddHarmonicEventError(message="Sweep Rate must be greater than 0")
        except SherlockAddHarmonicEventError as e:
=======
        if self.TEMP_UNIT_LIST is None:
            self._init_temp_units()

        try:
            if project == "":
                raise SherlockAddThermalProfileError(message="Invalid Project Name")
            elif phase_name == "":
                raise SherlockAddThermalProfileError(message="Invalid Phase Name")
            elif event_name == "":
                raise SherlockAddThermalProfileError(message="Invalid Event Name")
            elif profile_name == "":
                raise SherlockAddThermalProfileError(message="Invalid Profile Name")
            elif (self.TIME_UNIT_LIST is not None) and (time_units not in self.TIME_UNIT_LIST):
                raise SherlockAddThermalProfileError(message="Invalid Time Unit")
            elif (self.TEMP_UNIT_LIST is not None) and (temp_units not in self.TEMP_UNIT_LIST):
                raise SherlockAddThermalProfileError(message="Invalid Temperature Unit")
        except SherlockAddThermalProfileError as e:
>>>>>>> 4f20a91b
            for error in e.str_itr():
                LOG.error(error)
            raise e

        try:
<<<<<<< HEAD
            valid1, message1 = self._check_load_direction_validity(load_direction)
            valid2, message2 = self._check_orientation_validity(orientation)
            if not valid1:
                raise SherlockAddHarmonicEventError(message=message1)
            elif not valid2:
                raise SherlockAddHarmonicEventError(message=message2)
        except SherlockAddHarmonicEventError as e:
            for error in e.str_itr():
                LOG.error(error)
            raise e

        request = SherlockLifeCycleService_pb2.AddHarmonicEventRequest(
            project=project,
            phaseName=phase_name,
            eventName=event_name,
            description=description,
            duration=duration,
            durationUnits=duration_units,
            numOfCycles=num_of_cycles,
            cycleType=cycle_type,
            sweepRate=sweep_rate,
            orientation=orientation,
            profileType=profile_type,
            loadDirection=load_direction,
        )

        response = self.stub.addHarmonicEvent(request)
=======
            self._check_thermal_profile_entries_validity(thermal_profile_entries)
        except SherlockInvalidThermalProfileEntriesError as e:
            LOG.error(f"Add thermal profile error: {str(e)}")
            raise SherlockAddThermalProfileError(message=str(e))

        if not self._is_connection_up():
            LOG.error("Not connected to a gRPC service.")
            return

        request = SherlockLifeCycleService_pb2.AddThermalProfileRequest(
            project=project,
            phaseName=phase_name,
            eventName=event_name,
            profileName=profile_name,
            timeUnits=time_units,
            tempUnits=temp_units,
        )

        self._add_thermal_profile_entries(request, thermal_profile_entries)

        response = self.stub.addThermalProfile(request)
>>>>>>> 4f20a91b

        return_code = response.returnCode

        try:
            if return_code.value == -1:
                if return_code.message == "":
<<<<<<< HEAD
                    raise SherlockAddHarmonicEventError(error_array=response.errors)
                else:
                    raise SherlockAddHarmonicEventError(message=return_code.message)
            else:
                LOG.info(return_code.message)
                return
        except SherlockAddHarmonicEventError as e:
=======
                    raise SherlockAddThermalProfileError(error_array=response.errors)
                else:
                    raise SherlockAddThermalProfileError(message=return_code.message)
            else:
                LOG.info(return_code.message)
                return
        except SherlockAddThermalProfileError as e:
>>>>>>> 4f20a91b
            for error in e.str_itr():
                LOG.error(error)
            raise e<|MERGE_RESOLUTION|>--- conflicted
+++ resolved
@@ -699,16 +699,143 @@
                 LOG.error(error)
             raise e
 
-<<<<<<< HEAD
-    def add_harmonic_event(
-=======
     def add_thermal_profile(
->>>>>>> 4f20a91b
         self,
         project,
         phase_name,
         event_name,
-<<<<<<< HEAD
+        profile_name,
+        time_units,
+        temp_units,
+        thermal_profile_entries,
+    ):
+        """Define and add a new thermal life cycle event profile.
+
+        Parameters
+        ----------
+        project : str, required
+            Sherlock project name.
+        phase_name : str, required
+            The name of the life cycle phase this event is associated.
+        event_name : str, required
+            Name of the thermal event.
+        profile_name : str, required
+            Name of the thermal profile.
+        time_units : str, required
+            Time Units.
+        temp_units : str, required
+            Temperature Units.
+        thermal_profile_entries : (String, String, double, double) list, required
+            List of (step, type, time, temp) entries
+        Examples
+        --------
+        >>> from ansys.sherlock.core.launcher import launch_sherlock
+        >>> sherlock = launch_sherlock()
+        >>> sherlock.project.import_odb_archive(
+            "ODB++ Tutorial.tgz",
+            True,
+            True,
+            True,
+            True,
+            project="Test",
+        )
+        >>> sherlock.lifecycle.create_life_phase(
+            "Test",
+            "Example",
+            1.5,
+            "year",
+            4.0,
+            "COUNT",
+        )
+        >>> sherlock.lifecycle.add_thermal_event(
+            "Test",
+            "Example",
+            "Event1",
+            4.0,
+            "PER YEAR",
+            "STORAGE,
+        )
+        >>> sherlock.lifecycle.add_thermal_profile(
+            "Test",
+            "Example",
+            "Event1"
+            "Profile1",
+            "sec",
+            "F",
+            [
+                ("Steady1", "HOLD", 40, 40),
+                ("Steady", "HOLD", 20, 20),
+                ("Back", "RAMP", 20, 40),
+            ],
+        )
+        """
+        if self.TIME_UNIT_LIST is None:
+            self._init_time_units()
+        if self.TEMP_UNIT_LIST is None:
+            self._init_temp_units()
+
+        try:
+            if project == "":
+                raise SherlockAddThermalProfileError(message="Invalid Project Name")
+            elif phase_name == "":
+                raise SherlockAddThermalProfileError(message="Invalid Phase Name")
+            elif event_name == "":
+                raise SherlockAddThermalProfileError(message="Invalid Event Name")
+            elif profile_name == "":
+                raise SherlockAddThermalProfileError(message="Invalid Profile Name")
+            elif (self.TIME_UNIT_LIST is not None) and (time_units not in self.TIME_UNIT_LIST):
+                raise SherlockAddThermalProfileError(message="Invalid Time Unit")
+            elif (self.TEMP_UNIT_LIST is not None) and (temp_units not in self.TEMP_UNIT_LIST):
+                raise SherlockAddThermalProfileError(message="Invalid Temperature Unit")
+        except SherlockAddThermalProfileError as e:
+            for error in e.str_itr():
+                LOG.error(error)
+            raise e
+
+        try:
+            self._check_thermal_profile_entries_validity(thermal_profile_entries)
+        except SherlockInvalidThermalProfileEntriesError as e:
+            LOG.error(f"Add thermal profile error: {str(e)}")
+            raise SherlockAddThermalProfileError(message=str(e))
+
+        if not self._is_connection_up():
+            LOG.error("Not connected to a gRPC service.")
+            return
+
+        request = SherlockLifeCycleService_pb2.AddThermalProfileRequest(
+            project=project,
+            phaseName=phase_name,
+            eventName=event_name,
+            profileName=profile_name,
+            timeUnits=time_units,
+            tempUnits=temp_units,
+        )
+
+        self._add_thermal_profile_entries(request, thermal_profile_entries)
+
+        response = self.stub.addThermalProfile(request)
+
+        return_code = response.returnCode
+
+        try:
+            if return_code.value == -1:
+                if return_code.message == "":
+                    raise SherlockAddThermalProfileError(error_array=response.errors)
+                else:
+                    raise SherlockAddThermalProfileError(message=return_code.message)
+            else:
+                LOG.info(return_code.message)
+                return
+        except SherlockAddThermalProfileError as e:
+            for error in e.str_itr():
+                LOG.error(error)
+            raise e
+
+    def add_harmonic_event(
+        self,
+        project,
+        phase_name,
+        event_name,
         duration,
         duration_units,
         num_of_cycles,
@@ -720,21 +847,12 @@
         description="",
     ):
         """Define and add a new harmonic vibe life cycle event.
-=======
-        profile_name,
-        time_units,
-        temp_units,
-        thermal_profile_entries,
-    ):
-        """Define and add a new thermal life cycle event profile.
->>>>>>> 4f20a91b
 
         Parameters
         ----------
         project : str, required
             Sherlock project name.
         phase_name : str, required
-<<<<<<< HEAD
             The name of the life cycle phase to add this event to.
         event_name : str, required
             Name of the harmonic event.
@@ -756,19 +874,6 @@
             Load direction in the format of x,y,z. Example: 0,0,1
         description : str, optional
             Description of the harmonic vibe event.
-=======
-            The name of the life cycle phase this event is associated.
-        event_name : str, required
-            Name of the thermal event.
-        profile_name : str, required
-            Name of the thermal profile.
-        time_units : str, required
-            Time Units.
-        temp_units : str, required
-            Temperature Units.
-        thermal_profile_entries : (String, String, double, double) list, required
-            List of (step, type, time, temp) entries
->>>>>>> 4f20a91b
         Examples
         --------
         >>> from ansys.sherlock.core.launcher import launch_sherlock
@@ -779,11 +884,7 @@
             True,
             True,
             True,
-<<<<<<< HEAD
             project="Test"
-=======
-            project="Test",
->>>>>>> 4f20a91b
         )
         >>> sherlock.lifecycle.create_life_phase(
             "Test",
@@ -793,7 +894,6 @@
             4.0,
             "COUNT",
         )
-<<<<<<< HEAD
         >>> sherlock.lifecycle.add_harmonic_event(
             "Test",
             "Example",
@@ -806,33 +906,10 @@
             "45,45",
             "Uniaxial"
             "2,4,5",
-=======
-        >>> sherlock.lifecycle.add_thermal_event(
-            "Test",
-            "Example",
-            "Event1",
-            4.0,
-            "PER YEAR",
-            "STORAGE,
-        )
-        >>> sherlock.lifecycle.add_thermal_profile(
-            "Test",
-            "Example",
-            "Event1"
-            "Profile1",
-            "sec",
-            "F",
-            [
-                ("Steady1", "HOLD", 40, 40),
-                ("Steady", "HOLD", 20, 20),
-                ("Back", "RAMP", 20, 40),
-            ],
->>>>>>> 4f20a91b
         )
         """
         if self.TIME_UNIT_LIST is None:
             self._init_time_units()
-<<<<<<< HEAD
         if self.CYCLE_TYPE_LIST is None:
             self._init_cycle_types()
 
@@ -856,31 +933,11 @@
             elif sweep_rate <= 0.0:
                 raise SherlockAddHarmonicEventError(message="Sweep Rate must be greater than 0")
         except SherlockAddHarmonicEventError as e:
-=======
-        if self.TEMP_UNIT_LIST is None:
-            self._init_temp_units()
-
-        try:
-            if project == "":
-                raise SherlockAddThermalProfileError(message="Invalid Project Name")
-            elif phase_name == "":
-                raise SherlockAddThermalProfileError(message="Invalid Phase Name")
-            elif event_name == "":
-                raise SherlockAddThermalProfileError(message="Invalid Event Name")
-            elif profile_name == "":
-                raise SherlockAddThermalProfileError(message="Invalid Profile Name")
-            elif (self.TIME_UNIT_LIST is not None) and (time_units not in self.TIME_UNIT_LIST):
-                raise SherlockAddThermalProfileError(message="Invalid Time Unit")
-            elif (self.TEMP_UNIT_LIST is not None) and (temp_units not in self.TEMP_UNIT_LIST):
-                raise SherlockAddThermalProfileError(message="Invalid Temperature Unit")
-        except SherlockAddThermalProfileError as e:
->>>>>>> 4f20a91b
-            for error in e.str_itr():
-                LOG.error(error)
-            raise e
-
-        try:
-<<<<<<< HEAD
+            for error in e.str_itr():
+                LOG.error(error)
+            raise e
+
+        try:
             valid1, message1 = self._check_load_direction_validity(load_direction)
             valid2, message2 = self._check_orientation_validity(orientation)
             if not valid1:
@@ -908,36 +965,12 @@
         )
 
         response = self.stub.addHarmonicEvent(request)
-=======
-            self._check_thermal_profile_entries_validity(thermal_profile_entries)
-        except SherlockInvalidThermalProfileEntriesError as e:
-            LOG.error(f"Add thermal profile error: {str(e)}")
-            raise SherlockAddThermalProfileError(message=str(e))
-
-        if not self._is_connection_up():
-            LOG.error("Not connected to a gRPC service.")
-            return
-
-        request = SherlockLifeCycleService_pb2.AddThermalProfileRequest(
-            project=project,
-            phaseName=phase_name,
-            eventName=event_name,
-            profileName=profile_name,
-            timeUnits=time_units,
-            tempUnits=temp_units,
-        )
-
-        self._add_thermal_profile_entries(request, thermal_profile_entries)
-
-        response = self.stub.addThermalProfile(request)
->>>>>>> 4f20a91b
 
         return_code = response.returnCode
 
         try:
             if return_code.value == -1:
                 if return_code.message == "":
-<<<<<<< HEAD
                     raise SherlockAddHarmonicEventError(error_array=response.errors)
                 else:
                     raise SherlockAddHarmonicEventError(message=return_code.message)
@@ -945,15 +978,6 @@
                 LOG.info(return_code.message)
                 return
         except SherlockAddHarmonicEventError as e:
-=======
-                    raise SherlockAddThermalProfileError(error_array=response.errors)
-                else:
-                    raise SherlockAddThermalProfileError(message=return_code.message)
-            else:
-                LOG.info(return_code.message)
-                return
-        except SherlockAddThermalProfileError as e:
->>>>>>> 4f20a91b
             for error in e.str_itr():
                 LOG.error(error)
             raise e