# Copyright (C) 2021 - 2025 ANSYS, Inc. and/or its affiliates.

"""Module containing all life cycle management capabilities."""
try:
    import SherlockCommonService_pb2
    import SherlockLifeCycleService_pb2
    import SherlockLifeCycleService_pb2_grpc
except ModuleNotFoundError:
    from ansys.api.sherlock.v0 import SherlockCommonService_pb2
    from ansys.api.sherlock.v0 import SherlockLifeCycleService_pb2
    from ansys.api.sherlock.v0 import SherlockLifeCycleService_pb2_grpc

import grpc

from ansys.sherlock.core import LOG
from ansys.sherlock.core.errors import (
    SherlockAddHarmonicEventError,
    SherlockAddHarmonicVibeProfilesError,
    SherlockAddRandomVibeEventError,
    SherlockAddRandomVibeProfilesError,
    SherlockAddShockEventError,
    SherlockAddShockProfilesError,
    SherlockAddThermalEventError,
    SherlockAddThermalProfilesError,
    SherlockCreateLifePhaseError,
    SherlockDeleteError,
    SherlockInvalidHarmonicProfileEntriesError,
    SherlockInvalidLoadDirectionError,
    SherlockInvalidOrientationError,
    SherlockInvalidRandomVibeProfileEntriesError,
    SherlockInvalidShockProfileEntriesError,
    SherlockInvalidThermalProfileEntriesError,
    SherlockLoadHarmonicProfileError,
    SherlockLoadRandomVibeProfileError,
    SherlockLoadShockProfileDatasetError,
    SherlockLoadShockProfilePulsesError,
    SherlockLoadThermalProfileError,
    SherlockNoGrpcConnectionException,
    SherlockSaveProfileError,
    SherlockUpdateLifePhaseError,
)
from ansys.sherlock.core.grpc_stub import GrpcStub
from ansys.sherlock.core.types.lifecycle_types import (
    DeleteEventRequest,
    DeletePhaseRequest,
    HarmonicVibeProfileCsvFileProperties,
    ImportThermalSignalRequest,
    RandomVibeProfileCsvFileProperties,
    SaveHarmonicProfileRequest,
    SaveRandomVibeProfileRequest,
    SaveShockPulseProfileRequest,
    SaveThermalProfileRequest,
    ShockProfileDatasetCsvFileProperties,
    ShockProfilePulsesCsvFileProperties,
    ThermalProfileCsvFileProperties,
<<<<<<< HEAD
=======
    UpdateLifePhaseRequest,
    UpdateLifeCycleRequest,
>>>>>>> c3d42231
)
from ansys.sherlock.core.utils.version_check import require_version


class Lifecycle(GrpcStub):
    """Contains all life cycle management capabilities."""

    def __init__(self, channel: grpc.Channel, server_version: int):
        """Initialize a gRPC stub for the Sherlock Life Cycle service."""
        super().__init__(channel, server_version)
        self.stub = SherlockLifeCycleService_pb2_grpc.SherlockLifeCycleServiceStub(channel)
        self.CYCLE_TYPE_LIST = None
        self.RV_PROFILE_TYPE_LIST = None
        self.HARMONIC_PROFILE_TYPE_LIST = None
        self.AMPL_UNIT_LIST = None
        self.CYCLE_STATE_LIST = None
        self.LOAD_UNIT_LIST = None
        self.SHOCK_SHAPE_LIST = None
        self.STEP_TYPE_LIST = ["RAMP", "HOLD"]

    def _init_cycle_types(self):
        """Initialize the list for cycle types.

        Available Since: 2021R1
        """
        if self._is_connection_up():
            cycle_type_request = SherlockLifeCycleService_pb2.ListLCTypesRequest()
            cycle_type_response = self.stub.listLifeCycleTypes(cycle_type_request)
            if cycle_type_response.returnCode.value == 0:
                self.CYCLE_TYPE_LIST = cycle_type_response.types

    def _init_rv_profile_types(self):
        """Initialize the list for RV profile types.

        Available Since: 2023R1
        """
        if self._is_connection_up():
            rv_profile_request = SherlockLifeCycleService_pb2.ListRandomVibeProfileTypesRequest()
            rv_profile_response = self.stub.listRandomVibeProfileTypes(rv_profile_request)
            if rv_profile_response.returnCode.value == 0:
                self.RV_PROFILE_TYPE_LIST = rv_profile_response.types

    def _init_harmonic_profile_types(self):
        """Initialize the list for harmonic profile types.

        Available Since: 2021R1
        """
        if self._is_connection_up():
            harmonic_profile_request = (
                SherlockLifeCycleService_pb2.ListHarmonicProfileTypesRequest()
            )
            harmonic_profile_response = self.stub.listHarmonicProfileTypes(harmonic_profile_request)
            if harmonic_profile_response.returnCode.value == 0:
                self.HARMONIC_PROFILE_TYPE_LIST = harmonic_profile_response.types

    def _init_ampl_units(self):
        """Initialize the list for amplitude units.

        .. deprecated:: 2026 R1

        """
        if self._is_connection_up():
            ampl_unit_request = SherlockLifeCycleService_pb2.ListAmplUnitsRequest()
            ampl_type_response = self.stub.listAmplUnits(ampl_unit_request)
            if ampl_type_response.returnCode.value == 0:
                self.AMPL_UNIT_LIST = ampl_type_response.amplUnits

    def _init_cycle_states(self):
        """Initialize the list for cycle states.

        Available Since: 2021R1
        """
        if self._is_connection_up():
            cycle_state_request = SherlockLifeCycleService_pb2.ListLCStatesRequest()
            cycle_state_response = self.stub.listLifeCycleStates(cycle_state_request)
            if cycle_state_response.returnCode.value == 0:
                self.CYCLE_STATE_LIST = cycle_state_response.states

    def _init_load_units(self):
        """Initialize the list for load units.

        .. deprecated:: 2026 R1

        """
        if self._is_connection_up():
            load_unit_request = SherlockLifeCycleService_pb2.ListShockLoadUnitsRequest()
            load_unit_response = self.stub.listShockLoadUnits(load_unit_request)
            if load_unit_response.returnCode.value == 0:
                self.LOAD_UNIT_LIST = load_unit_response.units

    def _init_shock_shapes(self):
        """Initialize the list for shock shapes.

        Available Since: 2021R1
        """
        if self._is_connection_up():
            shock_shape_request = SherlockLifeCycleService_pb2.ListShockPulsesRequest()
            shock_shape_response = self.stub.listShockPulses(shock_shape_request)
            if shock_shape_response.returnCode.value == 0:
                self.SHOCK_SHAPE_LIST = shock_shape_response.shockPulse

    @staticmethod
    def _check_load_direction_validity(load_direction: str):
        """Check that the input string is a valid load."""
        directions = load_direction.split(",")

        if len(directions) != 3:
            raise SherlockInvalidLoadDirectionError("Number of direction coordinates is invalid.")

        try:
            nonzero = 0
            for direction in directions:
                if float(direction) != 0:
                    nonzero += 1

            if nonzero == 0:
                raise SherlockInvalidLoadDirectionError(
                    "At least one direction coordinate must be non-zero."
                )
            return
        except TypeError:
            raise SherlockInvalidLoadDirectionError("Direction coordinates are invalid.")

    @staticmethod
    def _check_orientation_validity(orientations: str):
        """Check input string if it is a valid orientation."""
        orientation = orientations.split(",")

        if len(orientation) != 2:
            raise SherlockInvalidOrientationError("Number of spherical coordinates is invalid.")

        try:
            float(orientation[0])
        except:
            raise SherlockInvalidOrientationError("Azimuth value is invalid.")

        try:
            float(orientation[1])
            return
        except:
            raise SherlockInvalidOrientationError("Elevation value is invalid.")

    @staticmethod
    def _check_random_vibe_profile_entries_validity(profile_entries: list):
        """Check input list to see if all elements are valid for random vibe entries."""
        if not isinstance(profile_entries, list):
            raise SherlockInvalidRandomVibeProfileEntriesError("Entries argument is invalid.")

        i = 0
        try:
            for i, entry in enumerate(profile_entries):
                if len(entry) != 2:
                    raise SherlockInvalidRandomVibeProfileEntriesError(
                        f"Invalid entry {i}: Number of elements is wrong"
                    )
                if entry[0] <= 0:
                    raise SherlockInvalidRandomVibeProfileEntriesError(
                        f"Invalid entry {i}: Frequencies must be greater than 0"
                    )
                if entry[1] <= 0:
                    raise SherlockInvalidRandomVibeProfileEntriesError(
                        f"Invalid entry {i}: Amplitudes must be greater than 0"
                    )
        except TypeError:
            raise SherlockInvalidRandomVibeProfileEntriesError(
                f"Invalid entry {i}: Frequency or amplitude is invalid"
            )

    def _check_thermal_profile_entries_validity(self, profile_entries: list):
        """Check input list to see if all elements are valid for thermal entries."""
        if not isinstance(profile_entries, list):
            raise SherlockAddThermalProfilesError("Entries argument is invalid.")

        i = 0
        try:
            for i, entry in enumerate(profile_entries):
                if len(entry) != 4:
                    raise SherlockInvalidThermalProfileEntriesError(
                        f"Invalid entry {i}: Number of elements is wrong"
                    )
                if not isinstance(entry[0], str):
                    raise SherlockInvalidThermalProfileEntriesError(
                        f"Invalid entry {i}: Step name is invalid"
                    )
                if entry[1] not in self.STEP_TYPE_LIST:
                    raise SherlockInvalidThermalProfileEntriesError(
                        f"Invalid entry {i}: Step type is invalid"
                    )
                if entry[2] <= 0:
                    raise SherlockInvalidThermalProfileEntriesError(
                        f"Invalid entry {i}: Time must be greater than 0"
                    )
                if not isinstance(entry[3], (int, float)):
                    raise SherlockInvalidThermalProfileEntriesError(
                        f"Invalid entry {i}: Temperature is invalid"
                    )
        except TypeError:
            raise SherlockInvalidThermalProfileEntriesError(f"Invalid entry {i}: Time is invalid")

    @staticmethod
    def _check_harmonic_profile_entries_validity(profile_entries: list):
        """Check input list if all elements are valid for harmonic entries."""
        if not isinstance(profile_entries, list):
            raise SherlockInvalidHarmonicProfileEntriesError(message="Entries argument is invalid.")

        i = 0
        try:
            for i, entry in enumerate(profile_entries):
                if len(entry) != 2:
                    raise SherlockInvalidHarmonicProfileEntriesError(
                        message=f"Invalid entry {i}: Number of elements is wrong"
                    )
                if entry[0] <= 0:
                    raise SherlockInvalidHarmonicProfileEntriesError(
                        message=f"Invalid entry {i}: Frequencies must be greater than 0"
                    )
                if entry[1] <= 0:
                    raise SherlockInvalidHarmonicProfileEntriesError(
                        message=f"Invalid entry {i}: Load must be greater than 0"
                    )
        except TypeError:
            raise SherlockInvalidHarmonicProfileEntriesError(
                message=f"Invalid entry {i}: Frequency or load is invalid"
            )

    def _check_shock_profile_entries_validity(self, profile_entries: list):
        """Check input list to see if all elements are valid for shock entries."""
        if not isinstance(profile_entries, list):
            raise SherlockInvalidShockProfileEntriesError(message="Entries argument is invalid.")

        i = 0
        try:
            for i, entry in enumerate(profile_entries):
                if len(entry) != 4:
                    raise SherlockInvalidShockProfileEntriesError(
                        message=f"Invalid entry {i}: Number of elements is wrong"
                    )
                if not isinstance(entry[0], str):
                    raise SherlockInvalidShockProfileEntriesError(
                        message=f"Invalid entry {i}: Shape name is invalid"
                    )
                if (self.SHOCK_SHAPE_LIST is not None) and (entry[0] not in self.SHOCK_SHAPE_LIST):
                    raise SherlockInvalidShockProfileEntriesError(
                        message=f"Invalid entry {i}: Shape type is invalid"
                    )
                if entry[1] <= 0:
                    raise SherlockInvalidShockProfileEntriesError(
                        message=f"Invalid entry {i}: Load must be greater than 0"
                    )
                if entry[2] <= 0:
                    raise SherlockInvalidShockProfileEntriesError(
                        message=f"Invalid entry {i}: Frequency must be greater than 0"
                    )
                if entry[3] < 0:
                    raise SherlockInvalidShockProfileEntriesError(
                        message=f"Invalid entry {i}: Decay must be non-negative"
                    )
            return
        except TypeError:
            raise SherlockInvalidShockProfileEntriesError(
                message=f"Invalid entry {i}: Load, frequency, or decay is invalid"
            )

    @require_version()
    def create_life_phase(
        self,
        project: str,
        phase_name: str,
        duration: float,
        duration_units: str,
        num_of_cycles: float,
        cycle_type: str,
        description: str = "",
    ):
        """Create a life phase.

        Available Since: 2021R1

        Parameters
        ----------
        project: str
            Name of the Sherlock project.
        phase_name: str
            Name of the life phase.
        duration: float
            Event duration length.
        duration_units: str
            Units for the event duration length. Options are ``"ms"``,
            ``"sec"``, and ``"min"``.
        num_of_cycles: float
            Number of cycles for the life phase.
        cycle_type: str
            Cycle type. Options include ``"COUNT"``, ``"DUTY CYCLE"``,
            ``"PER YEAR"``, and ``"PER HOUR"``.
        description: str, optional
            Description of the life phase. The default is ``""``.

        Returns
        -------
        int
            Status code of the response. 0 for success.

        Examples
        --------
        >>> from ansys.sherlock.core.launcher import launch_sherlock
        >>> sherlock = launch_sherlock()
        >>> sherlock.project.import_odb_archive(
            "ODB++ Tutorial.tgz",
            True,
            True,
            True,
            True,
            project="Test",
        )
        >>> sherlock.lifecycle.create_life_phase(
            "Test",
            "Example",
            1.5,
            "sec",
            4.0,
            "COUNT"
        )
        """
        if self.CYCLE_TYPE_LIST is None:
            self._init_cycle_types()

        try:
            if project == "":
                raise SherlockCreateLifePhaseError(message="Project name is invalid.")
            if phase_name == "":
                raise SherlockCreateLifePhaseError(message="Phase name is invalid.")
            if duration <= 0.0:
                raise SherlockCreateLifePhaseError(message="Duration must be greater than 0.")
            if (self.CYCLE_TYPE_LIST is not None) and (cycle_type not in self.CYCLE_TYPE_LIST):
                raise SherlockCreateLifePhaseError(message="Cycle type is invalid.")
            if num_of_cycles <= 0.0:
                raise SherlockCreateLifePhaseError(
                    message="Number of cycles must be greater than 0."
                )
        except SherlockCreateLifePhaseError as e:
            for error in e.str_itr():
                LOG.error(error)
            raise e

        if not self._is_connection_up():
            raise SherlockNoGrpcConnectionException()

        request = SherlockLifeCycleService_pb2.CreateLifePhaseRequest(
            project=project,
            phaseName=phase_name,
            description=description,
            duration=duration,
            durationUnits=duration_units,
            numOfCycles=num_of_cycles,
            cycleType=cycle_type,
        )

        response = self.stub.createLifePhase(request)

        return_code = response.returnCode

        try:
            if return_code.value == -1:
                if return_code.message == "":
                    raise SherlockCreateLifePhaseError(error_array=response.errors)

                raise SherlockCreateLifePhaseError(message=return_code.message)
            else:
                LOG.info(return_code.message)
                return return_code.value
        except SherlockCreateLifePhaseError as e:
            for error in e.str_itr():
                LOG.error(error)
            raise e

    @require_version()
    def add_random_vibe_event(
        self,
        project: str,
        phase_name: str,
        event_name: str,
        duration: float,
        duration_units: str,
        num_of_cycles: float,
        cycle_type: str,
        orientation: str,
        profile_type: str,
        load_direction: str,
        description: str = "",
    ) -> int:
        """Add a random vibe event to a life cycle phase.

        Available Since: 2021R1

        Parameters
        ----------
        project: str
            Name of the Sherlock project.
        phase_name: str
            Name of the life cycle phase to add the random vibe event to.
        event_name: str
            Name of the random vibe event.
        duration: float
            Event duration length.
        duration_units: str
            Event duration units. Options are ``"ms"``, ``"sec"``, ``"min"``,
            ``"hr"``, ``"day"``, and ``"year"``.
        num_of_cycles: float
            Number of cycles for the random vibe event.
        cycle_type: str
            Cycle type. Options are ``"COUNT"``, ``"DUTY_CYCLE"``, ``"PER_YEAR"``,
            ``"PER_DAY"``, ``"PER_HOUR"``, ``"PER_MIN"``, and ``"PER_SEC"``.
        orientation: str
            PCB orientation in the format of ``"azimuth, elevation"``. For example,
            ``"30,15"``.
        profile_type: str
            Random load profile type. The only option is ``"Uniaxial"``.
        load_direction: str
            Load direction in the format of ``"x,y,z"``. For example, ``"0,0,1"``.
        description: str, optional
            Description of the random vibe event. The default is ``""``.

        Returns
        -------
        int
            Status code of the response. 0 for success.

        Examples
        --------
        >>> from ansys.sherlock.core.launcher import launch_sherlock
        >>> sherlock = launch_sherlock()
        >>> sherlock.project.import_odb_archive(
            "ODB++ Tutorial.tgz",
            True,
            True,
            True,
            True,
            project="Test",
        )
        >>> sherlock.lifecycle.create_life_phase(
            "Test",
            "Example",
            1.5,
            "sec",
            4.0,
            "COUNT",
        )
        >>> sherlock.lifecycle.add_random_vibe_event(
            "Test",
            "Example",
            "Event1",
            1.5,
            "sec",
            4.0,
            "PER MIN",
            "45,45",
            "Uniaxial",
            "2,4,5"
        )
        """
        if self.CYCLE_TYPE_LIST is None:
            self._init_cycle_types()
        if self.RV_PROFILE_TYPE_LIST is None:
            self._init_rv_profile_types()

        try:
            if project == "":
                raise SherlockAddRandomVibeEventError(message="Project name is invalid.")
            if phase_name == "":
                raise SherlockAddRandomVibeEventError(message="Phase name is invalid.")
            if event_name == "":
                raise SherlockAddRandomVibeEventError(message="Event name is invalid.")
            if duration <= 0.0:
                raise SherlockAddRandomVibeEventError(message="Duration must be greater than 0.")
            if (self.CYCLE_TYPE_LIST is not None) and (cycle_type not in self.CYCLE_TYPE_LIST):
                raise SherlockAddRandomVibeEventError(message="Cycle type is invalid.")
            if num_of_cycles <= 0.0:
                raise SherlockAddRandomVibeEventError(
                    message="Number of cycles must be greater than 0."
                )
        except SherlockAddRandomVibeEventError as e:
            for error in e.str_itr():
                LOG.error(error)
            raise e

        try:
            self._check_load_direction_validity(load_direction)
            if (self.RV_PROFILE_TYPE_LIST is not None) and (
                profile_type not in self.RV_PROFILE_TYPE_LIST
            ):
                raise SherlockAddRandomVibeEventError(message="Invalid profile type.")
            self._check_orientation_validity(orientation)
        except (SherlockInvalidLoadDirectionError, SherlockInvalidOrientationError) as e:
            LOG.error(f"Add random vibe event error: {str(e)}")
            raise SherlockAddRandomVibeEventError(message=str(e))
        except SherlockAddRandomVibeEventError as e:
            for error in e.str_itr():
                LOG.error(error)
            raise e

        if not self._is_connection_up():
            raise SherlockNoGrpcConnectionException()

        request = SherlockLifeCycleService_pb2.AddRandomVibeEventRequest(
            project=project,
            phaseName=phase_name,
            eventName=event_name,
            description=description,
            duration=duration,
            durationUnits=duration_units,
            numOfCycles=num_of_cycles,
            cycleType=cycle_type,
            orientation=orientation,
            profileType=profile_type,
            loadDirection=load_direction,
        )

        response = self.stub.addRandomVibeEvent(request)
        return_code = response.returnCode
        try:
            if return_code.value == -1:
                if return_code.message == "":
                    raise SherlockAddRandomVibeEventError(error_array=response.errors)

                raise SherlockAddRandomVibeEventError(message=return_code.message)
            else:
                LOG.info(return_code.message)
                return return_code.value
        except SherlockAddRandomVibeEventError as e:
            for error in e.str_itr():
                LOG.error(error)
            raise e

    @require_version()
    def add_random_vibe_profiles(
        self,
        project: str,
        random_vibe_profiles: list[tuple[str, str, str, str, str, list[tuple[float, float]]]],
    ):
        """Add random vibe profiles to a life cycle phase.

        Available Since: 2023R2

        Parameters
        ----------
        project: str
            Name of the Sherlock project.
        random_vibe_profiles: list[tuple[str, str, str, str, str, list[tuple[float, float]]]]
            Random vibe profiles consisting of these properties:

            - phase_name: str
                Name of the life cycle phase to add the random vibe profile to.
            - event_name: str
                Name of the random vibe event.
            - profile_name: str
                Name of the random vibe profile.
            - freq_units: str
                Frequency units. Options are ``"HZ"``, ``"KHZ"``, ``"MHZ"``, and ``"GHZ"``.
            - ampl_units: str
                Amplitude units. Options are ``"G2/Hz"``, ``"m2/s4/Hz"``, ``"mm2/s4/Hz"``, \
                ``"in2/s4/Hz"``, and ``"ft2/s4/Hz"``.
            - random_vibe_profile_entries: list[tuple[float, float]]
                Random vibe profile entries consisting of these properties:

                - frequency: float
                    Frequency of the profile entry expressed in frequency units.
                - amplitude: float
                    Amplitude of the profile entry expressed in amplitude units.

        Returns
        -------
        int
            Status code of the response. 0 for success.

        Examples
        --------
        >>> from ansys.sherlock.core.launcher import launch_sherlock
        >>> sherlock = launch_sherlock()
        >>> sherlock.project.import_odb_archive(
            "ODB++ Tutorial.tgz",
            True,
            True,
            True,
            True,
            project="Test",
        )
        >>> sherlock.lifecycle.create_life_phase(
            "Test",
            "Example",
            1.5,
            "sec",
            4.0,
            "COUNT",
        )
        >>> sherlock.lifecycle.add_random_vibe_event(
            "Test",
            "Example",
            "Event1",
            1.5,
            "sec",
            4.0,
            "PER MIN",
            "45,45",
            "Uniaxial",
            "2,4,5",
        )
        >>> sherlock.lifecycle.add_random_vibe_profiles(
            "Test",
             [(
                "Example",
                "Event1",
                "Profile1",
                "HZ",
                "G2/Hz",
                [(4,8), (5, 50)],
            )]
        )
        """
        if self.AMPL_UNIT_LIST is None:
            self._init_ampl_units()

        try:
            if project == "":
                raise SherlockAddRandomVibeProfilesError(message="Project name is invalid.")

            if len(random_vibe_profiles) == 0:
                raise SherlockAddRandomVibeProfilesError(
                    message="Random vibe profiles are " f"missing."
                )

            for i, profile_entry in enumerate(random_vibe_profiles):
                if len(profile_entry) != 6:
                    raise SherlockAddRandomVibeProfilesError(
                        f"Number of elements ({str(len(profile_entry))}) is wrong for "
                        f"random vibe profile {i}."
                    )
                elif not isinstance(profile_entry[0], str) or profile_entry[0] == "":
                    raise SherlockAddRandomVibeProfilesError(
                        f"Phase name is invalid for random vibe profile {i}."
                    )
                elif not isinstance(profile_entry[1], str) or profile_entry[1] == "":
                    raise SherlockAddRandomVibeProfilesError(
                        f"Event name is invalid for random vibe profile {i}."
                    )
                elif not isinstance(profile_entry[2], str) or profile_entry[2] == "":
                    raise SherlockAddRandomVibeProfilesError(
                        f"Profile name is invalid for random vibe profile {i}."
                    )
                elif not isinstance(profile_entry[4], str) or (
                    (self.AMPL_UNIT_LIST is not None)
                    and (profile_entry[4] not in self.AMPL_UNIT_LIST)
                ):
                    raise SherlockAddRandomVibeProfilesError(
                        f"Amplitude type {profile_entry[4]} is invalid for random vibe profile {i}."
                    )

                try:
                    self._check_random_vibe_profile_entries_validity(profile_entry[5])
                except SherlockInvalidRandomVibeProfileEntriesError as e:
                    raise SherlockAddRandomVibeProfilesError(
                        f"{str(e)} for random vibe profile {i}."
                    )

        except SherlockAddRandomVibeProfilesError as e:
            for error in e.str_itr():
                LOG.error(error)
            raise e

        if not self._is_connection_up():
            raise SherlockNoGrpcConnectionException()

        request = SherlockLifeCycleService_pb2.AddRandomVibeProfilesRequest(project=project)

        """Add random vibe profiles to the request."""
        for r in random_vibe_profiles:
            profile = request.randomVibeProfiles.add()
            profile.phaseName = r[0]
            profile.eventName = r[1]
            profile.profileName = r[2]
            profile.freqUnits = r[3]
            profile.amplUnits = r[4]

            """Add random vibe entries to the request."""
            for e in r[5]:
                entry = profile.randomVibeProfileEntries.add()
                entry.freq = e[0]
                entry.ampl = e[1]

        response = self.stub.addRandomVibeProfiles(request)

        return_code = response.returnCode

        try:
            if return_code.value == -1:
                if return_code.message == "":
                    raise SherlockAddRandomVibeProfilesError(error_array=response.errors)
                else:
                    raise SherlockAddRandomVibeProfilesError(message=return_code.message)
            else:
                LOG.info(return_code.message)
                return return_code.value
        except SherlockAddRandomVibeProfilesError as e:
            for error in e.str_itr():
                LOG.error(error)
            raise e

    @require_version()
    def add_thermal_event(
        self,
        project: str,
        phase_name: str,
        event_name: str,
        num_of_cycles: float,
        cycle_type: str,
        cycle_state: str,
        description: str = "",
    ) -> int:
        """Add a thermal event to a life cycle phase.

        Available Since: 2021R1

        Parameters
        ----------
        project: str
            Name of the Sherlock project.
        phase_name: str
            Name of the life cycle phase to add the thermal event to.
        event_name: str
            Name of the thermal event.
        num_of_cycles: float
            Number of cycles for the thermal event.
        cycle_type: str
            Cycle type. Options are ``"COUNT"``, ``"DUTY CYCLE"``, ``"PER YEAR"``,
            ``"PER DAY"``, ``"PER HOUR"``, ``"PER MIN"``, and ``"PER SEC"``.
        cycle_state: str
            Life cycle state. Options are ``"OPERATING"`` and ``"STORAGE"``.
        description: str, optional
            Description of the thermal event. The default is ``""``.

        Returns
        -------
        int
            Status code of the response. 0 for success.

        Examples
        --------
        >>> from ansys.sherlock.core.launcher import launch_sherlock
        >>> sherlock = launch_sherlock()
        >>> sherlock.project.import_odb_archive(
            "ODB++ Tutorial.tgz",
            True,
            True,
            True,
            True,
            project="Test",
        )
        >>> sherlock.lifecycle.create_life_phase(
            "Test",
            "Example",
            1.5,
            "year",
            4.0,
            "COUNT",
        )
        >>> sherlock.lifecycle.add_thermal_event(
            "Test",
            "Example",
            "Event1",
            4.0,
            "PER YEAR",
            "STORAGE"
        )
        """
        if self.CYCLE_TYPE_LIST is None:
            self._init_cycle_types()
        if self.CYCLE_STATE_LIST is None:
            self._init_cycle_states()

        try:
            if project == "":
                raise SherlockAddThermalEventError(message="Project name is invalid.")
            if phase_name == "":
                raise SherlockAddThermalEventError(message="Phase name is invalid.")
            if event_name == "":
                raise SherlockAddThermalEventError(message="Event name is invalid.")
            if (self.CYCLE_TYPE_LIST is not None) and (cycle_type not in self.CYCLE_TYPE_LIST):
                raise SherlockAddThermalEventError(message="Cycle type is invalid.")
            if num_of_cycles <= 0.0:
                raise SherlockAddThermalEventError(
                    message="Number of cycles must be greater than 0."
                )
            if (self.CYCLE_STATE_LIST is not None) and (cycle_state not in self.CYCLE_STATE_LIST):
                raise SherlockAddThermalEventError(message="Cycle state is invalid.")
        except SherlockAddThermalEventError as e:
            for error in e.str_itr():
                LOG.error(error)
            raise e

        request = SherlockLifeCycleService_pb2.AddThermalEventRequest(
            project=project,
            phaseName=phase_name,
            eventName=event_name,
            description=description,
            numOfCycles=num_of_cycles,
            cycleType=cycle_type,
            cycleState=cycle_state,
        )

        response = self.stub.addThermalEvent(request)

        return_code = response.returnCode

        try:
            if return_code.value == -1:
                if return_code.message == "":
                    raise SherlockAddThermalEventError(error_array=response.errors)

                raise SherlockAddThermalEventError(message=return_code.message)
            else:
                LOG.info(return_code.message)
                return return_code.value
        except SherlockAddThermalEventError as e:
            for error in e.str_itr():
                LOG.error(error)
            raise e

    @require_version()
    def add_thermal_profiles(
        self,
        project: str,
        thermal_profiles: list[tuple[str, str, str, str, str, list[tuple[str, str, float, float]]]],
    ) -> int:
        """Add thermal profiles to a life cycle phase.

        Available Since: 2023R2

        Parameters
        ----------
        project: str
            Name of the Sherlock project.
        thermal_profiles: list[tuple[str, str, str, str, str, list[tuple[str, str, float, float]]]]
            Thermal profiles consisting of these properties:

            - phase_name: str
                Name of the life cycle phase to add the thermal profile to.
            - event_name: str
                Name of the thermal event.
            - profile_name: str
                Name of the thermal profile.
            - time_units: str
                Time units. Options are ``"ms"``, ``"sec"``, ``"min"``, ``"hr"``,
                ``"day"``, and ``"year"``.
            - temp_units: str
                Temperature units. Options are ``"C"``, ``"F"``, and ``"K"``.
            - thermal_profile_entries: list[tuple[str, str, float, float]]
                Thermal profile entries consisting of these properties:

                - step: str
                    Name of the thermal step.
                - type: str
                    Type of the thermal step. Options are ``"HOLD"`` and ``"RAMP"``.
                - time: float
                    Duration of the thermal step expressed in time units.
                - temperature: float
                    Temperature of the step expressed in temperature units.

        Returns
        -------
        int
            Status code of the response. 0 for success.

        Examples
        --------
        >>> from ansys.sherlock.core.launcher import launch_sherlock
        >>> sherlock = launch_sherlock()
        >>> sherlock.project.import_odb_archive(
            "ODB++ Tutorial.tgz",
            True,
            True,
            True,
            True,
            project="Test",
        )
        >>> sherlock.lifecycle.create_life_phase(
            "Test",
            "Example",
            1.5,
            "year",
            4.0,
            "COUNT",
        )
        >>> sherlock.lifecycle.add_thermal_event(
            "Test",
            "Example",
            "Event1",
            4.0,
            "PER YEAR",
            "STORAGE",
        )
        >>> sherlock.lifecycle.add_thermal_profiles(
            "Test",
            [(
                "Example",
                "Event1",
                "Profile1",
                "sec",
                "F",
                [
                    ("Steady1", "HOLD", 40, 40),
                    ("Steady", "HOLD", 20, 20),
                    ("Back", "RAMP", 20, 40),
                ],
            )]
        )
        """
        try:
            if project == "":
                raise SherlockAddThermalProfilesError(message="Project name is invalid.")

            if len(thermal_profiles) == 0:
                raise SherlockAddThermalProfilesError(message="Thermal profiles are missing.")

            for i, profile_entry in enumerate(thermal_profiles):
                if len(profile_entry) != 6:
                    raise SherlockAddThermalProfilesError(
                        f"Number of elements ({str(len(profile_entry))}) is wrong for "
                        f"thermal profile {i}."
                    )
                elif not isinstance(profile_entry[0], str) or profile_entry[0] == "":
                    raise SherlockAddThermalProfilesError(
                        f"Phase name is invalid for thermal profile {i}."
                    )
                elif not isinstance(profile_entry[1], str) or profile_entry[1] == "":
                    raise SherlockAddThermalProfilesError(
                        f"Event name is invalid for thermal profile {i}."
                    )
                elif not isinstance(profile_entry[2], str) or profile_entry[2] == "":
                    raise SherlockAddThermalProfilesError(
                        f"Profile name is invalid for thermal profile {i}."
                    )

                try:
                    self._check_thermal_profile_entries_validity(profile_entry[5])
                except (
                    SherlockAddThermalProfilesError,
                    SherlockInvalidThermalProfileEntriesError,
                ) as e:
                    raise SherlockAddThermalProfilesError(f"{str(e)} for thermal profile {i}.")

        except SherlockAddThermalProfilesError as e:
            for error in e.str_itr():
                LOG.error(error)
            raise e

        if not self._is_connection_up():
            raise SherlockNoGrpcConnectionException()

        request = SherlockLifeCycleService_pb2.AddThermalProfilesRequest(project=project)

        """Add  thermal profiles to the request."""
        for t in thermal_profiles:
            profile = request.thermalProfiles.add()
            profile.phaseName = t[0]
            profile.eventName = t[1]
            profile.profileName = t[2]
            profile.timeUnits = t[3]
            profile.tempUnits = t[4]

            """Add thermal profile entries to the request."""
            for e in t[5]:
                entry = profile.thermalProfileEntries.add()
                entry.step = e[0]
                entry.type = e[1]
                entry.time = e[2]
                entry.temp = e[3]

        response = self.stub.addThermalProfiles(request)

        return_code = response.returnCode

        try:
            if return_code.value == -1:
                if return_code.message == "":
                    raise SherlockAddThermalProfilesError(error_array=response.errors)
                else:
                    raise SherlockAddThermalProfilesError(message=return_code.message)
            else:
                LOG.info(return_code.message)
                return return_code.value
        except SherlockAddThermalProfilesError as e:
            for error in e.str_itr():
                LOG.error(error)
            raise e

    @require_version()
    def add_harmonic_event(
        self,
        project: str,
        phase_name: str,
        event_name: str,
        duration: float,
        duration_units: str,
        num_of_cycles: float,
        cycle_type: str,
        sweep_rate: float,
        orientation: str,
        profile_type: str,
        load_direction: str,
        description: str = "",
    ) -> int:
        """Add a harmonic event to a life cycle phase.

        Available Since: 2021R1

        Parameters
        ----------
        project: str
            Name of the Sherlock project.
        phase_name: str
            Name of the life cycle phase to add the harmonic event to.
        event_name: str
            Name of the harmonic event.
        duration: float
            Event duration length.
        duration_units: str
            Event duration units. Options are ``"ms"``, ``"sec"``, ``"min"``,
            ``"hr"``, ``"day"``, and ``"year"``.
        num_of_cycles: float
            Number of cycles for the harmonic event.
        cycle_type: str
            Cycle type. Options are ``"COUNT"``, ``"DUTY_CYCLE"``, ``"PER_YEAR"``,
            ``"PER_DAY"``, ``"PER_HOUR"``, ``"PER_MIN"``, and ``"PER_SEC"``.
        sweep_rate: float
            Sweep rate for the harmonic event.
        orientation: str
            PCB orientation in the format of ``"azimuth, elevation"``. For example,
            ``"30,15"``.
        profile_type: str
            Profile type of the harmonic load. Options are ``"Uniaxial"`` and ``"Triaxial"``.
        load_direction: str
            Load direction in the format of ``"x,y,z"``. For example, ``"0,0,1"``.
        description: str, optional
            Description of the harmonic event. The default is ``""``.

        Returns
        -------
        int
            Status code of the response. 0 for success.

        Examples
        --------
        >>> from ansys.sherlock.core.launcher import launch_sherlock
        >>> sherlock = launch_sherlock()
        >>> sherlock.project.import_odb_archive(
            "ODB++ Tutorial.tgz",
            True,
            True,
            True,
            True,
            project="Test"
        )
        >>> sherlock.lifecycle.create_life_phase(
            "Test",
            "Example",
            1.5,
            "year",
            4.0,
            "COUNT",
        )
        >>> sherlock.lifecycle.add_harmonic_event(
            "Test",
            "Example",
            "Event1",
            1.5,
            "sec",
            4.0,
            "PER MIN",
            5,
            "45,45",
            "Uniaxial",
            "2,4,5"
        )
        """
        if self.CYCLE_TYPE_LIST is None:
            self._init_cycle_types()
        if self.HARMONIC_PROFILE_TYPE_LIST is None:
            self._init_harmonic_profile_types()

        try:
            if project == "":
                raise SherlockAddHarmonicEventError(message="Project name is invalid.")
            if phase_name == "":
                raise SherlockAddHarmonicEventError(message="Phase name is invalid.")
            if event_name == "":
                raise SherlockAddHarmonicEventError(message="Event name is invalid.")
            if duration <= 0.0:
                raise SherlockAddHarmonicEventError(message="Duration must be greater than 0.")
            if (self.CYCLE_TYPE_LIST is not None) and (cycle_type not in self.CYCLE_TYPE_LIST):
                raise SherlockAddHarmonicEventError(message="Cycle type is invalid.")
            if num_of_cycles <= 0.0:
                raise SherlockAddHarmonicEventError(
                    message="Number of cycles must be greater than 0."
                )
            if sweep_rate <= 0.0:
                raise SherlockAddHarmonicEventError(message="Sweep rate must be greater than 0.")
        except SherlockAddHarmonicEventError as e:
            for error in e.str_itr():
                LOG.error(error)
            raise e

        try:
            self._check_load_direction_validity(load_direction)
            self._check_orientation_validity(orientation)
            if (self.HARMONIC_PROFILE_TYPE_LIST is not None) and (
                profile_type not in self.HARMONIC_PROFILE_TYPE_LIST
            ):
                raise SherlockAddHarmonicEventError(message="Profile type is invalid.")
        except (SherlockInvalidLoadDirectionError, SherlockInvalidOrientationError) as e:
            LOG.error(f"Add harmonic event error: {str(e)}")
            raise SherlockAddHarmonicEventError(message=str(e))
        except SherlockAddHarmonicEventError as e:
            for error in e.str_itr():
                LOG.error(error)
            raise e

        request = SherlockLifeCycleService_pb2.AddHarmonicEventRequest(
            project=project,
            phaseName=phase_name,
            eventName=event_name,
            description=description,
            duration=duration,
            durationUnits=duration_units,
            numOfCycles=num_of_cycles,
            cycleType=cycle_type,
            sweepRate=sweep_rate,
            orientation=orientation,
            profileType=profile_type,
            loadDirection=load_direction,
        )

        response = self.stub.addHarmonicEvent(request)

        return_code = response.returnCode

        try:
            if return_code.value == -1:
                if return_code.message == "":
                    raise SherlockAddHarmonicEventError(error_array=response.errors)

                raise SherlockAddHarmonicEventError(message=return_code.message)
            else:
                LOG.info(return_code.message)
                return return_code.value
        except SherlockAddHarmonicEventError as e:
            for error in e.str_itr():
                LOG.error(error)
            raise e

    @require_version()
    def add_harmonic_vibe_profiles(
        self,
        project: str,
        harmonic_vibe_profiles: list[
            tuple[str, str, str, str, str, list[tuple[float, float, str]]]
        ],
    ) -> int:
        """Add harmonic vibe profiles to a life cycle phase.

        Available Since: 2023R2

        Parameters
        ----------
        project: str
            Name of the Sherlock project.
        harmonic_vibe_profiles: list
            Harmonic vibe profiles consisting of these properties:

            - phase_name: str
                Name of the life cycle phase to add this harmonic vibe profile to.
            - event_name: str
                Name of the event.
            - profile_name: str
                Name of the harmonic vibe profile.
            - freq_units: str
                Frequency units. Options are ``"HZ"``, ``"KHZ"``, ``"MHZ"``,
                and ``"GHZ"``.
            - load_units: str
                Load units. Options are ``"G"``, ```"m/s2"``, ``"mm/s2"``,
                ``"in/s2"``, and ``"ft/s2"``.
            - harmonic_profile_entries: list[tuple[float, float, str]]
                Harmonic profile entries consisting of these properties:

                - frequency: float
                    Frequency of the harmonic profile expressed in frequency units.
                - load: float
                    Load of the harmonic profile expressed in load units.
            - triaxial_axis: str
                Axis that this profile should be assigned to if the harmonic
                profile type is ``"Triaxial"``. Options are: ``"x"``, ``"y"``,
                and ``"z"``.

        Returns
        -------
        int
            Status code of the response. 0 for success.

        Examples
        --------
        >>> from ansys.sherlock.core.launcher import launch_sherlock
        >>> sherlock = launch_sherlock()
        >>> sherlock.project.import_odb_archive(
            "ODB++ Tutorial.tgz",
            True,
            True,
            True,
            True,
            project="Test",
        )
        >>> sherlock.lifecycle.create_life_phase(
            "Test",
            "Example",
            1.5,
            "sec",
            4.0,
            "COUNT",
        )
        >>> sherlock.lifecycle.add_harmonic_event(
            "Test",
            "Example",
            "Event1",
            1.5,
            "sec",
            4.0,
            "PER MIN",
            5,
            "45,45",
            "Uniaxial",
            "2,4,5",
        )
        >>> sherlock.lifecycle.add_harmonic_vibe_profiles(
            "Test",
            [(
                "Example",
                "Event1",
                "Profile1",
                "HZ",
                "G",
                [
                    (10, 1),
                    (1000, 1),
                ],
                "",
            )]
        )
        """
        if self.LOAD_UNIT_LIST is None:
            self._init_load_units()

        try:
            if project == "":
                raise SherlockAddHarmonicVibeProfilesError(message="Project name is invalid.")

            i = 0
            profile_entry = []
            for i, profile_entry in enumerate(harmonic_vibe_profiles):
                if len(profile_entry) != 7:
                    raise SherlockAddHarmonicVibeProfilesError(
                        f"Number of elements ({str(len(profile_entry))}) is wrong for "
                        f"harmonic vibe profile {i}."
                    )
                elif not isinstance(profile_entry[0], str) or profile_entry[0] == "":
                    raise SherlockAddHarmonicVibeProfilesError(
                        f"Phase name is invalid for harmonic vibe profile {i}."
                    )
                elif not isinstance(profile_entry[1], str) or profile_entry[1] == "":
                    raise SherlockAddHarmonicVibeProfilesError(
                        f"Event name is invalid for harmonic vibe profile {i}."
                    )
                elif not isinstance(profile_entry[2], str) or profile_entry[2] == "":
                    raise SherlockAddHarmonicVibeProfilesError(
                        f"Profile name is invalid for harmonic vibe profile {i}."
                    )
                elif not isinstance(profile_entry[4], str) or (
                    (self.LOAD_UNIT_LIST is not None)
                    and (profile_entry[4] not in self.LOAD_UNIT_LIST)
                ):
                    raise SherlockAddHarmonicVibeProfilesError(
                        f"Load units {profile_entry[4]} are invalid for harmonic vibe profile {i}."
                    )

            try:
                self._check_harmonic_profile_entries_validity(profile_entry[5])
            except SherlockInvalidHarmonicProfileEntriesError as e:
                raise SherlockAddHarmonicVibeProfilesError(
                    f"{str(e)} for harmonic vibe profile {i}."
                )

        except SherlockAddHarmonicVibeProfilesError as e:
            for error in e.str_itr():
                LOG.error(error)
            raise e

        if not self._is_connection_up():
            raise SherlockNoGrpcConnectionException()

        request = SherlockLifeCycleService_pb2.AddHarmonicVibeProfilesRequest(project=project)

        """Add harmonic vibe profiles to the request."""
        for h in harmonic_vibe_profiles:
            profile = request.harmonicVibeProfiles.add()
            profile.phaseName = h[0]
            profile.eventName = h[1]
            profile.profileName = h[2]
            profile.freqUnits = h[3]
            profile.loadUnits = h[4]

            """Add entries to the harmonic profile request."""
            for e in h[5]:
                entry = profile.harmonicVibeProfileEntries.add()
                entry.freq = e[0]
                entry.load = e[1]

            profile.triaxialAxis = h[6]

        response = self.stub.addHarmonicVibeProfiles(request)

        return_code = response.returnCode

        try:
            if return_code.value == -1:
                if return_code.message == "":
                    raise SherlockAddHarmonicVibeProfilesError(error_array=response.errors)
                else:
                    raise SherlockAddHarmonicVibeProfilesError(message=return_code.message)
            else:
                LOG.info(return_code.message)
                return return_code.value
        except SherlockAddHarmonicVibeProfilesError as e:
            for error in e.str_itr():
                LOG.error(error)
            raise e

    @require_version()
    def add_shock_event(
        self,
        project: str,
        phase_name: str,
        event_name: str,
        duration: float,
        duration_units: str,
        num_of_cycles: float,
        cycle_type: str,
        orientation: str,
        load_direction: str,
        description: str = "",
    ) -> int:
        """Add a shock event to a life cycle phase.

        Available Since: 2021R1

        Parameters
        ----------
        project: str
            Name of the Sherlock project.
        phase_name: str
            Name of the life cycle phase to add this shock event to.
        event_name: str
            Name of the shock event.
        duration: float
            Event duration length.
        duration_units: str
            Event duration units. Options are ``"ms"``, ``"sec"``, ``"min"``, ``"hr"``,
            ``"day"``, and ``"year"``.
        num_of_cycles: float
            Number of cycles for the shock event.
        cycle_type: str
            Cycle type. Options are ``"COUNT"``, ``"DUTY CYCLE"``,
            ``"PER YEAR"``, and ``"PER HOUR"``.
        orientation: str
            PCB orientation in the format of ``"azimuth, elevation"``. For example,
            ``"30,15"``.
        load_direction: str
            Load direction in the format of ``"x,y,z"``. For example, ``"0,0,1"``.
        description: str, optional
            Description of the shock event. The default is ``""``.

        Returns
        -------
        int
            Status code of the response. 0 for success.

        Examples
        --------
        >>> from ansys.sherlock.core.launcher import launch_sherlock
        >>> sherlock = launch_sherlock()
        >>> sherlock.project.import_odb_archive(
            "ODB++ Tutorial.tgz",
            True,
            True,
            True,
            True,
            project="Test",
        )
        >>> sherlock.lifecycle.create_life_phase(
            "Test",
            "Example",
            1.5,
            "sec",
            4.0,
            "COUNT",
        )
        >>> sherlock.lifecycle.add_shock_event(
            "Test",
            "Example",
            "Event1",
            1.5,
            "sec",
            4.0,
            "PER MIN",
            "45,45",
            "2,4,5"
        )
        """
        if self.CYCLE_TYPE_LIST is None:
            self._init_cycle_types()

        try:
            if project == "":
                raise SherlockAddShockEventError(message="Project name is invalid.")
            if phase_name == "":
                raise SherlockAddShockEventError(message="Phase name is invalid.")
            if event_name == "":
                raise SherlockAddShockEventError(message="Event name is invalid.")
            if duration <= 0.0:
                raise SherlockAddShockEventError(message="Duration must be greater than 0.")
            if (self.CYCLE_TYPE_LIST is not None) and (cycle_type not in self.CYCLE_TYPE_LIST):
                raise SherlockAddShockEventError(message="Cycle type is invalid.")
            if num_of_cycles <= 0.0:
                raise SherlockAddShockEventError(message="Number of cycles must be greater than 0.")
        except SherlockAddShockEventError as e:
            for error in e.str_itr():
                LOG.error(error)
            raise e

        try:
            self._check_load_direction_validity(load_direction)
            self._check_orientation_validity(orientation)
        except (SherlockInvalidLoadDirectionError, SherlockInvalidOrientationError) as e:
            LOG.error(f"Add shock event error: {str(e)}")
            raise SherlockAddShockEventError(message=str(e))

        request = SherlockLifeCycleService_pb2.AddShockEventRequest(
            project=project,
            phaseName=phase_name,
            eventName=event_name,
            description=description,
            duration=duration,
            durationUnits=duration_units,
            numOfCycles=num_of_cycles,
            cycleType=cycle_type,
            orientation=orientation,
            loadDirection=load_direction,
        )

        response = self.stub.addShockEvent(request)

        return_code = response.returnCode

        try:
            if return_code.value == -1:
                if return_code.message == "":
                    raise SherlockAddShockEventError(error_array=response.errors)

                raise SherlockAddShockEventError(message=return_code.message)

            return return_code.value
        except SherlockAddShockEventError as e:
            for error in e.str_itr():
                LOG.error(error)
            raise e

    @require_version()
    def add_shock_profiles(
        self,
        project: str,
        shock_profiles: list[
            tuple[
                str,
                str,
                str,
                float,
                str,
                float,
                str,
                str,
                str,
                list[tuple[str, float, float, float]],
            ]
        ],
    ) -> int:
        """Add shock profiles to a life cycle phase.

        Available Since: 2023R2

        Parameters
        ----------
        project: str
            Name of the Sherlock project
        shock_profiles: list
            Shock profiles consisting of these properties:

            - phase_name: str
                Name of the life cycle phase to add the shock profile to.
            - event_name: str
                Name of the shock event.
            - profile_name: str
                Name of the shock profile.
            - duration: float
                Pulse duration.
            - duration_units: str
                Pulse duration units. Options are ``"ms"``, ``"sec"``, ``"min"``, ``"hr"``,
                ``"day"``, and ``"year"``.
            - sample_rate: float
                Sample rate.
            - sample_rate_units: str
                Sample rate units. Options are ``"ms"``, ``"sec"``, ``"min"``, ``"hr"``,
                ``"day"``, and ``"year"``.
            - load_units: str
                Load units. Options are: ``"G"``, ``"m/s2"``, ``"mm/s2"``, ``"in/s2"``,
                and ``"ft/s2"``.
            - freq_units: str
                Frequency units. Options are ``"HZ"``, ``"KHZ"``, ``"MHZ"``, and ``"GHZ"``.
            - shock_profile_entries: list
                Shock profile entries consisting of these properties:

                - shape: str
                    Shape of the shock profile entry. Options are ``"FullSine"``,
                    ``"HalfSine"``, ``"Haversine"``, ``"Triangle"``, ``"Sawtooth"``,
                    ``"FullSquare"``, and ``"HalfSquare"``.
                - load: float
                    Load of the profile entry expressed in load units.
                - freq: float
                    Frequency of the profile entry expressed in frequency units.
                - decay: float
                    Decay value of the profile entry.

        Returns
        -------
        int
            Status code of the response. 0 for success.

        Examples
        --------
        >>> from ansys.sherlock.core.launcher import launch_sherlock
        >>> sherlock = launch_sherlock()
        >>> sherlock.project.import_odb_archive(
            "ODB++ Tutorial.tgz",
            True,
            True,
            True,
            True,
            project="Test",
        )
        >>> sherlock.lifecycle.create_life_phase(
            "Test",
            "Example",
            1.5,
            "sec",
            4.0,
            "COUNT",
        )
        >>> sherlock.lifecycle.add_shock_event(
            "Test",
            "Example",
            "Event1",
            1.5,
            "sec",
            4.0,
            "PER MIN",
            "45,45",
            "2,4,5",
        )
        >>> sherlock.lifecycle.add_shock_profiles(
            "Test",
            [(
                "Example",
                "Event1",
                "Profile1",
                10.0, "ms",
                0.1, "ms",
                "G",
                "HZ",
                [("HalfSine", 100.0, 100.0, 0)],
            )]
        )
        """
        if self.LOAD_UNIT_LIST is None:
            self._init_load_units()
        if self.SHOCK_SHAPE_LIST is None:
            self._init_shock_shapes()

        try:
            if project == "":
                raise SherlockAddShockProfilesError(message="Project name is invalid.")

            i = 0
            profile_entry = []
            for i, profile_entry in enumerate(shock_profiles):
                if len(profile_entry) != 10:
                    raise SherlockAddShockProfilesError(
                        f"Number of elements ({str(len(profile_entry))}) is wrong for shock "
                        f"profile {i}."
                    )
                elif not isinstance(profile_entry[0], str) or profile_entry[0] == "":
                    raise SherlockAddShockProfilesError(
                        f"Phase name is invalid for shock profile {i}."
                    )
                elif not isinstance(profile_entry[1], str) or profile_entry[1] == "":
                    raise SherlockAddShockProfilesError(
                        f"Event name is invalid for shock profile {i}."
                    )
                elif not isinstance(profile_entry[2], str) or profile_entry[2] == "":
                    raise SherlockAddShockProfilesError(
                        f"Profile name is invalid for shock profile {i}."
                    )
                elif profile_entry[3] <= 0:
                    raise SherlockAddShockProfilesError(
                        f"Duration must be greater than 0 for shock profile {i}."
                    )
                elif not isinstance(profile_entry[4], str):
                    raise SherlockAddShockProfilesError(
                        f"Duration units {profile_entry[4]} are invalid for shock profile {i}."
                    )
                elif profile_entry[5] <= 0:
                    raise SherlockAddShockProfilesError(
                        f"Sample rate must be greater than 0 for shock profile {i}."
                    )
                elif not isinstance(profile_entry[6], str):
                    raise SherlockAddShockProfilesError(
                        f"Sample rate unit {profile_entry[6]} are invalid for shock profile {i}."
                    )
                elif not isinstance(profile_entry[7], str) or (
                    (self.LOAD_UNIT_LIST is not None)
                    and (profile_entry[7] not in self.LOAD_UNIT_LIST)
                ):
                    raise SherlockAddShockProfilesError(
                        f"Load units {profile_entry[7]} are invalid for shock profile {i}."
                    )

            try:
                self._check_shock_profile_entries_validity(profile_entry[9])
            except SherlockInvalidShockProfileEntriesError as e:
                raise SherlockAddShockProfilesError(f"{str(e)} for shock profile {i}.")

        except SherlockAddShockProfilesError as e:
            for error in e.str_itr():
                LOG.error(error)
            raise e

        if not self._is_connection_up():
            raise SherlockNoGrpcConnectionException()

        request = SherlockLifeCycleService_pb2.AddShockProfilesRequest(project=project)

        s = []
        profile = None
        for s in shock_profiles:
            profile = request.shockProfiles.add()
            profile.phaseName = s[0]
            profile.eventName = s[1]
            profile.profileName = s[2]
            profile.duration = s[3]
            profile.durationUnits = s[4]
            profile.sampleRate = s[5]
            profile.sampleRateUnits = s[6]
            profile.loadUnits = s[7]
            profile.freqUnits = s[8]

        # Add shock entries to the request
        for e in s[9]:
            entry = profile.shockProfileEntries.add()
            entry.shape = e[0]
            entry.load = e[1]
            entry.freq = e[2]
            entry.decay = e[3]

        response = self.stub.addShockProfiles(request)
        return_code = response.returnCode
        try:
            if return_code.value == -1:
                if return_code.message == "":
                    raise SherlockAddShockProfilesError(error_array=response.errors)
                else:
                    raise SherlockAddShockProfilesError(message=return_code.message)

            return return_code.value
        except SherlockAddShockProfilesError as e:
            for error in e.str_itr():
                LOG.error(error)
            raise e

    @require_version()
    def load_random_vibe_profile(
        self,
        project: str,
        phase_name: str,
        event_name: str,
        file_path: str,
        csv_file_properties: RandomVibeProfileCsvFileProperties = None,
    ) -> int:
        """Load random vibe profile from .csv or .dat file.

        Available Since: 2023R1

        Parameters
        ----------
        project: str
            Name of the Sherlock project
        phase_name: str
            Name of the lifecycle phase to add this event to.
        event_name: str
            Name of the random vibe event.
        file_path: str
            File path for thermal profile .csv or .dat file
        csv_file_properties: RandomVibeProfileCsvFileProperties
            Properties of the random vibe profile CSV file, required if the file is in CSV format.

        Returns
        -------
        int
            Status code of the response. 0 for success.

        Examples
        --------
        >>> from ansys.sherlock.core.launcher import launch_sherlock
        >>> sherlock = launch_sherlock()
        >>> sherlock.project.import_odb_archive(
            "ODB++ Tutorial.tgz",
            True,
            True,
            True,
            True,
            project="Test Project",
            cca_name="Card"
        )

        >>> sherlock.lifecycle.load_random_vibe_profile(
                project="Test Project",
                phase_name="Phase 1",
                event_name="Random Event",
                file_path="TestProfile.csv",
                csv_file_properties=RandomVibeProfileCsvFileProperties(
                    profile_name="Test Profile",
                    header_row_count=0,
                    numeric_format="English",
                    column_delimiter=",",
                    frequency_column="Frequency",
                    frequency_units="HZ",
                    amplitude_column="Amplitude",
                    amplitude_units="G2/Hz"
                )
        )
        """
        try:
            if project == "":
                raise SherlockLoadRandomVibeProfileError(message="Project name is invalid.")
            if phase_name == "":
                raise SherlockLoadRandomVibeProfileError(message="Phase name is invalid.")
            if event_name == "":
                raise SherlockLoadRandomVibeProfileError(message="Event name is invalid.")
            if file_path == "":
                raise SherlockLoadRandomVibeProfileError(message="File path is invalid.")
            if file_path.lower().endswith(".csv"):
                if csv_file_properties is None:
                    raise SherlockLoadRandomVibeProfileError(
                        "CSV file properties must be provided for CSV random vibe profile files."
                    )
            else:
                if csv_file_properties is not None:
                    raise SherlockLoadRandomVibeProfileError(
                        "CSV file properties are not used for non-CSV random vibe profile files."
                    )

            if not self._is_connection_up():
                raise SherlockNoGrpcConnectionException()

            request = SherlockLifeCycleService_pb2.LoadRandomVibeProfileRequest(
                project=project,
                phaseName=phase_name,
                eventName=event_name,
                filePath=file_path,
                randomVibeCsvProps=(
                    csv_file_properties._convert_to_grpc() if csv_file_properties else None
                ),
            )
            response = self.stub.loadRandomVibeProfile(request)
            return_code = response.returnCode
            if return_code.value == -1:
                raise SherlockLoadRandomVibeProfileError(message=response.errors)

            return return_code.value

        except SherlockLoadRandomVibeProfileError as e:
            LOG.error(str(e))
            raise e

    @require_version()
    def load_thermal_profile(
        self,
        project: str,
        phase_name: str,
        event_name: str,
        file_path: str,
        csv_file_properties: ThermalProfileCsvFileProperties = None,
    ) -> int:
        """Load a thermal profile from a .csv or .dat file.

        Available Since: 2021R1

        Parameters
        ----------
        project: str
            Name of the Sherlock project
        phase_name: str
            Name of the lifecycle phase to add this event to.
        event_name: str
            Name of the random vibe event.
        file_path: str
            File path for thermal profile .csv or .dat file
        csv_file_properties: ThermalProfileCsvFileProperties
            Properties of the thermal profile CSV file, required if the file is in CSV format.

        Returns
        -------
        int
            Status code of the response. 0 for success.

        Examples
        --------
        >>> from ansys.sherlock.core.launcher import launch_sherlock
        >>> sherlock = launch_sherlock()
        >>> sherlock.project.import_odb_archive(
            "ODB++ Tutorial.tgz",
            True,
            True,
            True,
            True,
            project="Test Project",
            cca_name="Card",
        )
         >>> sherlock.lifecycle.load_thermal_profile(
                project="Test Project",
                phase_name="Phase 1",
                event_name="Thermal Event",
                file_path="Tutorial_Profile.csv",
                csv_file_properties=ThermalProfileCsvFileProperties(
                    profile_name="Test Profile",
                    header_row_count=0,
                    numeric_format="English",
                    column_delimiter=",",
                    step_column="Step",
                    type_column="Type",
                    time_column="Time (min)",
                    time_units="min",
                    temp_column="Temp (C)",
                    temp_units="C"
                )
        )
        """
        try:
            if project == "":
                raise SherlockLoadThermalProfileError(message="Project name is invalid.")
            if phase_name == "":
                raise SherlockLoadThermalProfileError(message="Phase name is invalid.")
            if event_name == "":
                raise SherlockLoadThermalProfileError(message="Event name is invalid.")
            if file_path == "":
                raise SherlockLoadThermalProfileError(message="File path is invalid.")
            if file_path.lower().endswith(".csv"):
                if csv_file_properties is None:
                    raise SherlockLoadThermalProfileError(
                        "CSV file properties must be provided for CSV thermal profile files."
                    )
            else:
                if csv_file_properties is not None:
                    raise SherlockLoadThermalProfileError(
                        "CSV file properties are not used for non-CSV thermal profile files."
                    )

            if not self._is_connection_up():
                raise SherlockNoGrpcConnectionException()

            request = SherlockLifeCycleService_pb2.LoadThermalProfileRequest(
                project=project,
                phaseName=phase_name,
                eventName=event_name,
                filePath=file_path,
                csvProps=csv_file_properties._convert_to_grpc() if csv_file_properties else None,
            )
            response = self.stub.loadThermalProfile(request)
            return_code = response.returnCode

            if return_code.value == -1:
                if return_code.message == "":
                    raise SherlockLoadThermalProfileError(error_array=response.errors)

                raise SherlockLoadThermalProfileError(message=return_code.message)
            else:
                LOG.info(return_code.message)
                return return_code.value
        except SherlockLoadThermalProfileError as e:
            for error in e.str_itr():
                LOG.error(error)
            raise e

    @require_version()
    def load_harmonic_profile(
        self,
        project: str,
        phase_name: str,
        event_name: str,
        file_path: str,
        triaxial_axis: str,
        csv_file_properties: HarmonicVibeProfileCsvFileProperties = None,
    ) -> int:
        """Load a harmonic profile from a .csv or .dat file to a life cycle phase.

        Available Since: 2021R1

        Parameters
        ----------
        project: str
            Name of the Sherlock project
        phase_name: str
            Name of the life cycle phase to add the harmonic profile to.
        event_name: str
            Name of the harmonic event.
        file_path: str
            Path for .csv or .dat file with the harmonic profile.
        triaxial_axis: str
            Axis that this profile should be assigned to if the harmonic
            profile type is ``"Triaxial"``. Options are: ``"x"``, ``"y"``,
            and ``"z"``.
        csv_file_properties: HarmonicProfileCsvFileProperties
            Properties of the harmonic profile CSV file, required if the file is in CSV format.

        Returns
        -------
        int
            Status code of the response. 0 for success.

        Examples
        --------
        >>> from ansys.sherlock.core.launcher import launch_sherlock
        >>> sherlock = launch_sherlock()
        >>> sherlock.project.import_odb_archive(
            "ODB++ Tutorial.tgz",
            True,
            True,
            True,
            True,
            project="Test Project",
            cca_name="Card"
        )

        >>> sherlock.lifecycle.load_harmonic_profile(
                project="Test Project",
                phase_name="Phase 1",
                event_name="Harmonic Event",
                file_path="Test_Profile.csv",
                triaxial_axis="x",
                csv_file_properties=HarmonicVibeProfileCsvFileProperties(
                    profile_name="Test Profile",
                    header_row_count=0,
                    numeric_format="English",
                    column_delimiter=",",
                    frequency_column="Frequency",
                    frequency_units="HZ",
                    load_column="Load",
                    load_units="G"
                )
        )
        """
        try:
            if project == "":
                raise SherlockLoadHarmonicProfileError(message="Project name is invalid.")
            if phase_name == "":
                raise SherlockLoadHarmonicProfileError(message="Phase name is invalid.")
            if event_name == "":
                raise SherlockLoadHarmonicProfileError(message="Event name is invalid.")
            if file_path == "":
                raise SherlockLoadHarmonicProfileError(message="File name is invalid.")
            if file_path.lower().endswith(".csv"):
                if csv_file_properties is None:
                    raise SherlockLoadHarmonicProfileError(
                        "CSV file properties must be provided for CSV harmonic profile files."
                    )
            else:
                if csv_file_properties is not None:
                    raise SherlockLoadHarmonicProfileError(
                        "CSV file properties are not used for non-CSV harmonic profile files."
                    )

            if not self._is_connection_up():
                raise SherlockNoGrpcConnectionException()

            request = SherlockLifeCycleService_pb2.LoadHarmonicProfileRequest(
                project=project,
                phaseName=phase_name,
                eventName=event_name,
                filePath=file_path,
                harmonicCsvProps=(
                    csv_file_properties._convert_to_grpc() if csv_file_properties else None
                ),
                triaxialAxis=triaxial_axis,
            )
            response = self.stub.loadHarmonicProfile(request)
            return_code = response.returnCode

            if return_code.value == -1:
                if return_code.message == "":
                    raise SherlockLoadHarmonicProfileError(error_array=response.errors)

                raise SherlockLoadHarmonicProfileError(message=return_code.message)

            return return_code.value
        except SherlockLoadHarmonicProfileError as e:
            for error in e.str_itr():
                LOG.error(error)
            raise e

    @require_version()
    def load_shock_profile_dataset(
        self,
        project: str,
        phase_name: str,
        event_name: str,
        file_path: str,
        csv_file_properties: ShockProfileDatasetCsvFileProperties = None,
    ) -> int:
        """Load shock profile dataset from a .csv or .dat file.

        Available Since: 2021R1

        Parameters
        ----------
        project: str
            Name of the Sherlock project
        phase_name: str
            Name of the lifecycle phase to add this event to.
        event_name: str
            Name of the random vibe event.
        file_path: str
            File path for thermal profile .csv or .dat file
        csv_file_properties: ShockProfileDatasetCsvFileProperties
            Properties of the shock profile dataset CSV file, required if the file is in CSV format.

        Returns
        -------
        int
            Status code of the response. 0 for success.

        Examples
        --------
        >>> from ansys.sherlock.core.launcher import launch_sherlock
        >>> sherlock = launch_sherlock()
        >>> sherlock.project.import_odb_archive(
            "ODB++ Tutorial.tgz",
            True,
            True,
            True,
            True,
            project="Test Project",
            cca_name="Card"
        )

        >>> sherlock.lifecycle.load_shock_profile_dataset(
                project="Test Project",
                phase_name="Phase 1",
                event_name="Shock Event",
                file_path="Test_Profile.csv",
                csv_file_properties=ShockProfileDatasetCsvFileProperties(
                    profile_name="Test Profile",
                    header_row_count=0,
                    numeric_format="English",
                    column_delimiter=",",
                    time_column="Time",
                    time_units="ms",
                    load_column="Load",
                    load_units="G"
                )
        )
        """
        try:
            if project == "":
                raise SherlockLoadShockProfileDatasetError(message="Project name is invalid.")
            if phase_name == "":
                raise SherlockLoadShockProfileDatasetError(message="Phase name is invalid.")
            if event_name == "":
                raise SherlockLoadShockProfileDatasetError(message="Event name is invalid.")
            if file_path == "":
                raise SherlockLoadShockProfileDatasetError(message="File path is invalid.")
            if file_path.lower().endswith(".csv"):
                if csv_file_properties is None:
                    raise SherlockLoadShockProfileDatasetError(
                        "CSV file properties must be provided for CSV shock profile dataset files."
                    )
            else:
                if csv_file_properties is not None:
                    raise SherlockLoadShockProfileDatasetError(
                        "CSV file properties are not used for non-CSV shock profile dataset files."
                    )

            if not self._is_connection_up():
                raise SherlockNoGrpcConnectionException()

            request = SherlockLifeCycleService_pb2.LoadShockProfileDatasetRequest(
                project=project,
                phaseName=phase_name,
                eventName=event_name,
                filePath=file_path,
                shockDsCsvProps=(
                    csv_file_properties._convert_to_grpc() if csv_file_properties else None
                ),
            )
            response = self.stub.loadShockProfileDataset(request)
            return_code = response.returnCode
            if return_code.value == -1:
                if return_code.message == "":
                    raise SherlockLoadShockProfileDatasetError(error_array=response.errors)
                raise SherlockLoadShockProfileDatasetError(message=return_code.message)

            return return_code.value
        except SherlockLoadShockProfileDatasetError as e:
            for error in e.str_itr():
                LOG.error(error)
            raise e

    @require_version()
    def load_shock_profile_pulses(
        self,
        project: str,
        phase_name: str,
        event_name: str,
        file_path: str,
        csv_file_properties: ShockProfilePulsesCsvFileProperties = None,
    ) -> int:
        """Load shock profile pulses from a .csv .dat file.

        Available Since: 2021R1

        Parameters
        ----------
        project: str
            Name of the Sherlock project
        phase_name: str
            Name of the lifecycle phase to add this event to.
        event_name: str
            Name of the random vibe event.
        file_path: str
            Path for thermal profile .csv or .dat file
        csv_file_properties: ShockProfilePulsesCsvFileProperties
            Properties of the shock profile pulses CSV file, required if the file is in CSV format.

        Returns
        -------
        int
            Status code of the response. 0 for success.

        Examples
        --------
        >>> from ansys.sherlock.core.launcher import launch_sherlock
        >>> sherlock = launch_sherlock()
        >>> sherlock.project.import_odb_archive(
            "ODB++ Tutorial.tgz",
            True,
            True,
            True,
            True,
            project="Test",
            cca_name="Card",
        )
        >>> sherlock.lifecycle.load_shock_profile_pulses(
                project="Tutorial",
                phase_name="Phase 1",
                event_name="Shock Event",
                file_path="Test_Profile.csv",
                csv_file_properties=ShockProfilePulsesCsvFileProperties(
                    profile_name="Test Profile",
                    header_row_count=0,
                    numeric_format="English",
                    column_delimiter=",",
                    duration=25,
                    duration_units="ms",
                    sample_rate=0.1,
                    sample_rate_units="ms",
                    shape_column="Shape",
                    load_column="Load",
                    load_units="G",
                    frequency_column="Frequency",
                    frequency_units="HZ",
                    decay_column="Decay",
                )
        )
        """
        try:
            if project == "":
                raise SherlockLoadShockProfilePulsesError(message="Project name is invalid.")
            if phase_name == "":
                raise SherlockLoadShockProfilePulsesError(message="Phase name is invalid.")
            if event_name == "":
                raise SherlockLoadShockProfilePulsesError(message="Event name is invalid.")
            if file_path == "":
                raise SherlockLoadShockProfilePulsesError(message="File path is invalid.")
            if file_path.lower().endswith(".csv"):
                if csv_file_properties is None:
                    raise SherlockLoadShockProfilePulsesError(
                        "CSV file properties must be provided for CSV shock profile pulses files."
                    )
            else:
                if csv_file_properties is not None:
                    raise SherlockLoadShockProfilePulsesError(
                        "CSV file properties are not used for non-CSV shock profile pulses files."
                    )

            if not self._is_connection_up():
                raise SherlockNoGrpcConnectionException()

            request = SherlockLifeCycleService_pb2.LoadShockProfilePulsesRequest(
                project=project,
                phaseName=phase_name,
                eventName=event_name,
                filePath=file_path,
                shockPulsesCsvProps=(
                    csv_file_properties._convert_to_grpc() if csv_file_properties else None
                ),
            )
            response = self.stub.loadShockProfilePulses(request)
            return_code = response.returnCode
            if return_code.value == -1:
                if return_code.message == "":
                    raise SherlockLoadShockProfilePulsesError(error_array=response.errors)

                raise SherlockLoadShockProfilePulsesError(message=return_code.message)

            return return_code.value
        except SherlockLoadShockProfilePulsesError as e:
            for error in e.str_itr():
                LOG.error(error)
            raise e

    @require_version(261)
    def import_thermal_signal(
        self, request: ImportThermalSignalRequest
    ) -> SherlockCommonService_pb2.ReturnCode:
        """Import a thermal signal to a life cycle phase.

        Available Since: 2026R1

        Parameters
        ----------
        request: ImportThermalSignalRequest
            Request object containing the information needed to import a thermal signal.

        Returns
        -------
        SherlockCommonService_pb2.ReturnCode
            Status code of the response. 0 for success.

        Examples
        --------
        >>> from ansys.sherlock.core.types.lifecycle_types import ImportThermalSignalRequest
        >>> from ansys.sherlock.core.types.lifecycle_types import ThermalSignalFileProperties
        >>> from ansys.sherlock.core.launcher import launch_sherlock
        >>> sherlock = launch_sherlock()
        >>> response = sherlock.lifecycle.import_thermal_signal(
        >>> ImportThermalSignalRequest(
        >>>         file_name="/path/to/thermal_signal_file.csv",
        >>>         project="TestProject",
        >>>         thermal_signal_file_properties=ThermalSignalFileProperties(
        >>>             header_row_count=0,
        >>>             numeric_format="English",
        >>>             column_delimiter=",",
        >>>             time_column="Time",
        >>>             time_units="sec",
        >>>             temperature_column="Temperature",
        >>>             temperature_units="C"
        >>>         ),
        >>>         phase_name=phaseName,
        >>>         time_removal= False,
        >>>         load_range_percentage=0.25,
        >>>         number_of_range_bins=0,
        >>>         number_of_mean_bins=0,
        >>>         number_of_dwell_bins=0,
        >>>         temperature_range_filtering_limit=0.0,
        >>>         time_filtering_limit=72.0,
        >>>         time_filtering_limit_units="hr",
        >>>         generated_cycles_label="Second Generated Cycles from Python",
        >>>     )
        >>> )
        """
        import_thermal_signal_request = request._convert_to_grpc()
        if not self._is_connection_up():
            raise SherlockNoGrpcConnectionException()

        return self.stub.importThermalSignal(import_thermal_signal_request)

    @require_version(261)
    def update_life_cycle(
        self, request: UpdateLifeCycleRequest
    ) -> SherlockCommonService_pb2.ReturnCode:
        """Update life cycle.

        Available Since: 2026R1

        Parameters
        ----------
        request: UpdateLifeCycleRequest
            Request object containing the information needed to update the life cycle.
            Reliability unit options are:
            "Reliability (%)", "Prob. of Failure (%)", "MTBF (years)",
            "MTBF (hours)", "FITs (1E6 hrs)", "FITs (1E9 hrs)"

            Service life unit options are:
            "year","day","hr", "min","sec"

        Returns
        -------
        SherlockCommonService_pb2.ReturnCode
            Status code of the response. 0 for success.

        Examples
        --------
        >>> from ansys.sherlock.core.types.lifecycle_types import ImportThermalSignalRequest
        >>> from ansys.sherlock.core.types.lifecycle_types import ThermalSignalFileProperties
        >>> from ansys.sherlock.core.launcher import launch_sherlock
        >>> sherlock = launch_sherlock()
        >>>
        >>> project = "Tutorial Project"
        >>> new_name = "new name"
        >>> new_description = "new description"
        >>> new_reliability_metric = 60
        >>> new_reliability_metric_units = "year"
        >>> new_service_life = 0
        >>> new_service_life_units = "sec"
        >>> result_archive_file_name = "filename"
        >>>
        >>> return_code = lifecycle.update_life_cycle(
        >>>     UpdateLifeCycleRequest(
        >>>         project=project,
        >>>         new_name=new_name,
        >>>         new_description=new_description,
        >>>         new_reliability_metric=new_reliability_metric,
        >>>         new_reliability_metric_units=new_reliability_metric_units,
        >>>         new_service_life=new_service_life,
        >>>         new_service_life_units=new_service_life_units,
        >>>         result_archive_file_name=result_archive_file_name
        >>>     )
        >>> )
        """
        update_life_cycle_request = request._convert_to_grpc()
        if not self._is_connection_up():
            raise SherlockNoGrpcConnectionException()

        return self.stub.updateLifeCycle(update_life_cycle_request)

    @require_version(261)
    def save_harmonic_profile(
        self, request: SaveHarmonicProfileRequest
    ) -> SherlockCommonService_pb2.ReturnCode:
        """Save a harmonic life cycle event profile to a .csv or .dat file.

        Available Since: 2026R1

        Parameters
        ----------
        request : SaveHarmonicProfileRequest
            Request object containing the information needed to save a harmonic profile.

        Returns
        -------
        SherlockCommonService_pb2.ReturnCode
            Status code of the response. 0 for success.

        Examples
        --------
        >>> from ansys.sherlock.core.types.lifecycle_types import SaveHarmonicProfileRequest
        >>> from ansys.sherlock.core.launcher import launch_sherlock
        >>> sherlock = launch_sherlock()
        >>> response = sherlock.lifecycle.save_harmonic_profile(
        >>>     SaveHarmonicProfileRequest(
        >>>         project="MyProject",
        >>>         phase_name="DurabilityPhase",
        >>>         event_name="Harmonic_100Hz",
        >>>         triaxial_axis="x",
        >>>         file_path="/tmp/Harmonic_100Hz.csv",
        >>>     )
        >>> )
        >>> assert response.value == 0
        """
        grpc_request = request._convert_to_grpc()

        if not self._is_connection_up():
            raise SherlockNoGrpcConnectionException()

        response = self.stub.saveHarmonicProfile(grpc_request)

        # Raise error if save failed
        if response.value != 0:
            raise SherlockSaveProfileError(response.message)

        return response

    @require_version(261)
    def save_random_vibe_profile(
        self, request: SaveRandomVibeProfileRequest
    ) -> SherlockCommonService_pb2.ReturnCode:
        """Save a random vibe life cycle event profile to a .csv or .dat file.

        Available Since: 2026R1

        Parameters
        ----------
        request : SaveRandomVibeProfileRequest
            Request object containing the information needed to save a random vibe profile.

        Returns
        -------
        SherlockCommonService_pb2.ReturnCode
            Status code of the response. 0 for success.

        Examples
        --------
        >>> from ansys.sherlock.core.types.lifecycle_types import SaveRandomVibeProfileRequest
        >>> from ansys.sherlock.core.launcher import launch_sherlock
        >>> sherlock = launch_sherlock()
        >>> response = sherlock.lifecycle.save_random_vibe_profile(
        >>>     SaveRandomVibeProfileRequest(
        >>>         project="MyProject",
        >>>         phase_name="RandomVibePhase",
        >>>         event_name="RV_Event_01",
        >>>         file_path="/tmp/RV_Event_01.dat",
        >>>     )
        >>> )
        >>> assert response.value == 0
        """
        grpc_request = request._convert_to_grpc()

        if not self._is_connection_up():
            raise SherlockNoGrpcConnectionException()

        response = self.stub.saveRandomVibeProfile(grpc_request)

        # Raise error if save failed
        if response.value != 0:
            raise SherlockSaveProfileError(response.message)

    @require_version(261)
    def save_shock_pulse_profile(
        self, request: SaveShockPulseProfileRequest
    ) -> SherlockCommonService_pb2.ReturnCode:
        """Save a shock pulse life cycle event profile to a .csv or .dat file.

        Available Since: 2026R1

        Parameters
        ----------
        request : SaveShockPulseProfileRequest
            Request object containing the information needed to save a shock pulse profile.

        Returns
        -------
        SherlockCommonService_pb2.ReturnCode
            Status code of the response. 0 for success.

        Examples
        --------
        >>> from ansys.sherlock.core.types.lifecycle_types import SaveShockPulseProfileRequest
        >>> from ansys.sherlock.core.launcher import launch_sherlock
        >>> sherlock = launch_sherlock()
        >>> response = sherlock.lifecycle.save_shock_pulse_profile(
        >>>     SaveShockPulseProfileRequest(
        >>>         project="MyProject",
        >>>         phase_name="ShockPhase",
        >>>         event_name="Pulse_200g",
        >>>         file_path="/tmp/Pulse_200g.csv",
        >>>     )
        >>> )
        >>> assert response.value == 0
        """
        grpc_request = request._convert_to_grpc()

        if not self._is_connection_up():
            raise SherlockNoGrpcConnectionException()

        response = self.stub.saveShockPulseProfile(grpc_request)

        # Raise error if save failed
        if response.value != 0:
            raise SherlockSaveProfileError(response.message)

    @require_version(261)
    def save_thermal_profile(
        self, request: SaveThermalProfileRequest
    ) -> SherlockCommonService_pb2.ReturnCode:
        """Save a thermal life cycle event profile to a .csv or .dat file.

        Available Since: 2026R1

        Parameters
        ----------
        request : SaveThermalProfileRequest
            Request object containing the information needed to save a thermal profile.

        Returns
        -------
        SherlockCommonService_pb2.ReturnCode
            Status code of the response. 0 for success.

        Examples
        --------
        >>> from ansys.sherlock.core.types.lifecycle_types import SaveThermalProfileRequest
        >>> from ansys.sherlock.core.launcher import launch_sherlock
        >>> sherlock = launch_sherlock()
        >>> response = sherlock.lifecycle.save_thermal_profile(
        >>>     SaveThermalProfileRequest(
        >>>         project="MyProject",
        >>>         phase_name="ThermalPhase",
        >>>         event_name="ThermalCycle_A",
        >>>         file_path="/tmp/ThermalCycle_A.dat",
        >>>     )
        >>> )
        >>> assert response.value == 0
        """
        grpc_request = request._convert_to_grpc()

        if not self._is_connection_up():
            raise SherlockNoGrpcConnectionException()

        response = self.stub.saveThermalProfile(grpc_request)

        # Raise error if save failed
        if response.value != 0:
            raise SherlockSaveProfileError(response.message)

    @require_version(261)
    def delete_event(self, request: DeleteEventRequest) -> SherlockCommonService_pb2.ReturnCode:
        """Delete a life cycle event from a given phase in a project.

        Available Since: 2026R1

        Parameters
        ----------
        request : DeleteEventRequest
            Request object containing project, phase name, and event name.

        Returns
        -------
        SherlockCommonService_pb2.ReturnCode
            Status code of the response. 0 for success.

        Examples
        --------
        >>> from ansys.sherlock.core.types.lifecycle_types import DeleteEventRequest
        >>> from ansys.sherlock.core.launcher import launch_sherlock
        >>> sherlock = launch_sherlock()
        >>> response = sherlock.lifecycle.delete_event(
        >>>     DeleteEventRequest(
        >>>         project="MyProject",
        >>>         phase_name="ThermalPhase",
        >>>         event_name="ThermalCycle_A",
        >>>     )
        >>> )
        >>> assert response.value == 0
        """
        grpc_request = request._convert_to_grpc()

        if not self._is_connection_up():
            raise SherlockNoGrpcConnectionException()

        response = self.stub.deleteEvent(grpc_request)

        if response.value != 0:
            raise SherlockDeleteError(response.message)

        return response

    @require_version(261)
    def delete_phase(self, request: DeletePhaseRequest) -> SherlockCommonService_pb2.ReturnCode:
        """Delete a life cycle phase from a project.

        Available Since: 2026R1

        Parameters
        ----------
        request : DeletePhaseRequest
            Request object containing project and phase name.

        Returns
        -------
        SherlockCommonService_pb2.ReturnCode
            Status code of the response. 0 for success.

        Examples
        --------
        >>> from ansys.sherlock.core.types.lifecycle_types import DeletePhaseRequest
        >>> from ansys.sherlock.core.launcher import launch_sherlock
        >>> sherlock = launch_sherlock()
        >>> response = sherlock.lifecycle.delete_phase(
        >>>     DeletePhaseRequest(
        >>>         project="MyProject",
        >>>         phase_name="ThermalPhase",
        >>>     )
        >>> )
        >>> assert response.value == 0
        """
        grpc_request = request._convert_to_grpc()

        if not self._is_connection_up():
            raise SherlockNoGrpcConnectionException()

        response = self.stub.deletePhase(grpc_request)

        if response.value != 0:
            raise SherlockDeleteError(response.message)

        return response

    @require_version(261)
    def update_life_phase(
        self, request: UpdateLifePhaseRequest
    ) -> SherlockCommonService_pb2.ReturnCode:
        """Update a life cycle phase for a specific life cycle.

        Available Since: 2026R1

        Parameters
        ----------
        request : UpdateLifePhaseRequest
            Request object containing project, phase name, and one or more of the following optional
            parameters: new phase name, new description, new duration, new duration units, new
            number of cycles, new cycle type and results archive file name.

        Returns
        -------
        SherlockCommonService_pb2.ReturnCode
            Status code of the response. 0 for success.

        Examples
        --------
        >>> from ansys.sherlock.core.types.lifecycle_types import UpdateLifePhaseRequest
        >>> from ansys.sherlock.core.launcher import launch_sherlock
        >>> sherlock = launch_sherlock()
        >>> response = sherlock.lifecycle.update_life_phase(
        >>>     UpdateLifePhaseRequest(
        >>>         project="Tutorial Project",
        >>>         phase_name="Thermal",
        >>>         new_phase_name="Environmental",
        >>>         new_num_of_cycles = 100,
        >>>         new_cycle_type="PER DAY",
        >>>         new_description="new description",
        >>>         new_duration=24,
        >>>         new_duration_units="hr",
        >>>         result_archive_file_name="Tutorial Project Results 10_7_2025"
        >>>     )
        >>> )
        >>> assert response.value == 0
        """
        grpc_request = request._convert_to_grpc()

        if not self._is_connection_up():
            raise SherlockNoGrpcConnectionException()

        response = self.stub.updateLifePhase(grpc_request)

        if response.value != 0:
            raise SherlockUpdateLifePhaseError(response.message)

        return response
<|MERGE_RESOLUTION|>--- conflicted
+++ resolved
@@ -1,2739 +1,2736 @@
-# Copyright (C) 2021 - 2025 ANSYS, Inc. and/or its affiliates.
-
-"""Module containing all life cycle management capabilities."""
-try:
-    import SherlockCommonService_pb2
-    import SherlockLifeCycleService_pb2
-    import SherlockLifeCycleService_pb2_grpc
-except ModuleNotFoundError:
-    from ansys.api.sherlock.v0 import SherlockCommonService_pb2
-    from ansys.api.sherlock.v0 import SherlockLifeCycleService_pb2
-    from ansys.api.sherlock.v0 import SherlockLifeCycleService_pb2_grpc
-
-import grpc
-
-from ansys.sherlock.core import LOG
-from ansys.sherlock.core.errors import (
-    SherlockAddHarmonicEventError,
-    SherlockAddHarmonicVibeProfilesError,
-    SherlockAddRandomVibeEventError,
-    SherlockAddRandomVibeProfilesError,
-    SherlockAddShockEventError,
-    SherlockAddShockProfilesError,
-    SherlockAddThermalEventError,
-    SherlockAddThermalProfilesError,
-    SherlockCreateLifePhaseError,
-    SherlockDeleteError,
-    SherlockInvalidHarmonicProfileEntriesError,
-    SherlockInvalidLoadDirectionError,
-    SherlockInvalidOrientationError,
-    SherlockInvalidRandomVibeProfileEntriesError,
-    SherlockInvalidShockProfileEntriesError,
-    SherlockInvalidThermalProfileEntriesError,
-    SherlockLoadHarmonicProfileError,
-    SherlockLoadRandomVibeProfileError,
-    SherlockLoadShockProfileDatasetError,
-    SherlockLoadShockProfilePulsesError,
-    SherlockLoadThermalProfileError,
-    SherlockNoGrpcConnectionException,
-    SherlockSaveProfileError,
-    SherlockUpdateLifePhaseError,
-)
-from ansys.sherlock.core.grpc_stub import GrpcStub
-from ansys.sherlock.core.types.lifecycle_types import (
-    DeleteEventRequest,
-    DeletePhaseRequest,
-    HarmonicVibeProfileCsvFileProperties,
-    ImportThermalSignalRequest,
-    RandomVibeProfileCsvFileProperties,
-    SaveHarmonicProfileRequest,
-    SaveRandomVibeProfileRequest,
-    SaveShockPulseProfileRequest,
-    SaveThermalProfileRequest,
-    ShockProfileDatasetCsvFileProperties,
-    ShockProfilePulsesCsvFileProperties,
-    ThermalProfileCsvFileProperties,
-<<<<<<< HEAD
-=======
-    UpdateLifePhaseRequest,
-    UpdateLifeCycleRequest,
->>>>>>> c3d42231
-)
-from ansys.sherlock.core.utils.version_check import require_version
-
-
-class Lifecycle(GrpcStub):
-    """Contains all life cycle management capabilities."""
-
-    def __init__(self, channel: grpc.Channel, server_version: int):
-        """Initialize a gRPC stub for the Sherlock Life Cycle service."""
-        super().__init__(channel, server_version)
-        self.stub = SherlockLifeCycleService_pb2_grpc.SherlockLifeCycleServiceStub(channel)
-        self.CYCLE_TYPE_LIST = None
-        self.RV_PROFILE_TYPE_LIST = None
-        self.HARMONIC_PROFILE_TYPE_LIST = None
-        self.AMPL_UNIT_LIST = None
-        self.CYCLE_STATE_LIST = None
-        self.LOAD_UNIT_LIST = None
-        self.SHOCK_SHAPE_LIST = None
-        self.STEP_TYPE_LIST = ["RAMP", "HOLD"]
-
-    def _init_cycle_types(self):
-        """Initialize the list for cycle types.
-
-        Available Since: 2021R1
-        """
-        if self._is_connection_up():
-            cycle_type_request = SherlockLifeCycleService_pb2.ListLCTypesRequest()
-            cycle_type_response = self.stub.listLifeCycleTypes(cycle_type_request)
-            if cycle_type_response.returnCode.value == 0:
-                self.CYCLE_TYPE_LIST = cycle_type_response.types
-
-    def _init_rv_profile_types(self):
-        """Initialize the list for RV profile types.
-
-        Available Since: 2023R1
-        """
-        if self._is_connection_up():
-            rv_profile_request = SherlockLifeCycleService_pb2.ListRandomVibeProfileTypesRequest()
-            rv_profile_response = self.stub.listRandomVibeProfileTypes(rv_profile_request)
-            if rv_profile_response.returnCode.value == 0:
-                self.RV_PROFILE_TYPE_LIST = rv_profile_response.types
-
-    def _init_harmonic_profile_types(self):
-        """Initialize the list for harmonic profile types.
-
-        Available Since: 2021R1
-        """
-        if self._is_connection_up():
-            harmonic_profile_request = (
-                SherlockLifeCycleService_pb2.ListHarmonicProfileTypesRequest()
-            )
-            harmonic_profile_response = self.stub.listHarmonicProfileTypes(harmonic_profile_request)
-            if harmonic_profile_response.returnCode.value == 0:
-                self.HARMONIC_PROFILE_TYPE_LIST = harmonic_profile_response.types
-
-    def _init_ampl_units(self):
-        """Initialize the list for amplitude units.
-
-        .. deprecated:: 2026 R1
-
-        """
-        if self._is_connection_up():
-            ampl_unit_request = SherlockLifeCycleService_pb2.ListAmplUnitsRequest()
-            ampl_type_response = self.stub.listAmplUnits(ampl_unit_request)
-            if ampl_type_response.returnCode.value == 0:
-                self.AMPL_UNIT_LIST = ampl_type_response.amplUnits
-
-    def _init_cycle_states(self):
-        """Initialize the list for cycle states.
-
-        Available Since: 2021R1
-        """
-        if self._is_connection_up():
-            cycle_state_request = SherlockLifeCycleService_pb2.ListLCStatesRequest()
-            cycle_state_response = self.stub.listLifeCycleStates(cycle_state_request)
-            if cycle_state_response.returnCode.value == 0:
-                self.CYCLE_STATE_LIST = cycle_state_response.states
-
-    def _init_load_units(self):
-        """Initialize the list for load units.
-
-        .. deprecated:: 2026 R1
-
-        """
-        if self._is_connection_up():
-            load_unit_request = SherlockLifeCycleService_pb2.ListShockLoadUnitsRequest()
-            load_unit_response = self.stub.listShockLoadUnits(load_unit_request)
-            if load_unit_response.returnCode.value == 0:
-                self.LOAD_UNIT_LIST = load_unit_response.units
-
-    def _init_shock_shapes(self):
-        """Initialize the list for shock shapes.
-
-        Available Since: 2021R1
-        """
-        if self._is_connection_up():
-            shock_shape_request = SherlockLifeCycleService_pb2.ListShockPulsesRequest()
-            shock_shape_response = self.stub.listShockPulses(shock_shape_request)
-            if shock_shape_response.returnCode.value == 0:
-                self.SHOCK_SHAPE_LIST = shock_shape_response.shockPulse
-
-    @staticmethod
-    def _check_load_direction_validity(load_direction: str):
-        """Check that the input string is a valid load."""
-        directions = load_direction.split(",")
-
-        if len(directions) != 3:
-            raise SherlockInvalidLoadDirectionError("Number of direction coordinates is invalid.")
-
-        try:
-            nonzero = 0
-            for direction in directions:
-                if float(direction) != 0:
-                    nonzero += 1
-
-            if nonzero == 0:
-                raise SherlockInvalidLoadDirectionError(
-                    "At least one direction coordinate must be non-zero."
-                )
-            return
-        except TypeError:
-            raise SherlockInvalidLoadDirectionError("Direction coordinates are invalid.")
-
-    @staticmethod
-    def _check_orientation_validity(orientations: str):
-        """Check input string if it is a valid orientation."""
-        orientation = orientations.split(",")
-
-        if len(orientation) != 2:
-            raise SherlockInvalidOrientationError("Number of spherical coordinates is invalid.")
-
-        try:
-            float(orientation[0])
-        except:
-            raise SherlockInvalidOrientationError("Azimuth value is invalid.")
-
-        try:
-            float(orientation[1])
-            return
-        except:
-            raise SherlockInvalidOrientationError("Elevation value is invalid.")
-
-    @staticmethod
-    def _check_random_vibe_profile_entries_validity(profile_entries: list):
-        """Check input list to see if all elements are valid for random vibe entries."""
-        if not isinstance(profile_entries, list):
-            raise SherlockInvalidRandomVibeProfileEntriesError("Entries argument is invalid.")
-
-        i = 0
-        try:
-            for i, entry in enumerate(profile_entries):
-                if len(entry) != 2:
-                    raise SherlockInvalidRandomVibeProfileEntriesError(
-                        f"Invalid entry {i}: Number of elements is wrong"
-                    )
-                if entry[0] <= 0:
-                    raise SherlockInvalidRandomVibeProfileEntriesError(
-                        f"Invalid entry {i}: Frequencies must be greater than 0"
-                    )
-                if entry[1] <= 0:
-                    raise SherlockInvalidRandomVibeProfileEntriesError(
-                        f"Invalid entry {i}: Amplitudes must be greater than 0"
-                    )
-        except TypeError:
-            raise SherlockInvalidRandomVibeProfileEntriesError(
-                f"Invalid entry {i}: Frequency or amplitude is invalid"
-            )
-
-    def _check_thermal_profile_entries_validity(self, profile_entries: list):
-        """Check input list to see if all elements are valid for thermal entries."""
-        if not isinstance(profile_entries, list):
-            raise SherlockAddThermalProfilesError("Entries argument is invalid.")
-
-        i = 0
-        try:
-            for i, entry in enumerate(profile_entries):
-                if len(entry) != 4:
-                    raise SherlockInvalidThermalProfileEntriesError(
-                        f"Invalid entry {i}: Number of elements is wrong"
-                    )
-                if not isinstance(entry[0], str):
-                    raise SherlockInvalidThermalProfileEntriesError(
-                        f"Invalid entry {i}: Step name is invalid"
-                    )
-                if entry[1] not in self.STEP_TYPE_LIST:
-                    raise SherlockInvalidThermalProfileEntriesError(
-                        f"Invalid entry {i}: Step type is invalid"
-                    )
-                if entry[2] <= 0:
-                    raise SherlockInvalidThermalProfileEntriesError(
-                        f"Invalid entry {i}: Time must be greater than 0"
-                    )
-                if not isinstance(entry[3], (int, float)):
-                    raise SherlockInvalidThermalProfileEntriesError(
-                        f"Invalid entry {i}: Temperature is invalid"
-                    )
-        except TypeError:
-            raise SherlockInvalidThermalProfileEntriesError(f"Invalid entry {i}: Time is invalid")
-
-    @staticmethod
-    def _check_harmonic_profile_entries_validity(profile_entries: list):
-        """Check input list if all elements are valid for harmonic entries."""
-        if not isinstance(profile_entries, list):
-            raise SherlockInvalidHarmonicProfileEntriesError(message="Entries argument is invalid.")
-
-        i = 0
-        try:
-            for i, entry in enumerate(profile_entries):
-                if len(entry) != 2:
-                    raise SherlockInvalidHarmonicProfileEntriesError(
-                        message=f"Invalid entry {i}: Number of elements is wrong"
-                    )
-                if entry[0] <= 0:
-                    raise SherlockInvalidHarmonicProfileEntriesError(
-                        message=f"Invalid entry {i}: Frequencies must be greater than 0"
-                    )
-                if entry[1] <= 0:
-                    raise SherlockInvalidHarmonicProfileEntriesError(
-                        message=f"Invalid entry {i}: Load must be greater than 0"
-                    )
-        except TypeError:
-            raise SherlockInvalidHarmonicProfileEntriesError(
-                message=f"Invalid entry {i}: Frequency or load is invalid"
-            )
-
-    def _check_shock_profile_entries_validity(self, profile_entries: list):
-        """Check input list to see if all elements are valid for shock entries."""
-        if not isinstance(profile_entries, list):
-            raise SherlockInvalidShockProfileEntriesError(message="Entries argument is invalid.")
-
-        i = 0
-        try:
-            for i, entry in enumerate(profile_entries):
-                if len(entry) != 4:
-                    raise SherlockInvalidShockProfileEntriesError(
-                        message=f"Invalid entry {i}: Number of elements is wrong"
-                    )
-                if not isinstance(entry[0], str):
-                    raise SherlockInvalidShockProfileEntriesError(
-                        message=f"Invalid entry {i}: Shape name is invalid"
-                    )
-                if (self.SHOCK_SHAPE_LIST is not None) and (entry[0] not in self.SHOCK_SHAPE_LIST):
-                    raise SherlockInvalidShockProfileEntriesError(
-                        message=f"Invalid entry {i}: Shape type is invalid"
-                    )
-                if entry[1] <= 0:
-                    raise SherlockInvalidShockProfileEntriesError(
-                        message=f"Invalid entry {i}: Load must be greater than 0"
-                    )
-                if entry[2] <= 0:
-                    raise SherlockInvalidShockProfileEntriesError(
-                        message=f"Invalid entry {i}: Frequency must be greater than 0"
-                    )
-                if entry[3] < 0:
-                    raise SherlockInvalidShockProfileEntriesError(
-                        message=f"Invalid entry {i}: Decay must be non-negative"
-                    )
-            return
-        except TypeError:
-            raise SherlockInvalidShockProfileEntriesError(
-                message=f"Invalid entry {i}: Load, frequency, or decay is invalid"
-            )
-
-    @require_version()
-    def create_life_phase(
-        self,
-        project: str,
-        phase_name: str,
-        duration: float,
-        duration_units: str,
-        num_of_cycles: float,
-        cycle_type: str,
-        description: str = "",
-    ):
-        """Create a life phase.
-
-        Available Since: 2021R1
-
-        Parameters
-        ----------
-        project: str
-            Name of the Sherlock project.
-        phase_name: str
-            Name of the life phase.
-        duration: float
-            Event duration length.
-        duration_units: str
-            Units for the event duration length. Options are ``"ms"``,
-            ``"sec"``, and ``"min"``.
-        num_of_cycles: float
-            Number of cycles for the life phase.
-        cycle_type: str
-            Cycle type. Options include ``"COUNT"``, ``"DUTY CYCLE"``,
-            ``"PER YEAR"``, and ``"PER HOUR"``.
-        description: str, optional
-            Description of the life phase. The default is ``""``.
-
-        Returns
-        -------
-        int
-            Status code of the response. 0 for success.
-
-        Examples
-        --------
-        >>> from ansys.sherlock.core.launcher import launch_sherlock
-        >>> sherlock = launch_sherlock()
-        >>> sherlock.project.import_odb_archive(
-            "ODB++ Tutorial.tgz",
-            True,
-            True,
-            True,
-            True,
-            project="Test",
-        )
-        >>> sherlock.lifecycle.create_life_phase(
-            "Test",
-            "Example",
-            1.5,
-            "sec",
-            4.0,
-            "COUNT"
-        )
-        """
-        if self.CYCLE_TYPE_LIST is None:
-            self._init_cycle_types()
-
-        try:
-            if project == "":
-                raise SherlockCreateLifePhaseError(message="Project name is invalid.")
-            if phase_name == "":
-                raise SherlockCreateLifePhaseError(message="Phase name is invalid.")
-            if duration <= 0.0:
-                raise SherlockCreateLifePhaseError(message="Duration must be greater than 0.")
-            if (self.CYCLE_TYPE_LIST is not None) and (cycle_type not in self.CYCLE_TYPE_LIST):
-                raise SherlockCreateLifePhaseError(message="Cycle type is invalid.")
-            if num_of_cycles <= 0.0:
-                raise SherlockCreateLifePhaseError(
-                    message="Number of cycles must be greater than 0."
-                )
-        except SherlockCreateLifePhaseError as e:
-            for error in e.str_itr():
-                LOG.error(error)
-            raise e
-
-        if not self._is_connection_up():
-            raise SherlockNoGrpcConnectionException()
-
-        request = SherlockLifeCycleService_pb2.CreateLifePhaseRequest(
-            project=project,
-            phaseName=phase_name,
-            description=description,
-            duration=duration,
-            durationUnits=duration_units,
-            numOfCycles=num_of_cycles,
-            cycleType=cycle_type,
-        )
-
-        response = self.stub.createLifePhase(request)
-
-        return_code = response.returnCode
-
-        try:
-            if return_code.value == -1:
-                if return_code.message == "":
-                    raise SherlockCreateLifePhaseError(error_array=response.errors)
-
-                raise SherlockCreateLifePhaseError(message=return_code.message)
-            else:
-                LOG.info(return_code.message)
-                return return_code.value
-        except SherlockCreateLifePhaseError as e:
-            for error in e.str_itr():
-                LOG.error(error)
-            raise e
-
-    @require_version()
-    def add_random_vibe_event(
-        self,
-        project: str,
-        phase_name: str,
-        event_name: str,
-        duration: float,
-        duration_units: str,
-        num_of_cycles: float,
-        cycle_type: str,
-        orientation: str,
-        profile_type: str,
-        load_direction: str,
-        description: str = "",
-    ) -> int:
-        """Add a random vibe event to a life cycle phase.
-
-        Available Since: 2021R1
-
-        Parameters
-        ----------
-        project: str
-            Name of the Sherlock project.
-        phase_name: str
-            Name of the life cycle phase to add the random vibe event to.
-        event_name: str
-            Name of the random vibe event.
-        duration: float
-            Event duration length.
-        duration_units: str
-            Event duration units. Options are ``"ms"``, ``"sec"``, ``"min"``,
-            ``"hr"``, ``"day"``, and ``"year"``.
-        num_of_cycles: float
-            Number of cycles for the random vibe event.
-        cycle_type: str
-            Cycle type. Options are ``"COUNT"``, ``"DUTY_CYCLE"``, ``"PER_YEAR"``,
-            ``"PER_DAY"``, ``"PER_HOUR"``, ``"PER_MIN"``, and ``"PER_SEC"``.
-        orientation: str
-            PCB orientation in the format of ``"azimuth, elevation"``. For example,
-            ``"30,15"``.
-        profile_type: str
-            Random load profile type. The only option is ``"Uniaxial"``.
-        load_direction: str
-            Load direction in the format of ``"x,y,z"``. For example, ``"0,0,1"``.
-        description: str, optional
-            Description of the random vibe event. The default is ``""``.
-
-        Returns
-        -------
-        int
-            Status code of the response. 0 for success.
-
-        Examples
-        --------
-        >>> from ansys.sherlock.core.launcher import launch_sherlock
-        >>> sherlock = launch_sherlock()
-        >>> sherlock.project.import_odb_archive(
-            "ODB++ Tutorial.tgz",
-            True,
-            True,
-            True,
-            True,
-            project="Test",
-        )
-        >>> sherlock.lifecycle.create_life_phase(
-            "Test",
-            "Example",
-            1.5,
-            "sec",
-            4.0,
-            "COUNT",
-        )
-        >>> sherlock.lifecycle.add_random_vibe_event(
-            "Test",
-            "Example",
-            "Event1",
-            1.5,
-            "sec",
-            4.0,
-            "PER MIN",
-            "45,45",
-            "Uniaxial",
-            "2,4,5"
-        )
-        """
-        if self.CYCLE_TYPE_LIST is None:
-            self._init_cycle_types()
-        if self.RV_PROFILE_TYPE_LIST is None:
-            self._init_rv_profile_types()
-
-        try:
-            if project == "":
-                raise SherlockAddRandomVibeEventError(message="Project name is invalid.")
-            if phase_name == "":
-                raise SherlockAddRandomVibeEventError(message="Phase name is invalid.")
-            if event_name == "":
-                raise SherlockAddRandomVibeEventError(message="Event name is invalid.")
-            if duration <= 0.0:
-                raise SherlockAddRandomVibeEventError(message="Duration must be greater than 0.")
-            if (self.CYCLE_TYPE_LIST is not None) and (cycle_type not in self.CYCLE_TYPE_LIST):
-                raise SherlockAddRandomVibeEventError(message="Cycle type is invalid.")
-            if num_of_cycles <= 0.0:
-                raise SherlockAddRandomVibeEventError(
-                    message="Number of cycles must be greater than 0."
-                )
-        except SherlockAddRandomVibeEventError as e:
-            for error in e.str_itr():
-                LOG.error(error)
-            raise e
-
-        try:
-            self._check_load_direction_validity(load_direction)
-            if (self.RV_PROFILE_TYPE_LIST is not None) and (
-                profile_type not in self.RV_PROFILE_TYPE_LIST
-            ):
-                raise SherlockAddRandomVibeEventError(message="Invalid profile type.")
-            self._check_orientation_validity(orientation)
-        except (SherlockInvalidLoadDirectionError, SherlockInvalidOrientationError) as e:
-            LOG.error(f"Add random vibe event error: {str(e)}")
-            raise SherlockAddRandomVibeEventError(message=str(e))
-        except SherlockAddRandomVibeEventError as e:
-            for error in e.str_itr():
-                LOG.error(error)
-            raise e
-
-        if not self._is_connection_up():
-            raise SherlockNoGrpcConnectionException()
-
-        request = SherlockLifeCycleService_pb2.AddRandomVibeEventRequest(
-            project=project,
-            phaseName=phase_name,
-            eventName=event_name,
-            description=description,
-            duration=duration,
-            durationUnits=duration_units,
-            numOfCycles=num_of_cycles,
-            cycleType=cycle_type,
-            orientation=orientation,
-            profileType=profile_type,
-            loadDirection=load_direction,
-        )
-
-        response = self.stub.addRandomVibeEvent(request)
-        return_code = response.returnCode
-        try:
-            if return_code.value == -1:
-                if return_code.message == "":
-                    raise SherlockAddRandomVibeEventError(error_array=response.errors)
-
-                raise SherlockAddRandomVibeEventError(message=return_code.message)
-            else:
-                LOG.info(return_code.message)
-                return return_code.value
-        except SherlockAddRandomVibeEventError as e:
-            for error in e.str_itr():
-                LOG.error(error)
-            raise e
-
-    @require_version()
-    def add_random_vibe_profiles(
-        self,
-        project: str,
-        random_vibe_profiles: list[tuple[str, str, str, str, str, list[tuple[float, float]]]],
-    ):
-        """Add random vibe profiles to a life cycle phase.
-
-        Available Since: 2023R2
-
-        Parameters
-        ----------
-        project: str
-            Name of the Sherlock project.
-        random_vibe_profiles: list[tuple[str, str, str, str, str, list[tuple[float, float]]]]
-            Random vibe profiles consisting of these properties:
-
-            - phase_name: str
-                Name of the life cycle phase to add the random vibe profile to.
-            - event_name: str
-                Name of the random vibe event.
-            - profile_name: str
-                Name of the random vibe profile.
-            - freq_units: str
-                Frequency units. Options are ``"HZ"``, ``"KHZ"``, ``"MHZ"``, and ``"GHZ"``.
-            - ampl_units: str
-                Amplitude units. Options are ``"G2/Hz"``, ``"m2/s4/Hz"``, ``"mm2/s4/Hz"``, \
-                ``"in2/s4/Hz"``, and ``"ft2/s4/Hz"``.
-            - random_vibe_profile_entries: list[tuple[float, float]]
-                Random vibe profile entries consisting of these properties:
-
-                - frequency: float
-                    Frequency of the profile entry expressed in frequency units.
-                - amplitude: float
-                    Amplitude of the profile entry expressed in amplitude units.
-
-        Returns
-        -------
-        int
-            Status code of the response. 0 for success.
-
-        Examples
-        --------
-        >>> from ansys.sherlock.core.launcher import launch_sherlock
-        >>> sherlock = launch_sherlock()
-        >>> sherlock.project.import_odb_archive(
-            "ODB++ Tutorial.tgz",
-            True,
-            True,
-            True,
-            True,
-            project="Test",
-        )
-        >>> sherlock.lifecycle.create_life_phase(
-            "Test",
-            "Example",
-            1.5,
-            "sec",
-            4.0,
-            "COUNT",
-        )
-        >>> sherlock.lifecycle.add_random_vibe_event(
-            "Test",
-            "Example",
-            "Event1",
-            1.5,
-            "sec",
-            4.0,
-            "PER MIN",
-            "45,45",
-            "Uniaxial",
-            "2,4,5",
-        )
-        >>> sherlock.lifecycle.add_random_vibe_profiles(
-            "Test",
-             [(
-                "Example",
-                "Event1",
-                "Profile1",
-                "HZ",
-                "G2/Hz",
-                [(4,8), (5, 50)],
-            )]
-        )
-        """
-        if self.AMPL_UNIT_LIST is None:
-            self._init_ampl_units()
-
-        try:
-            if project == "":
-                raise SherlockAddRandomVibeProfilesError(message="Project name is invalid.")
-
-            if len(random_vibe_profiles) == 0:
-                raise SherlockAddRandomVibeProfilesError(
-                    message="Random vibe profiles are " f"missing."
-                )
-
-            for i, profile_entry in enumerate(random_vibe_profiles):
-                if len(profile_entry) != 6:
-                    raise SherlockAddRandomVibeProfilesError(
-                        f"Number of elements ({str(len(profile_entry))}) is wrong for "
-                        f"random vibe profile {i}."
-                    )
-                elif not isinstance(profile_entry[0], str) or profile_entry[0] == "":
-                    raise SherlockAddRandomVibeProfilesError(
-                        f"Phase name is invalid for random vibe profile {i}."
-                    )
-                elif not isinstance(profile_entry[1], str) or profile_entry[1] == "":
-                    raise SherlockAddRandomVibeProfilesError(
-                        f"Event name is invalid for random vibe profile {i}."
-                    )
-                elif not isinstance(profile_entry[2], str) or profile_entry[2] == "":
-                    raise SherlockAddRandomVibeProfilesError(
-                        f"Profile name is invalid for random vibe profile {i}."
-                    )
-                elif not isinstance(profile_entry[4], str) or (
-                    (self.AMPL_UNIT_LIST is not None)
-                    and (profile_entry[4] not in self.AMPL_UNIT_LIST)
-                ):
-                    raise SherlockAddRandomVibeProfilesError(
-                        f"Amplitude type {profile_entry[4]} is invalid for random vibe profile {i}."
-                    )
-
-                try:
-                    self._check_random_vibe_profile_entries_validity(profile_entry[5])
-                except SherlockInvalidRandomVibeProfileEntriesError as e:
-                    raise SherlockAddRandomVibeProfilesError(
-                        f"{str(e)} for random vibe profile {i}."
-                    )
-
-        except SherlockAddRandomVibeProfilesError as e:
-            for error in e.str_itr():
-                LOG.error(error)
-            raise e
-
-        if not self._is_connection_up():
-            raise SherlockNoGrpcConnectionException()
-
-        request = SherlockLifeCycleService_pb2.AddRandomVibeProfilesRequest(project=project)
-
-        """Add random vibe profiles to the request."""
-        for r in random_vibe_profiles:
-            profile = request.randomVibeProfiles.add()
-            profile.phaseName = r[0]
-            profile.eventName = r[1]
-            profile.profileName = r[2]
-            profile.freqUnits = r[3]
-            profile.amplUnits = r[4]
-
-            """Add random vibe entries to the request."""
-            for e in r[5]:
-                entry = profile.randomVibeProfileEntries.add()
-                entry.freq = e[0]
-                entry.ampl = e[1]
-
-        response = self.stub.addRandomVibeProfiles(request)
-
-        return_code = response.returnCode
-
-        try:
-            if return_code.value == -1:
-                if return_code.message == "":
-                    raise SherlockAddRandomVibeProfilesError(error_array=response.errors)
-                else:
-                    raise SherlockAddRandomVibeProfilesError(message=return_code.message)
-            else:
-                LOG.info(return_code.message)
-                return return_code.value
-        except SherlockAddRandomVibeProfilesError as e:
-            for error in e.str_itr():
-                LOG.error(error)
-            raise e
-
-    @require_version()
-    def add_thermal_event(
-        self,
-        project: str,
-        phase_name: str,
-        event_name: str,
-        num_of_cycles: float,
-        cycle_type: str,
-        cycle_state: str,
-        description: str = "",
-    ) -> int:
-        """Add a thermal event to a life cycle phase.
-
-        Available Since: 2021R1
-
-        Parameters
-        ----------
-        project: str
-            Name of the Sherlock project.
-        phase_name: str
-            Name of the life cycle phase to add the thermal event to.
-        event_name: str
-            Name of the thermal event.
-        num_of_cycles: float
-            Number of cycles for the thermal event.
-        cycle_type: str
-            Cycle type. Options are ``"COUNT"``, ``"DUTY CYCLE"``, ``"PER YEAR"``,
-            ``"PER DAY"``, ``"PER HOUR"``, ``"PER MIN"``, and ``"PER SEC"``.
-        cycle_state: str
-            Life cycle state. Options are ``"OPERATING"`` and ``"STORAGE"``.
-        description: str, optional
-            Description of the thermal event. The default is ``""``.
-
-        Returns
-        -------
-        int
-            Status code of the response. 0 for success.
-
-        Examples
-        --------
-        >>> from ansys.sherlock.core.launcher import launch_sherlock
-        >>> sherlock = launch_sherlock()
-        >>> sherlock.project.import_odb_archive(
-            "ODB++ Tutorial.tgz",
-            True,
-            True,
-            True,
-            True,
-            project="Test",
-        )
-        >>> sherlock.lifecycle.create_life_phase(
-            "Test",
-            "Example",
-            1.5,
-            "year",
-            4.0,
-            "COUNT",
-        )
-        >>> sherlock.lifecycle.add_thermal_event(
-            "Test",
-            "Example",
-            "Event1",
-            4.0,
-            "PER YEAR",
-            "STORAGE"
-        )
-        """
-        if self.CYCLE_TYPE_LIST is None:
-            self._init_cycle_types()
-        if self.CYCLE_STATE_LIST is None:
-            self._init_cycle_states()
-
-        try:
-            if project == "":
-                raise SherlockAddThermalEventError(message="Project name is invalid.")
-            if phase_name == "":
-                raise SherlockAddThermalEventError(message="Phase name is invalid.")
-            if event_name == "":
-                raise SherlockAddThermalEventError(message="Event name is invalid.")
-            if (self.CYCLE_TYPE_LIST is not None) and (cycle_type not in self.CYCLE_TYPE_LIST):
-                raise SherlockAddThermalEventError(message="Cycle type is invalid.")
-            if num_of_cycles <= 0.0:
-                raise SherlockAddThermalEventError(
-                    message="Number of cycles must be greater than 0."
-                )
-            if (self.CYCLE_STATE_LIST is not None) and (cycle_state not in self.CYCLE_STATE_LIST):
-                raise SherlockAddThermalEventError(message="Cycle state is invalid.")
-        except SherlockAddThermalEventError as e:
-            for error in e.str_itr():
-                LOG.error(error)
-            raise e
-
-        request = SherlockLifeCycleService_pb2.AddThermalEventRequest(
-            project=project,
-            phaseName=phase_name,
-            eventName=event_name,
-            description=description,
-            numOfCycles=num_of_cycles,
-            cycleType=cycle_type,
-            cycleState=cycle_state,
-        )
-
-        response = self.stub.addThermalEvent(request)
-
-        return_code = response.returnCode
-
-        try:
-            if return_code.value == -1:
-                if return_code.message == "":
-                    raise SherlockAddThermalEventError(error_array=response.errors)
-
-                raise SherlockAddThermalEventError(message=return_code.message)
-            else:
-                LOG.info(return_code.message)
-                return return_code.value
-        except SherlockAddThermalEventError as e:
-            for error in e.str_itr():
-                LOG.error(error)
-            raise e
-
-    @require_version()
-    def add_thermal_profiles(
-        self,
-        project: str,
-        thermal_profiles: list[tuple[str, str, str, str, str, list[tuple[str, str, float, float]]]],
-    ) -> int:
-        """Add thermal profiles to a life cycle phase.
-
-        Available Since: 2023R2
-
-        Parameters
-        ----------
-        project: str
-            Name of the Sherlock project.
-        thermal_profiles: list[tuple[str, str, str, str, str, list[tuple[str, str, float, float]]]]
-            Thermal profiles consisting of these properties:
-
-            - phase_name: str
-                Name of the life cycle phase to add the thermal profile to.
-            - event_name: str
-                Name of the thermal event.
-            - profile_name: str
-                Name of the thermal profile.
-            - time_units: str
-                Time units. Options are ``"ms"``, ``"sec"``, ``"min"``, ``"hr"``,
-                ``"day"``, and ``"year"``.
-            - temp_units: str
-                Temperature units. Options are ``"C"``, ``"F"``, and ``"K"``.
-            - thermal_profile_entries: list[tuple[str, str, float, float]]
-                Thermal profile entries consisting of these properties:
-
-                - step: str
-                    Name of the thermal step.
-                - type: str
-                    Type of the thermal step. Options are ``"HOLD"`` and ``"RAMP"``.
-                - time: float
-                    Duration of the thermal step expressed in time units.
-                - temperature: float
-                    Temperature of the step expressed in temperature units.
-
-        Returns
-        -------
-        int
-            Status code of the response. 0 for success.
-
-        Examples
-        --------
-        >>> from ansys.sherlock.core.launcher import launch_sherlock
-        >>> sherlock = launch_sherlock()
-        >>> sherlock.project.import_odb_archive(
-            "ODB++ Tutorial.tgz",
-            True,
-            True,
-            True,
-            True,
-            project="Test",
-        )
-        >>> sherlock.lifecycle.create_life_phase(
-            "Test",
-            "Example",
-            1.5,
-            "year",
-            4.0,
-            "COUNT",
-        )
-        >>> sherlock.lifecycle.add_thermal_event(
-            "Test",
-            "Example",
-            "Event1",
-            4.0,
-            "PER YEAR",
-            "STORAGE",
-        )
-        >>> sherlock.lifecycle.add_thermal_profiles(
-            "Test",
-            [(
-                "Example",
-                "Event1",
-                "Profile1",
-                "sec",
-                "F",
-                [
-                    ("Steady1", "HOLD", 40, 40),
-                    ("Steady", "HOLD", 20, 20),
-                    ("Back", "RAMP", 20, 40),
-                ],
-            )]
-        )
-        """
-        try:
-            if project == "":
-                raise SherlockAddThermalProfilesError(message="Project name is invalid.")
-
-            if len(thermal_profiles) == 0:
-                raise SherlockAddThermalProfilesError(message="Thermal profiles are missing.")
-
-            for i, profile_entry in enumerate(thermal_profiles):
-                if len(profile_entry) != 6:
-                    raise SherlockAddThermalProfilesError(
-                        f"Number of elements ({str(len(profile_entry))}) is wrong for "
-                        f"thermal profile {i}."
-                    )
-                elif not isinstance(profile_entry[0], str) or profile_entry[0] == "":
-                    raise SherlockAddThermalProfilesError(
-                        f"Phase name is invalid for thermal profile {i}."
-                    )
-                elif not isinstance(profile_entry[1], str) or profile_entry[1] == "":
-                    raise SherlockAddThermalProfilesError(
-                        f"Event name is invalid for thermal profile {i}."
-                    )
-                elif not isinstance(profile_entry[2], str) or profile_entry[2] == "":
-                    raise SherlockAddThermalProfilesError(
-                        f"Profile name is invalid for thermal profile {i}."
-                    )
-
-                try:
-                    self._check_thermal_profile_entries_validity(profile_entry[5])
-                except (
-                    SherlockAddThermalProfilesError,
-                    SherlockInvalidThermalProfileEntriesError,
-                ) as e:
-                    raise SherlockAddThermalProfilesError(f"{str(e)} for thermal profile {i}.")
-
-        except SherlockAddThermalProfilesError as e:
-            for error in e.str_itr():
-                LOG.error(error)
-            raise e
-
-        if not self._is_connection_up():
-            raise SherlockNoGrpcConnectionException()
-
-        request = SherlockLifeCycleService_pb2.AddThermalProfilesRequest(project=project)
-
-        """Add  thermal profiles to the request."""
-        for t in thermal_profiles:
-            profile = request.thermalProfiles.add()
-            profile.phaseName = t[0]
-            profile.eventName = t[1]
-            profile.profileName = t[2]
-            profile.timeUnits = t[3]
-            profile.tempUnits = t[4]
-
-            """Add thermal profile entries to the request."""
-            for e in t[5]:
-                entry = profile.thermalProfileEntries.add()
-                entry.step = e[0]
-                entry.type = e[1]
-                entry.time = e[2]
-                entry.temp = e[3]
-
-        response = self.stub.addThermalProfiles(request)
-
-        return_code = response.returnCode
-
-        try:
-            if return_code.value == -1:
-                if return_code.message == "":
-                    raise SherlockAddThermalProfilesError(error_array=response.errors)
-                else:
-                    raise SherlockAddThermalProfilesError(message=return_code.message)
-            else:
-                LOG.info(return_code.message)
-                return return_code.value
-        except SherlockAddThermalProfilesError as e:
-            for error in e.str_itr():
-                LOG.error(error)
-            raise e
-
-    @require_version()
-    def add_harmonic_event(
-        self,
-        project: str,
-        phase_name: str,
-        event_name: str,
-        duration: float,
-        duration_units: str,
-        num_of_cycles: float,
-        cycle_type: str,
-        sweep_rate: float,
-        orientation: str,
-        profile_type: str,
-        load_direction: str,
-        description: str = "",
-    ) -> int:
-        """Add a harmonic event to a life cycle phase.
-
-        Available Since: 2021R1
-
-        Parameters
-        ----------
-        project: str
-            Name of the Sherlock project.
-        phase_name: str
-            Name of the life cycle phase to add the harmonic event to.
-        event_name: str
-            Name of the harmonic event.
-        duration: float
-            Event duration length.
-        duration_units: str
-            Event duration units. Options are ``"ms"``, ``"sec"``, ``"min"``,
-            ``"hr"``, ``"day"``, and ``"year"``.
-        num_of_cycles: float
-            Number of cycles for the harmonic event.
-        cycle_type: str
-            Cycle type. Options are ``"COUNT"``, ``"DUTY_CYCLE"``, ``"PER_YEAR"``,
-            ``"PER_DAY"``, ``"PER_HOUR"``, ``"PER_MIN"``, and ``"PER_SEC"``.
-        sweep_rate: float
-            Sweep rate for the harmonic event.
-        orientation: str
-            PCB orientation in the format of ``"azimuth, elevation"``. For example,
-            ``"30,15"``.
-        profile_type: str
-            Profile type of the harmonic load. Options are ``"Uniaxial"`` and ``"Triaxial"``.
-        load_direction: str
-            Load direction in the format of ``"x,y,z"``. For example, ``"0,0,1"``.
-        description: str, optional
-            Description of the harmonic event. The default is ``""``.
-
-        Returns
-        -------
-        int
-            Status code of the response. 0 for success.
-
-        Examples
-        --------
-        >>> from ansys.sherlock.core.launcher import launch_sherlock
-        >>> sherlock = launch_sherlock()
-        >>> sherlock.project.import_odb_archive(
-            "ODB++ Tutorial.tgz",
-            True,
-            True,
-            True,
-            True,
-            project="Test"
-        )
-        >>> sherlock.lifecycle.create_life_phase(
-            "Test",
-            "Example",
-            1.5,
-            "year",
-            4.0,
-            "COUNT",
-        )
-        >>> sherlock.lifecycle.add_harmonic_event(
-            "Test",
-            "Example",
-            "Event1",
-            1.5,
-            "sec",
-            4.0,
-            "PER MIN",
-            5,
-            "45,45",
-            "Uniaxial",
-            "2,4,5"
-        )
-        """
-        if self.CYCLE_TYPE_LIST is None:
-            self._init_cycle_types()
-        if self.HARMONIC_PROFILE_TYPE_LIST is None:
-            self._init_harmonic_profile_types()
-
-        try:
-            if project == "":
-                raise SherlockAddHarmonicEventError(message="Project name is invalid.")
-            if phase_name == "":
-                raise SherlockAddHarmonicEventError(message="Phase name is invalid.")
-            if event_name == "":
-                raise SherlockAddHarmonicEventError(message="Event name is invalid.")
-            if duration <= 0.0:
-                raise SherlockAddHarmonicEventError(message="Duration must be greater than 0.")
-            if (self.CYCLE_TYPE_LIST is not None) and (cycle_type not in self.CYCLE_TYPE_LIST):
-                raise SherlockAddHarmonicEventError(message="Cycle type is invalid.")
-            if num_of_cycles <= 0.0:
-                raise SherlockAddHarmonicEventError(
-                    message="Number of cycles must be greater than 0."
-                )
-            if sweep_rate <= 0.0:
-                raise SherlockAddHarmonicEventError(message="Sweep rate must be greater than 0.")
-        except SherlockAddHarmonicEventError as e:
-            for error in e.str_itr():
-                LOG.error(error)
-            raise e
-
-        try:
-            self._check_load_direction_validity(load_direction)
-            self._check_orientation_validity(orientation)
-            if (self.HARMONIC_PROFILE_TYPE_LIST is not None) and (
-                profile_type not in self.HARMONIC_PROFILE_TYPE_LIST
-            ):
-                raise SherlockAddHarmonicEventError(message="Profile type is invalid.")
-        except (SherlockInvalidLoadDirectionError, SherlockInvalidOrientationError) as e:
-            LOG.error(f"Add harmonic event error: {str(e)}")
-            raise SherlockAddHarmonicEventError(message=str(e))
-        except SherlockAddHarmonicEventError as e:
-            for error in e.str_itr():
-                LOG.error(error)
-            raise e
-
-        request = SherlockLifeCycleService_pb2.AddHarmonicEventRequest(
-            project=project,
-            phaseName=phase_name,
-            eventName=event_name,
-            description=description,
-            duration=duration,
-            durationUnits=duration_units,
-            numOfCycles=num_of_cycles,
-            cycleType=cycle_type,
-            sweepRate=sweep_rate,
-            orientation=orientation,
-            profileType=profile_type,
-            loadDirection=load_direction,
-        )
-
-        response = self.stub.addHarmonicEvent(request)
-
-        return_code = response.returnCode
-
-        try:
-            if return_code.value == -1:
-                if return_code.message == "":
-                    raise SherlockAddHarmonicEventError(error_array=response.errors)
-
-                raise SherlockAddHarmonicEventError(message=return_code.message)
-            else:
-                LOG.info(return_code.message)
-                return return_code.value
-        except SherlockAddHarmonicEventError as e:
-            for error in e.str_itr():
-                LOG.error(error)
-            raise e
-
-    @require_version()
-    def add_harmonic_vibe_profiles(
-        self,
-        project: str,
-        harmonic_vibe_profiles: list[
-            tuple[str, str, str, str, str, list[tuple[float, float, str]]]
-        ],
-    ) -> int:
-        """Add harmonic vibe profiles to a life cycle phase.
-
-        Available Since: 2023R2
-
-        Parameters
-        ----------
-        project: str
-            Name of the Sherlock project.
-        harmonic_vibe_profiles: list
-            Harmonic vibe profiles consisting of these properties:
-
-            - phase_name: str
-                Name of the life cycle phase to add this harmonic vibe profile to.
-            - event_name: str
-                Name of the event.
-            - profile_name: str
-                Name of the harmonic vibe profile.
-            - freq_units: str
-                Frequency units. Options are ``"HZ"``, ``"KHZ"``, ``"MHZ"``,
-                and ``"GHZ"``.
-            - load_units: str
-                Load units. Options are ``"G"``, ```"m/s2"``, ``"mm/s2"``,
-                ``"in/s2"``, and ``"ft/s2"``.
-            - harmonic_profile_entries: list[tuple[float, float, str]]
-                Harmonic profile entries consisting of these properties:
-
-                - frequency: float
-                    Frequency of the harmonic profile expressed in frequency units.
-                - load: float
-                    Load of the harmonic profile expressed in load units.
-            - triaxial_axis: str
-                Axis that this profile should be assigned to if the harmonic
-                profile type is ``"Triaxial"``. Options are: ``"x"``, ``"y"``,
-                and ``"z"``.
-
-        Returns
-        -------
-        int
-            Status code of the response. 0 for success.
-
-        Examples
-        --------
-        >>> from ansys.sherlock.core.launcher import launch_sherlock
-        >>> sherlock = launch_sherlock()
-        >>> sherlock.project.import_odb_archive(
-            "ODB++ Tutorial.tgz",
-            True,
-            True,
-            True,
-            True,
-            project="Test",
-        )
-        >>> sherlock.lifecycle.create_life_phase(
-            "Test",
-            "Example",
-            1.5,
-            "sec",
-            4.0,
-            "COUNT",
-        )
-        >>> sherlock.lifecycle.add_harmonic_event(
-            "Test",
-            "Example",
-            "Event1",
-            1.5,
-            "sec",
-            4.0,
-            "PER MIN",
-            5,
-            "45,45",
-            "Uniaxial",
-            "2,4,5",
-        )
-        >>> sherlock.lifecycle.add_harmonic_vibe_profiles(
-            "Test",
-            [(
-                "Example",
-                "Event1",
-                "Profile1",
-                "HZ",
-                "G",
-                [
-                    (10, 1),
-                    (1000, 1),
-                ],
-                "",
-            )]
-        )
-        """
-        if self.LOAD_UNIT_LIST is None:
-            self._init_load_units()
-
-        try:
-            if project == "":
-                raise SherlockAddHarmonicVibeProfilesError(message="Project name is invalid.")
-
-            i = 0
-            profile_entry = []
-            for i, profile_entry in enumerate(harmonic_vibe_profiles):
-                if len(profile_entry) != 7:
-                    raise SherlockAddHarmonicVibeProfilesError(
-                        f"Number of elements ({str(len(profile_entry))}) is wrong for "
-                        f"harmonic vibe profile {i}."
-                    )
-                elif not isinstance(profile_entry[0], str) or profile_entry[0] == "":
-                    raise SherlockAddHarmonicVibeProfilesError(
-                        f"Phase name is invalid for harmonic vibe profile {i}."
-                    )
-                elif not isinstance(profile_entry[1], str) or profile_entry[1] == "":
-                    raise SherlockAddHarmonicVibeProfilesError(
-                        f"Event name is invalid for harmonic vibe profile {i}."
-                    )
-                elif not isinstance(profile_entry[2], str) or profile_entry[2] == "":
-                    raise SherlockAddHarmonicVibeProfilesError(
-                        f"Profile name is invalid for harmonic vibe profile {i}."
-                    )
-                elif not isinstance(profile_entry[4], str) or (
-                    (self.LOAD_UNIT_LIST is not None)
-                    and (profile_entry[4] not in self.LOAD_UNIT_LIST)
-                ):
-                    raise SherlockAddHarmonicVibeProfilesError(
-                        f"Load units {profile_entry[4]} are invalid for harmonic vibe profile {i}."
-                    )
-
-            try:
-                self._check_harmonic_profile_entries_validity(profile_entry[5])
-            except SherlockInvalidHarmonicProfileEntriesError as e:
-                raise SherlockAddHarmonicVibeProfilesError(
-                    f"{str(e)} for harmonic vibe profile {i}."
-                )
-
-        except SherlockAddHarmonicVibeProfilesError as e:
-            for error in e.str_itr():
-                LOG.error(error)
-            raise e
-
-        if not self._is_connection_up():
-            raise SherlockNoGrpcConnectionException()
-
-        request = SherlockLifeCycleService_pb2.AddHarmonicVibeProfilesRequest(project=project)
-
-        """Add harmonic vibe profiles to the request."""
-        for h in harmonic_vibe_profiles:
-            profile = request.harmonicVibeProfiles.add()
-            profile.phaseName = h[0]
-            profile.eventName = h[1]
-            profile.profileName = h[2]
-            profile.freqUnits = h[3]
-            profile.loadUnits = h[4]
-
-            """Add entries to the harmonic profile request."""
-            for e in h[5]:
-                entry = profile.harmonicVibeProfileEntries.add()
-                entry.freq = e[0]
-                entry.load = e[1]
-
-            profile.triaxialAxis = h[6]
-
-        response = self.stub.addHarmonicVibeProfiles(request)
-
-        return_code = response.returnCode
-
-        try:
-            if return_code.value == -1:
-                if return_code.message == "":
-                    raise SherlockAddHarmonicVibeProfilesError(error_array=response.errors)
-                else:
-                    raise SherlockAddHarmonicVibeProfilesError(message=return_code.message)
-            else:
-                LOG.info(return_code.message)
-                return return_code.value
-        except SherlockAddHarmonicVibeProfilesError as e:
-            for error in e.str_itr():
-                LOG.error(error)
-            raise e
-
-    @require_version()
-    def add_shock_event(
-        self,
-        project: str,
-        phase_name: str,
-        event_name: str,
-        duration: float,
-        duration_units: str,
-        num_of_cycles: float,
-        cycle_type: str,
-        orientation: str,
-        load_direction: str,
-        description: str = "",
-    ) -> int:
-        """Add a shock event to a life cycle phase.
-
-        Available Since: 2021R1
-
-        Parameters
-        ----------
-        project: str
-            Name of the Sherlock project.
-        phase_name: str
-            Name of the life cycle phase to add this shock event to.
-        event_name: str
-            Name of the shock event.
-        duration: float
-            Event duration length.
-        duration_units: str
-            Event duration units. Options are ``"ms"``, ``"sec"``, ``"min"``, ``"hr"``,
-            ``"day"``, and ``"year"``.
-        num_of_cycles: float
-            Number of cycles for the shock event.
-        cycle_type: str
-            Cycle type. Options are ``"COUNT"``, ``"DUTY CYCLE"``,
-            ``"PER YEAR"``, and ``"PER HOUR"``.
-        orientation: str
-            PCB orientation in the format of ``"azimuth, elevation"``. For example,
-            ``"30,15"``.
-        load_direction: str
-            Load direction in the format of ``"x,y,z"``. For example, ``"0,0,1"``.
-        description: str, optional
-            Description of the shock event. The default is ``""``.
-
-        Returns
-        -------
-        int
-            Status code of the response. 0 for success.
-
-        Examples
-        --------
-        >>> from ansys.sherlock.core.launcher import launch_sherlock
-        >>> sherlock = launch_sherlock()
-        >>> sherlock.project.import_odb_archive(
-            "ODB++ Tutorial.tgz",
-            True,
-            True,
-            True,
-            True,
-            project="Test",
-        )
-        >>> sherlock.lifecycle.create_life_phase(
-            "Test",
-            "Example",
-            1.5,
-            "sec",
-            4.0,
-            "COUNT",
-        )
-        >>> sherlock.lifecycle.add_shock_event(
-            "Test",
-            "Example",
-            "Event1",
-            1.5,
-            "sec",
-            4.0,
-            "PER MIN",
-            "45,45",
-            "2,4,5"
-        )
-        """
-        if self.CYCLE_TYPE_LIST is None:
-            self._init_cycle_types()
-
-        try:
-            if project == "":
-                raise SherlockAddShockEventError(message="Project name is invalid.")
-            if phase_name == "":
-                raise SherlockAddShockEventError(message="Phase name is invalid.")
-            if event_name == "":
-                raise SherlockAddShockEventError(message="Event name is invalid.")
-            if duration <= 0.0:
-                raise SherlockAddShockEventError(message="Duration must be greater than 0.")
-            if (self.CYCLE_TYPE_LIST is not None) and (cycle_type not in self.CYCLE_TYPE_LIST):
-                raise SherlockAddShockEventError(message="Cycle type is invalid.")
-            if num_of_cycles <= 0.0:
-                raise SherlockAddShockEventError(message="Number of cycles must be greater than 0.")
-        except SherlockAddShockEventError as e:
-            for error in e.str_itr():
-                LOG.error(error)
-            raise e
-
-        try:
-            self._check_load_direction_validity(load_direction)
-            self._check_orientation_validity(orientation)
-        except (SherlockInvalidLoadDirectionError, SherlockInvalidOrientationError) as e:
-            LOG.error(f"Add shock event error: {str(e)}")
-            raise SherlockAddShockEventError(message=str(e))
-
-        request = SherlockLifeCycleService_pb2.AddShockEventRequest(
-            project=project,
-            phaseName=phase_name,
-            eventName=event_name,
-            description=description,
-            duration=duration,
-            durationUnits=duration_units,
-            numOfCycles=num_of_cycles,
-            cycleType=cycle_type,
-            orientation=orientation,
-            loadDirection=load_direction,
-        )
-
-        response = self.stub.addShockEvent(request)
-
-        return_code = response.returnCode
-
-        try:
-            if return_code.value == -1:
-                if return_code.message == "":
-                    raise SherlockAddShockEventError(error_array=response.errors)
-
-                raise SherlockAddShockEventError(message=return_code.message)
-
-            return return_code.value
-        except SherlockAddShockEventError as e:
-            for error in e.str_itr():
-                LOG.error(error)
-            raise e
-
-    @require_version()
-    def add_shock_profiles(
-        self,
-        project: str,
-        shock_profiles: list[
-            tuple[
-                str,
-                str,
-                str,
-                float,
-                str,
-                float,
-                str,
-                str,
-                str,
-                list[tuple[str, float, float, float]],
-            ]
-        ],
-    ) -> int:
-        """Add shock profiles to a life cycle phase.
-
-        Available Since: 2023R2
-
-        Parameters
-        ----------
-        project: str
-            Name of the Sherlock project
-        shock_profiles: list
-            Shock profiles consisting of these properties:
-
-            - phase_name: str
-                Name of the life cycle phase to add the shock profile to.
-            - event_name: str
-                Name of the shock event.
-            - profile_name: str
-                Name of the shock profile.
-            - duration: float
-                Pulse duration.
-            - duration_units: str
-                Pulse duration units. Options are ``"ms"``, ``"sec"``, ``"min"``, ``"hr"``,
-                ``"day"``, and ``"year"``.
-            - sample_rate: float
-                Sample rate.
-            - sample_rate_units: str
-                Sample rate units. Options are ``"ms"``, ``"sec"``, ``"min"``, ``"hr"``,
-                ``"day"``, and ``"year"``.
-            - load_units: str
-                Load units. Options are: ``"G"``, ``"m/s2"``, ``"mm/s2"``, ``"in/s2"``,
-                and ``"ft/s2"``.
-            - freq_units: str
-                Frequency units. Options are ``"HZ"``, ``"KHZ"``, ``"MHZ"``, and ``"GHZ"``.
-            - shock_profile_entries: list
-                Shock profile entries consisting of these properties:
-
-                - shape: str
-                    Shape of the shock profile entry. Options are ``"FullSine"``,
-                    ``"HalfSine"``, ``"Haversine"``, ``"Triangle"``, ``"Sawtooth"``,
-                    ``"FullSquare"``, and ``"HalfSquare"``.
-                - load: float
-                    Load of the profile entry expressed in load units.
-                - freq: float
-                    Frequency of the profile entry expressed in frequency units.
-                - decay: float
-                    Decay value of the profile entry.
-
-        Returns
-        -------
-        int
-            Status code of the response. 0 for success.
-
-        Examples
-        --------
-        >>> from ansys.sherlock.core.launcher import launch_sherlock
-        >>> sherlock = launch_sherlock()
-        >>> sherlock.project.import_odb_archive(
-            "ODB++ Tutorial.tgz",
-            True,
-            True,
-            True,
-            True,
-            project="Test",
-        )
-        >>> sherlock.lifecycle.create_life_phase(
-            "Test",
-            "Example",
-            1.5,
-            "sec",
-            4.0,
-            "COUNT",
-        )
-        >>> sherlock.lifecycle.add_shock_event(
-            "Test",
-            "Example",
-            "Event1",
-            1.5,
-            "sec",
-            4.0,
-            "PER MIN",
-            "45,45",
-            "2,4,5",
-        )
-        >>> sherlock.lifecycle.add_shock_profiles(
-            "Test",
-            [(
-                "Example",
-                "Event1",
-                "Profile1",
-                10.0, "ms",
-                0.1, "ms",
-                "G",
-                "HZ",
-                [("HalfSine", 100.0, 100.0, 0)],
-            )]
-        )
-        """
-        if self.LOAD_UNIT_LIST is None:
-            self._init_load_units()
-        if self.SHOCK_SHAPE_LIST is None:
-            self._init_shock_shapes()
-
-        try:
-            if project == "":
-                raise SherlockAddShockProfilesError(message="Project name is invalid.")
-
-            i = 0
-            profile_entry = []
-            for i, profile_entry in enumerate(shock_profiles):
-                if len(profile_entry) != 10:
-                    raise SherlockAddShockProfilesError(
-                        f"Number of elements ({str(len(profile_entry))}) is wrong for shock "
-                        f"profile {i}."
-                    )
-                elif not isinstance(profile_entry[0], str) or profile_entry[0] == "":
-                    raise SherlockAddShockProfilesError(
-                        f"Phase name is invalid for shock profile {i}."
-                    )
-                elif not isinstance(profile_entry[1], str) or profile_entry[1] == "":
-                    raise SherlockAddShockProfilesError(
-                        f"Event name is invalid for shock profile {i}."
-                    )
-                elif not isinstance(profile_entry[2], str) or profile_entry[2] == "":
-                    raise SherlockAddShockProfilesError(
-                        f"Profile name is invalid for shock profile {i}."
-                    )
-                elif profile_entry[3] <= 0:
-                    raise SherlockAddShockProfilesError(
-                        f"Duration must be greater than 0 for shock profile {i}."
-                    )
-                elif not isinstance(profile_entry[4], str):
-                    raise SherlockAddShockProfilesError(
-                        f"Duration units {profile_entry[4]} are invalid for shock profile {i}."
-                    )
-                elif profile_entry[5] <= 0:
-                    raise SherlockAddShockProfilesError(
-                        f"Sample rate must be greater than 0 for shock profile {i}."
-                    )
-                elif not isinstance(profile_entry[6], str):
-                    raise SherlockAddShockProfilesError(
-                        f"Sample rate unit {profile_entry[6]} are invalid for shock profile {i}."
-                    )
-                elif not isinstance(profile_entry[7], str) or (
-                    (self.LOAD_UNIT_LIST is not None)
-                    and (profile_entry[7] not in self.LOAD_UNIT_LIST)
-                ):
-                    raise SherlockAddShockProfilesError(
-                        f"Load units {profile_entry[7]} are invalid for shock profile {i}."
-                    )
-
-            try:
-                self._check_shock_profile_entries_validity(profile_entry[9])
-            except SherlockInvalidShockProfileEntriesError as e:
-                raise SherlockAddShockProfilesError(f"{str(e)} for shock profile {i}.")
-
-        except SherlockAddShockProfilesError as e:
-            for error in e.str_itr():
-                LOG.error(error)
-            raise e
-
-        if not self._is_connection_up():
-            raise SherlockNoGrpcConnectionException()
-
-        request = SherlockLifeCycleService_pb2.AddShockProfilesRequest(project=project)
-
-        s = []
-        profile = None
-        for s in shock_profiles:
-            profile = request.shockProfiles.add()
-            profile.phaseName = s[0]
-            profile.eventName = s[1]
-            profile.profileName = s[2]
-            profile.duration = s[3]
-            profile.durationUnits = s[4]
-            profile.sampleRate = s[5]
-            profile.sampleRateUnits = s[6]
-            profile.loadUnits = s[7]
-            profile.freqUnits = s[8]
-
-        # Add shock entries to the request
-        for e in s[9]:
-            entry = profile.shockProfileEntries.add()
-            entry.shape = e[0]
-            entry.load = e[1]
-            entry.freq = e[2]
-            entry.decay = e[3]
-
-        response = self.stub.addShockProfiles(request)
-        return_code = response.returnCode
-        try:
-            if return_code.value == -1:
-                if return_code.message == "":
-                    raise SherlockAddShockProfilesError(error_array=response.errors)
-                else:
-                    raise SherlockAddShockProfilesError(message=return_code.message)
-
-            return return_code.value
-        except SherlockAddShockProfilesError as e:
-            for error in e.str_itr():
-                LOG.error(error)
-            raise e
-
-    @require_version()
-    def load_random_vibe_profile(
-        self,
-        project: str,
-        phase_name: str,
-        event_name: str,
-        file_path: str,
-        csv_file_properties: RandomVibeProfileCsvFileProperties = None,
-    ) -> int:
-        """Load random vibe profile from .csv or .dat file.
-
-        Available Since: 2023R1
-
-        Parameters
-        ----------
-        project: str
-            Name of the Sherlock project
-        phase_name: str
-            Name of the lifecycle phase to add this event to.
-        event_name: str
-            Name of the random vibe event.
-        file_path: str
-            File path for thermal profile .csv or .dat file
-        csv_file_properties: RandomVibeProfileCsvFileProperties
-            Properties of the random vibe profile CSV file, required if the file is in CSV format.
-
-        Returns
-        -------
-        int
-            Status code of the response. 0 for success.
-
-        Examples
-        --------
-        >>> from ansys.sherlock.core.launcher import launch_sherlock
-        >>> sherlock = launch_sherlock()
-        >>> sherlock.project.import_odb_archive(
-            "ODB++ Tutorial.tgz",
-            True,
-            True,
-            True,
-            True,
-            project="Test Project",
-            cca_name="Card"
-        )
-
-        >>> sherlock.lifecycle.load_random_vibe_profile(
-                project="Test Project",
-                phase_name="Phase 1",
-                event_name="Random Event",
-                file_path="TestProfile.csv",
-                csv_file_properties=RandomVibeProfileCsvFileProperties(
-                    profile_name="Test Profile",
-                    header_row_count=0,
-                    numeric_format="English",
-                    column_delimiter=",",
-                    frequency_column="Frequency",
-                    frequency_units="HZ",
-                    amplitude_column="Amplitude",
-                    amplitude_units="G2/Hz"
-                )
-        )
-        """
-        try:
-            if project == "":
-                raise SherlockLoadRandomVibeProfileError(message="Project name is invalid.")
-            if phase_name == "":
-                raise SherlockLoadRandomVibeProfileError(message="Phase name is invalid.")
-            if event_name == "":
-                raise SherlockLoadRandomVibeProfileError(message="Event name is invalid.")
-            if file_path == "":
-                raise SherlockLoadRandomVibeProfileError(message="File path is invalid.")
-            if file_path.lower().endswith(".csv"):
-                if csv_file_properties is None:
-                    raise SherlockLoadRandomVibeProfileError(
-                        "CSV file properties must be provided for CSV random vibe profile files."
-                    )
-            else:
-                if csv_file_properties is not None:
-                    raise SherlockLoadRandomVibeProfileError(
-                        "CSV file properties are not used for non-CSV random vibe profile files."
-                    )
-
-            if not self._is_connection_up():
-                raise SherlockNoGrpcConnectionException()
-
-            request = SherlockLifeCycleService_pb2.LoadRandomVibeProfileRequest(
-                project=project,
-                phaseName=phase_name,
-                eventName=event_name,
-                filePath=file_path,
-                randomVibeCsvProps=(
-                    csv_file_properties._convert_to_grpc() if csv_file_properties else None
-                ),
-            )
-            response = self.stub.loadRandomVibeProfile(request)
-            return_code = response.returnCode
-            if return_code.value == -1:
-                raise SherlockLoadRandomVibeProfileError(message=response.errors)
-
-            return return_code.value
-
-        except SherlockLoadRandomVibeProfileError as e:
-            LOG.error(str(e))
-            raise e
-
-    @require_version()
-    def load_thermal_profile(
-        self,
-        project: str,
-        phase_name: str,
-        event_name: str,
-        file_path: str,
-        csv_file_properties: ThermalProfileCsvFileProperties = None,
-    ) -> int:
-        """Load a thermal profile from a .csv or .dat file.
-
-        Available Since: 2021R1
-
-        Parameters
-        ----------
-        project: str
-            Name of the Sherlock project
-        phase_name: str
-            Name of the lifecycle phase to add this event to.
-        event_name: str
-            Name of the random vibe event.
-        file_path: str
-            File path for thermal profile .csv or .dat file
-        csv_file_properties: ThermalProfileCsvFileProperties
-            Properties of the thermal profile CSV file, required if the file is in CSV format.
-
-        Returns
-        -------
-        int
-            Status code of the response. 0 for success.
-
-        Examples
-        --------
-        >>> from ansys.sherlock.core.launcher import launch_sherlock
-        >>> sherlock = launch_sherlock()
-        >>> sherlock.project.import_odb_archive(
-            "ODB++ Tutorial.tgz",
-            True,
-            True,
-            True,
-            True,
-            project="Test Project",
-            cca_name="Card",
-        )
-         >>> sherlock.lifecycle.load_thermal_profile(
-                project="Test Project",
-                phase_name="Phase 1",
-                event_name="Thermal Event",
-                file_path="Tutorial_Profile.csv",
-                csv_file_properties=ThermalProfileCsvFileProperties(
-                    profile_name="Test Profile",
-                    header_row_count=0,
-                    numeric_format="English",
-                    column_delimiter=",",
-                    step_column="Step",
-                    type_column="Type",
-                    time_column="Time (min)",
-                    time_units="min",
-                    temp_column="Temp (C)",
-                    temp_units="C"
-                )
-        )
-        """
-        try:
-            if project == "":
-                raise SherlockLoadThermalProfileError(message="Project name is invalid.")
-            if phase_name == "":
-                raise SherlockLoadThermalProfileError(message="Phase name is invalid.")
-            if event_name == "":
-                raise SherlockLoadThermalProfileError(message="Event name is invalid.")
-            if file_path == "":
-                raise SherlockLoadThermalProfileError(message="File path is invalid.")
-            if file_path.lower().endswith(".csv"):
-                if csv_file_properties is None:
-                    raise SherlockLoadThermalProfileError(
-                        "CSV file properties must be provided for CSV thermal profile files."
-                    )
-            else:
-                if csv_file_properties is not None:
-                    raise SherlockLoadThermalProfileError(
-                        "CSV file properties are not used for non-CSV thermal profile files."
-                    )
-
-            if not self._is_connection_up():
-                raise SherlockNoGrpcConnectionException()
-
-            request = SherlockLifeCycleService_pb2.LoadThermalProfileRequest(
-                project=project,
-                phaseName=phase_name,
-                eventName=event_name,
-                filePath=file_path,
-                csvProps=csv_file_properties._convert_to_grpc() if csv_file_properties else None,
-            )
-            response = self.stub.loadThermalProfile(request)
-            return_code = response.returnCode
-
-            if return_code.value == -1:
-                if return_code.message == "":
-                    raise SherlockLoadThermalProfileError(error_array=response.errors)
-
-                raise SherlockLoadThermalProfileError(message=return_code.message)
-            else:
-                LOG.info(return_code.message)
-                return return_code.value
-        except SherlockLoadThermalProfileError as e:
-            for error in e.str_itr():
-                LOG.error(error)
-            raise e
-
-    @require_version()
-    def load_harmonic_profile(
-        self,
-        project: str,
-        phase_name: str,
-        event_name: str,
-        file_path: str,
-        triaxial_axis: str,
-        csv_file_properties: HarmonicVibeProfileCsvFileProperties = None,
-    ) -> int:
-        """Load a harmonic profile from a .csv or .dat file to a life cycle phase.
-
-        Available Since: 2021R1
-
-        Parameters
-        ----------
-        project: str
-            Name of the Sherlock project
-        phase_name: str
-            Name of the life cycle phase to add the harmonic profile to.
-        event_name: str
-            Name of the harmonic event.
-        file_path: str
-            Path for .csv or .dat file with the harmonic profile.
-        triaxial_axis: str
-            Axis that this profile should be assigned to if the harmonic
-            profile type is ``"Triaxial"``. Options are: ``"x"``, ``"y"``,
-            and ``"z"``.
-        csv_file_properties: HarmonicProfileCsvFileProperties
-            Properties of the harmonic profile CSV file, required if the file is in CSV format.
-
-        Returns
-        -------
-        int
-            Status code of the response. 0 for success.
-
-        Examples
-        --------
-        >>> from ansys.sherlock.core.launcher import launch_sherlock
-        >>> sherlock = launch_sherlock()
-        >>> sherlock.project.import_odb_archive(
-            "ODB++ Tutorial.tgz",
-            True,
-            True,
-            True,
-            True,
-            project="Test Project",
-            cca_name="Card"
-        )
-
-        >>> sherlock.lifecycle.load_harmonic_profile(
-                project="Test Project",
-                phase_name="Phase 1",
-                event_name="Harmonic Event",
-                file_path="Test_Profile.csv",
-                triaxial_axis="x",
-                csv_file_properties=HarmonicVibeProfileCsvFileProperties(
-                    profile_name="Test Profile",
-                    header_row_count=0,
-                    numeric_format="English",
-                    column_delimiter=",",
-                    frequency_column="Frequency",
-                    frequency_units="HZ",
-                    load_column="Load",
-                    load_units="G"
-                )
-        )
-        """
-        try:
-            if project == "":
-                raise SherlockLoadHarmonicProfileError(message="Project name is invalid.")
-            if phase_name == "":
-                raise SherlockLoadHarmonicProfileError(message="Phase name is invalid.")
-            if event_name == "":
-                raise SherlockLoadHarmonicProfileError(message="Event name is invalid.")
-            if file_path == "":
-                raise SherlockLoadHarmonicProfileError(message="File name is invalid.")
-            if file_path.lower().endswith(".csv"):
-                if csv_file_properties is None:
-                    raise SherlockLoadHarmonicProfileError(
-                        "CSV file properties must be provided for CSV harmonic profile files."
-                    )
-            else:
-                if csv_file_properties is not None:
-                    raise SherlockLoadHarmonicProfileError(
-                        "CSV file properties are not used for non-CSV harmonic profile files."
-                    )
-
-            if not self._is_connection_up():
-                raise SherlockNoGrpcConnectionException()
-
-            request = SherlockLifeCycleService_pb2.LoadHarmonicProfileRequest(
-                project=project,
-                phaseName=phase_name,
-                eventName=event_name,
-                filePath=file_path,
-                harmonicCsvProps=(
-                    csv_file_properties._convert_to_grpc() if csv_file_properties else None
-                ),
-                triaxialAxis=triaxial_axis,
-            )
-            response = self.stub.loadHarmonicProfile(request)
-            return_code = response.returnCode
-
-            if return_code.value == -1:
-                if return_code.message == "":
-                    raise SherlockLoadHarmonicProfileError(error_array=response.errors)
-
-                raise SherlockLoadHarmonicProfileError(message=return_code.message)
-
-            return return_code.value
-        except SherlockLoadHarmonicProfileError as e:
-            for error in e.str_itr():
-                LOG.error(error)
-            raise e
-
-    @require_version()
-    def load_shock_profile_dataset(
-        self,
-        project: str,
-        phase_name: str,
-        event_name: str,
-        file_path: str,
-        csv_file_properties: ShockProfileDatasetCsvFileProperties = None,
-    ) -> int:
-        """Load shock profile dataset from a .csv or .dat file.
-
-        Available Since: 2021R1
-
-        Parameters
-        ----------
-        project: str
-            Name of the Sherlock project
-        phase_name: str
-            Name of the lifecycle phase to add this event to.
-        event_name: str
-            Name of the random vibe event.
-        file_path: str
-            File path for thermal profile .csv or .dat file
-        csv_file_properties: ShockProfileDatasetCsvFileProperties
-            Properties of the shock profile dataset CSV file, required if the file is in CSV format.
-
-        Returns
-        -------
-        int
-            Status code of the response. 0 for success.
-
-        Examples
-        --------
-        >>> from ansys.sherlock.core.launcher import launch_sherlock
-        >>> sherlock = launch_sherlock()
-        >>> sherlock.project.import_odb_archive(
-            "ODB++ Tutorial.tgz",
-            True,
-            True,
-            True,
-            True,
-            project="Test Project",
-            cca_name="Card"
-        )
-
-        >>> sherlock.lifecycle.load_shock_profile_dataset(
-                project="Test Project",
-                phase_name="Phase 1",
-                event_name="Shock Event",
-                file_path="Test_Profile.csv",
-                csv_file_properties=ShockProfileDatasetCsvFileProperties(
-                    profile_name="Test Profile",
-                    header_row_count=0,
-                    numeric_format="English",
-                    column_delimiter=",",
-                    time_column="Time",
-                    time_units="ms",
-                    load_column="Load",
-                    load_units="G"
-                )
-        )
-        """
-        try:
-            if project == "":
-                raise SherlockLoadShockProfileDatasetError(message="Project name is invalid.")
-            if phase_name == "":
-                raise SherlockLoadShockProfileDatasetError(message="Phase name is invalid.")
-            if event_name == "":
-                raise SherlockLoadShockProfileDatasetError(message="Event name is invalid.")
-            if file_path == "":
-                raise SherlockLoadShockProfileDatasetError(message="File path is invalid.")
-            if file_path.lower().endswith(".csv"):
-                if csv_file_properties is None:
-                    raise SherlockLoadShockProfileDatasetError(
-                        "CSV file properties must be provided for CSV shock profile dataset files."
-                    )
-            else:
-                if csv_file_properties is not None:
-                    raise SherlockLoadShockProfileDatasetError(
-                        "CSV file properties are not used for non-CSV shock profile dataset files."
-                    )
-
-            if not self._is_connection_up():
-                raise SherlockNoGrpcConnectionException()
-
-            request = SherlockLifeCycleService_pb2.LoadShockProfileDatasetRequest(
-                project=project,
-                phaseName=phase_name,
-                eventName=event_name,
-                filePath=file_path,
-                shockDsCsvProps=(
-                    csv_file_properties._convert_to_grpc() if csv_file_properties else None
-                ),
-            )
-            response = self.stub.loadShockProfileDataset(request)
-            return_code = response.returnCode
-            if return_code.value == -1:
-                if return_code.message == "":
-                    raise SherlockLoadShockProfileDatasetError(error_array=response.errors)
-                raise SherlockLoadShockProfileDatasetError(message=return_code.message)
-
-            return return_code.value
-        except SherlockLoadShockProfileDatasetError as e:
-            for error in e.str_itr():
-                LOG.error(error)
-            raise e
-
-    @require_version()
-    def load_shock_profile_pulses(
-        self,
-        project: str,
-        phase_name: str,
-        event_name: str,
-        file_path: str,
-        csv_file_properties: ShockProfilePulsesCsvFileProperties = None,
-    ) -> int:
-        """Load shock profile pulses from a .csv .dat file.
-
-        Available Since: 2021R1
-
-        Parameters
-        ----------
-        project: str
-            Name of the Sherlock project
-        phase_name: str
-            Name of the lifecycle phase to add this event to.
-        event_name: str
-            Name of the random vibe event.
-        file_path: str
-            Path for thermal profile .csv or .dat file
-        csv_file_properties: ShockProfilePulsesCsvFileProperties
-            Properties of the shock profile pulses CSV file, required if the file is in CSV format.
-
-        Returns
-        -------
-        int
-            Status code of the response. 0 for success.
-
-        Examples
-        --------
-        >>> from ansys.sherlock.core.launcher import launch_sherlock
-        >>> sherlock = launch_sherlock()
-        >>> sherlock.project.import_odb_archive(
-            "ODB++ Tutorial.tgz",
-            True,
-            True,
-            True,
-            True,
-            project="Test",
-            cca_name="Card",
-        )
-        >>> sherlock.lifecycle.load_shock_profile_pulses(
-                project="Tutorial",
-                phase_name="Phase 1",
-                event_name="Shock Event",
-                file_path="Test_Profile.csv",
-                csv_file_properties=ShockProfilePulsesCsvFileProperties(
-                    profile_name="Test Profile",
-                    header_row_count=0,
-                    numeric_format="English",
-                    column_delimiter=",",
-                    duration=25,
-                    duration_units="ms",
-                    sample_rate=0.1,
-                    sample_rate_units="ms",
-                    shape_column="Shape",
-                    load_column="Load",
-                    load_units="G",
-                    frequency_column="Frequency",
-                    frequency_units="HZ",
-                    decay_column="Decay",
-                )
-        )
-        """
-        try:
-            if project == "":
-                raise SherlockLoadShockProfilePulsesError(message="Project name is invalid.")
-            if phase_name == "":
-                raise SherlockLoadShockProfilePulsesError(message="Phase name is invalid.")
-            if event_name == "":
-                raise SherlockLoadShockProfilePulsesError(message="Event name is invalid.")
-            if file_path == "":
-                raise SherlockLoadShockProfilePulsesError(message="File path is invalid.")
-            if file_path.lower().endswith(".csv"):
-                if csv_file_properties is None:
-                    raise SherlockLoadShockProfilePulsesError(
-                        "CSV file properties must be provided for CSV shock profile pulses files."
-                    )
-            else:
-                if csv_file_properties is not None:
-                    raise SherlockLoadShockProfilePulsesError(
-                        "CSV file properties are not used for non-CSV shock profile pulses files."
-                    )
-
-            if not self._is_connection_up():
-                raise SherlockNoGrpcConnectionException()
-
-            request = SherlockLifeCycleService_pb2.LoadShockProfilePulsesRequest(
-                project=project,
-                phaseName=phase_name,
-                eventName=event_name,
-                filePath=file_path,
-                shockPulsesCsvProps=(
-                    csv_file_properties._convert_to_grpc() if csv_file_properties else None
-                ),
-            )
-            response = self.stub.loadShockProfilePulses(request)
-            return_code = response.returnCode
-            if return_code.value == -1:
-                if return_code.message == "":
-                    raise SherlockLoadShockProfilePulsesError(error_array=response.errors)
-
-                raise SherlockLoadShockProfilePulsesError(message=return_code.message)
-
-            return return_code.value
-        except SherlockLoadShockProfilePulsesError as e:
-            for error in e.str_itr():
-                LOG.error(error)
-            raise e
-
-    @require_version(261)
-    def import_thermal_signal(
-        self, request: ImportThermalSignalRequest
-    ) -> SherlockCommonService_pb2.ReturnCode:
-        """Import a thermal signal to a life cycle phase.
-
-        Available Since: 2026R1
-
-        Parameters
-        ----------
-        request: ImportThermalSignalRequest
-            Request object containing the information needed to import a thermal signal.
-
-        Returns
-        -------
-        SherlockCommonService_pb2.ReturnCode
-            Status code of the response. 0 for success.
-
-        Examples
-        --------
-        >>> from ansys.sherlock.core.types.lifecycle_types import ImportThermalSignalRequest
-        >>> from ansys.sherlock.core.types.lifecycle_types import ThermalSignalFileProperties
-        >>> from ansys.sherlock.core.launcher import launch_sherlock
-        >>> sherlock = launch_sherlock()
-        >>> response = sherlock.lifecycle.import_thermal_signal(
-        >>> ImportThermalSignalRequest(
-        >>>         file_name="/path/to/thermal_signal_file.csv",
-        >>>         project="TestProject",
-        >>>         thermal_signal_file_properties=ThermalSignalFileProperties(
-        >>>             header_row_count=0,
-        >>>             numeric_format="English",
-        >>>             column_delimiter=",",
-        >>>             time_column="Time",
-        >>>             time_units="sec",
-        >>>             temperature_column="Temperature",
-        >>>             temperature_units="C"
-        >>>         ),
-        >>>         phase_name=phaseName,
-        >>>         time_removal= False,
-        >>>         load_range_percentage=0.25,
-        >>>         number_of_range_bins=0,
-        >>>         number_of_mean_bins=0,
-        >>>         number_of_dwell_bins=0,
-        >>>         temperature_range_filtering_limit=0.0,
-        >>>         time_filtering_limit=72.0,
-        >>>         time_filtering_limit_units="hr",
-        >>>         generated_cycles_label="Second Generated Cycles from Python",
-        >>>     )
-        >>> )
-        """
-        import_thermal_signal_request = request._convert_to_grpc()
-        if not self._is_connection_up():
-            raise SherlockNoGrpcConnectionException()
-
-        return self.stub.importThermalSignal(import_thermal_signal_request)
-
-    @require_version(261)
-    def update_life_cycle(
-        self, request: UpdateLifeCycleRequest
-    ) -> SherlockCommonService_pb2.ReturnCode:
-        """Update life cycle.
-
-        Available Since: 2026R1
-
-        Parameters
-        ----------
-        request: UpdateLifeCycleRequest
-            Request object containing the information needed to update the life cycle.
-            Reliability unit options are:
-            "Reliability (%)", "Prob. of Failure (%)", "MTBF (years)",
-            "MTBF (hours)", "FITs (1E6 hrs)", "FITs (1E9 hrs)"
-
-            Service life unit options are:
-            "year","day","hr", "min","sec"
-
-        Returns
-        -------
-        SherlockCommonService_pb2.ReturnCode
-            Status code of the response. 0 for success.
-
-        Examples
-        --------
-        >>> from ansys.sherlock.core.types.lifecycle_types import ImportThermalSignalRequest
-        >>> from ansys.sherlock.core.types.lifecycle_types import ThermalSignalFileProperties
-        >>> from ansys.sherlock.core.launcher import launch_sherlock
-        >>> sherlock = launch_sherlock()
-        >>>
-        >>> project = "Tutorial Project"
-        >>> new_name = "new name"
-        >>> new_description = "new description"
-        >>> new_reliability_metric = 60
-        >>> new_reliability_metric_units = "year"
-        >>> new_service_life = 0
-        >>> new_service_life_units = "sec"
-        >>> result_archive_file_name = "filename"
-        >>>
-        >>> return_code = lifecycle.update_life_cycle(
-        >>>     UpdateLifeCycleRequest(
-        >>>         project=project,
-        >>>         new_name=new_name,
-        >>>         new_description=new_description,
-        >>>         new_reliability_metric=new_reliability_metric,
-        >>>         new_reliability_metric_units=new_reliability_metric_units,
-        >>>         new_service_life=new_service_life,
-        >>>         new_service_life_units=new_service_life_units,
-        >>>         result_archive_file_name=result_archive_file_name
-        >>>     )
-        >>> )
-        """
-        update_life_cycle_request = request._convert_to_grpc()
-        if not self._is_connection_up():
-            raise SherlockNoGrpcConnectionException()
-
-        return self.stub.updateLifeCycle(update_life_cycle_request)
-
-    @require_version(261)
-    def save_harmonic_profile(
-        self, request: SaveHarmonicProfileRequest
-    ) -> SherlockCommonService_pb2.ReturnCode:
-        """Save a harmonic life cycle event profile to a .csv or .dat file.
-
-        Available Since: 2026R1
-
-        Parameters
-        ----------
-        request : SaveHarmonicProfileRequest
-            Request object containing the information needed to save a harmonic profile.
-
-        Returns
-        -------
-        SherlockCommonService_pb2.ReturnCode
-            Status code of the response. 0 for success.
-
-        Examples
-        --------
-        >>> from ansys.sherlock.core.types.lifecycle_types import SaveHarmonicProfileRequest
-        >>> from ansys.sherlock.core.launcher import launch_sherlock
-        >>> sherlock = launch_sherlock()
-        >>> response = sherlock.lifecycle.save_harmonic_profile(
-        >>>     SaveHarmonicProfileRequest(
-        >>>         project="MyProject",
-        >>>         phase_name="DurabilityPhase",
-        >>>         event_name="Harmonic_100Hz",
-        >>>         triaxial_axis="x",
-        >>>         file_path="/tmp/Harmonic_100Hz.csv",
-        >>>     )
-        >>> )
-        >>> assert response.value == 0
-        """
-        grpc_request = request._convert_to_grpc()
-
-        if not self._is_connection_up():
-            raise SherlockNoGrpcConnectionException()
-
-        response = self.stub.saveHarmonicProfile(grpc_request)
-
-        # Raise error if save failed
-        if response.value != 0:
-            raise SherlockSaveProfileError(response.message)
-
-        return response
-
-    @require_version(261)
-    def save_random_vibe_profile(
-        self, request: SaveRandomVibeProfileRequest
-    ) -> SherlockCommonService_pb2.ReturnCode:
-        """Save a random vibe life cycle event profile to a .csv or .dat file.
-
-        Available Since: 2026R1
-
-        Parameters
-        ----------
-        request : SaveRandomVibeProfileRequest
-            Request object containing the information needed to save a random vibe profile.
-
-        Returns
-        -------
-        SherlockCommonService_pb2.ReturnCode
-            Status code of the response. 0 for success.
-
-        Examples
-        --------
-        >>> from ansys.sherlock.core.types.lifecycle_types import SaveRandomVibeProfileRequest
-        >>> from ansys.sherlock.core.launcher import launch_sherlock
-        >>> sherlock = launch_sherlock()
-        >>> response = sherlock.lifecycle.save_random_vibe_profile(
-        >>>     SaveRandomVibeProfileRequest(
-        >>>         project="MyProject",
-        >>>         phase_name="RandomVibePhase",
-        >>>         event_name="RV_Event_01",
-        >>>         file_path="/tmp/RV_Event_01.dat",
-        >>>     )
-        >>> )
-        >>> assert response.value == 0
-        """
-        grpc_request = request._convert_to_grpc()
-
-        if not self._is_connection_up():
-            raise SherlockNoGrpcConnectionException()
-
-        response = self.stub.saveRandomVibeProfile(grpc_request)
-
-        # Raise error if save failed
-        if response.value != 0:
-            raise SherlockSaveProfileError(response.message)
-
-    @require_version(261)
-    def save_shock_pulse_profile(
-        self, request: SaveShockPulseProfileRequest
-    ) -> SherlockCommonService_pb2.ReturnCode:
-        """Save a shock pulse life cycle event profile to a .csv or .dat file.
-
-        Available Since: 2026R1
-
-        Parameters
-        ----------
-        request : SaveShockPulseProfileRequest
-            Request object containing the information needed to save a shock pulse profile.
-
-        Returns
-        -------
-        SherlockCommonService_pb2.ReturnCode
-            Status code of the response. 0 for success.
-
-        Examples
-        --------
-        >>> from ansys.sherlock.core.types.lifecycle_types import SaveShockPulseProfileRequest
-        >>> from ansys.sherlock.core.launcher import launch_sherlock
-        >>> sherlock = launch_sherlock()
-        >>> response = sherlock.lifecycle.save_shock_pulse_profile(
-        >>>     SaveShockPulseProfileRequest(
-        >>>         project="MyProject",
-        >>>         phase_name="ShockPhase",
-        >>>         event_name="Pulse_200g",
-        >>>         file_path="/tmp/Pulse_200g.csv",
-        >>>     )
-        >>> )
-        >>> assert response.value == 0
-        """
-        grpc_request = request._convert_to_grpc()
-
-        if not self._is_connection_up():
-            raise SherlockNoGrpcConnectionException()
-
-        response = self.stub.saveShockPulseProfile(grpc_request)
-
-        # Raise error if save failed
-        if response.value != 0:
-            raise SherlockSaveProfileError(response.message)
-
-    @require_version(261)
-    def save_thermal_profile(
-        self, request: SaveThermalProfileRequest
-    ) -> SherlockCommonService_pb2.ReturnCode:
-        """Save a thermal life cycle event profile to a .csv or .dat file.
-
-        Available Since: 2026R1
-
-        Parameters
-        ----------
-        request : SaveThermalProfileRequest
-            Request object containing the information needed to save a thermal profile.
-
-        Returns
-        -------
-        SherlockCommonService_pb2.ReturnCode
-            Status code of the response. 0 for success.
-
-        Examples
-        --------
-        >>> from ansys.sherlock.core.types.lifecycle_types import SaveThermalProfileRequest
-        >>> from ansys.sherlock.core.launcher import launch_sherlock
-        >>> sherlock = launch_sherlock()
-        >>> response = sherlock.lifecycle.save_thermal_profile(
-        >>>     SaveThermalProfileRequest(
-        >>>         project="MyProject",
-        >>>         phase_name="ThermalPhase",
-        >>>         event_name="ThermalCycle_A",
-        >>>         file_path="/tmp/ThermalCycle_A.dat",
-        >>>     )
-        >>> )
-        >>> assert response.value == 0
-        """
-        grpc_request = request._convert_to_grpc()
-
-        if not self._is_connection_up():
-            raise SherlockNoGrpcConnectionException()
-
-        response = self.stub.saveThermalProfile(grpc_request)
-
-        # Raise error if save failed
-        if response.value != 0:
-            raise SherlockSaveProfileError(response.message)
-
-    @require_version(261)
-    def delete_event(self, request: DeleteEventRequest) -> SherlockCommonService_pb2.ReturnCode:
-        """Delete a life cycle event from a given phase in a project.
-
-        Available Since: 2026R1
-
-        Parameters
-        ----------
-        request : DeleteEventRequest
-            Request object containing project, phase name, and event name.
-
-        Returns
-        -------
-        SherlockCommonService_pb2.ReturnCode
-            Status code of the response. 0 for success.
-
-        Examples
-        --------
-        >>> from ansys.sherlock.core.types.lifecycle_types import DeleteEventRequest
-        >>> from ansys.sherlock.core.launcher import launch_sherlock
-        >>> sherlock = launch_sherlock()
-        >>> response = sherlock.lifecycle.delete_event(
-        >>>     DeleteEventRequest(
-        >>>         project="MyProject",
-        >>>         phase_name="ThermalPhase",
-        >>>         event_name="ThermalCycle_A",
-        >>>     )
-        >>> )
-        >>> assert response.value == 0
-        """
-        grpc_request = request._convert_to_grpc()
-
-        if not self._is_connection_up():
-            raise SherlockNoGrpcConnectionException()
-
-        response = self.stub.deleteEvent(grpc_request)
-
-        if response.value != 0:
-            raise SherlockDeleteError(response.message)
-
-        return response
-
-    @require_version(261)
-    def delete_phase(self, request: DeletePhaseRequest) -> SherlockCommonService_pb2.ReturnCode:
-        """Delete a life cycle phase from a project.
-
-        Available Since: 2026R1
-
-        Parameters
-        ----------
-        request : DeletePhaseRequest
-            Request object containing project and phase name.
-
-        Returns
-        -------
-        SherlockCommonService_pb2.ReturnCode
-            Status code of the response. 0 for success.
-
-        Examples
-        --------
-        >>> from ansys.sherlock.core.types.lifecycle_types import DeletePhaseRequest
-        >>> from ansys.sherlock.core.launcher import launch_sherlock
-        >>> sherlock = launch_sherlock()
-        >>> response = sherlock.lifecycle.delete_phase(
-        >>>     DeletePhaseRequest(
-        >>>         project="MyProject",
-        >>>         phase_name="ThermalPhase",
-        >>>     )
-        >>> )
-        >>> assert response.value == 0
-        """
-        grpc_request = request._convert_to_grpc()
-
-        if not self._is_connection_up():
-            raise SherlockNoGrpcConnectionException()
-
-        response = self.stub.deletePhase(grpc_request)
-
-        if response.value != 0:
-            raise SherlockDeleteError(response.message)
-
-        return response
-
-    @require_version(261)
-    def update_life_phase(
-        self, request: UpdateLifePhaseRequest
-    ) -> SherlockCommonService_pb2.ReturnCode:
-        """Update a life cycle phase for a specific life cycle.
-
-        Available Since: 2026R1
-
-        Parameters
-        ----------
-        request : UpdateLifePhaseRequest
-            Request object containing project, phase name, and one or more of the following optional
-            parameters: new phase name, new description, new duration, new duration units, new
-            number of cycles, new cycle type and results archive file name.
-
-        Returns
-        -------
-        SherlockCommonService_pb2.ReturnCode
-            Status code of the response. 0 for success.
-
-        Examples
-        --------
-        >>> from ansys.sherlock.core.types.lifecycle_types import UpdateLifePhaseRequest
-        >>> from ansys.sherlock.core.launcher import launch_sherlock
-        >>> sherlock = launch_sherlock()
-        >>> response = sherlock.lifecycle.update_life_phase(
-        >>>     UpdateLifePhaseRequest(
-        >>>         project="Tutorial Project",
-        >>>         phase_name="Thermal",
-        >>>         new_phase_name="Environmental",
-        >>>         new_num_of_cycles = 100,
-        >>>         new_cycle_type="PER DAY",
-        >>>         new_description="new description",
-        >>>         new_duration=24,
-        >>>         new_duration_units="hr",
-        >>>         result_archive_file_name="Tutorial Project Results 10_7_2025"
-        >>>     )
-        >>> )
-        >>> assert response.value == 0
-        """
-        grpc_request = request._convert_to_grpc()
-
-        if not self._is_connection_up():
-            raise SherlockNoGrpcConnectionException()
-
-        response = self.stub.updateLifePhase(grpc_request)
-
-        if response.value != 0:
-            raise SherlockUpdateLifePhaseError(response.message)
-
-        return response
+# Copyright (C) 2021 - 2025 ANSYS, Inc. and/or its affiliates.
+
+"""Module containing all life cycle management capabilities."""
+try:
+    import SherlockCommonService_pb2
+    import SherlockLifeCycleService_pb2
+    import SherlockLifeCycleService_pb2_grpc
+except ModuleNotFoundError:
+    from ansys.api.sherlock.v0 import SherlockCommonService_pb2
+    from ansys.api.sherlock.v0 import SherlockLifeCycleService_pb2
+    from ansys.api.sherlock.v0 import SherlockLifeCycleService_pb2_grpc
+
+import grpc
+
+from ansys.sherlock.core import LOG
+from ansys.sherlock.core.errors import (
+    SherlockAddHarmonicEventError,
+    SherlockAddHarmonicVibeProfilesError,
+    SherlockAddRandomVibeEventError,
+    SherlockAddRandomVibeProfilesError,
+    SherlockAddShockEventError,
+    SherlockAddShockProfilesError,
+    SherlockAddThermalEventError,
+    SherlockAddThermalProfilesError,
+    SherlockCreateLifePhaseError,
+    SherlockDeleteError,
+    SherlockInvalidHarmonicProfileEntriesError,
+    SherlockInvalidLoadDirectionError,
+    SherlockInvalidOrientationError,
+    SherlockInvalidRandomVibeProfileEntriesError,
+    SherlockInvalidShockProfileEntriesError,
+    SherlockInvalidThermalProfileEntriesError,
+    SherlockLoadHarmonicProfileError,
+    SherlockLoadRandomVibeProfileError,
+    SherlockLoadShockProfileDatasetError,
+    SherlockLoadShockProfilePulsesError,
+    SherlockLoadThermalProfileError,
+    SherlockNoGrpcConnectionException,
+    SherlockSaveProfileError,
+    SherlockUpdateLifePhaseError,
+)
+from ansys.sherlock.core.grpc_stub import GrpcStub
+from ansys.sherlock.core.types.lifecycle_types import (
+    DeleteEventRequest,
+    DeletePhaseRequest,
+    HarmonicVibeProfileCsvFileProperties,
+    ImportThermalSignalRequest,
+    RandomVibeProfileCsvFileProperties,
+    SaveHarmonicProfileRequest,
+    SaveRandomVibeProfileRequest,
+    SaveShockPulseProfileRequest,
+    SaveThermalProfileRequest,
+    ShockProfileDatasetCsvFileProperties,
+    ShockProfilePulsesCsvFileProperties,
+    ThermalProfileCsvFileProperties,
+    UpdateLifePhaseRequest,
+    UpdateLifeCycleRequest,
+)
+from ansys.sherlock.core.utils.version_check import require_version
+
+
+class Lifecycle(GrpcStub):
+    """Contains all life cycle management capabilities."""
+
+    def __init__(self, channel: grpc.Channel, server_version: int):
+        """Initialize a gRPC stub for the Sherlock Life Cycle service."""
+        super().__init__(channel, server_version)
+        self.stub = SherlockLifeCycleService_pb2_grpc.SherlockLifeCycleServiceStub(channel)
+        self.CYCLE_TYPE_LIST = None
+        self.RV_PROFILE_TYPE_LIST = None
+        self.HARMONIC_PROFILE_TYPE_LIST = None
+        self.AMPL_UNIT_LIST = None
+        self.CYCLE_STATE_LIST = None
+        self.LOAD_UNIT_LIST = None
+        self.SHOCK_SHAPE_LIST = None
+        self.STEP_TYPE_LIST = ["RAMP", "HOLD"]
+
+    def _init_cycle_types(self):
+        """Initialize the list for cycle types.
+
+        Available Since: 2021R1
+        """
+        if self._is_connection_up():
+            cycle_type_request = SherlockLifeCycleService_pb2.ListLCTypesRequest()
+            cycle_type_response = self.stub.listLifeCycleTypes(cycle_type_request)
+            if cycle_type_response.returnCode.value == 0:
+                self.CYCLE_TYPE_LIST = cycle_type_response.types
+
+    def _init_rv_profile_types(self):
+        """Initialize the list for RV profile types.
+
+        Available Since: 2023R1
+        """
+        if self._is_connection_up():
+            rv_profile_request = SherlockLifeCycleService_pb2.ListRandomVibeProfileTypesRequest()
+            rv_profile_response = self.stub.listRandomVibeProfileTypes(rv_profile_request)
+            if rv_profile_response.returnCode.value == 0:
+                self.RV_PROFILE_TYPE_LIST = rv_profile_response.types
+
+    def _init_harmonic_profile_types(self):
+        """Initialize the list for harmonic profile types.
+
+        Available Since: 2021R1
+        """
+        if self._is_connection_up():
+            harmonic_profile_request = (
+                SherlockLifeCycleService_pb2.ListHarmonicProfileTypesRequest()
+            )
+            harmonic_profile_response = self.stub.listHarmonicProfileTypes(harmonic_profile_request)
+            if harmonic_profile_response.returnCode.value == 0:
+                self.HARMONIC_PROFILE_TYPE_LIST = harmonic_profile_response.types
+
+    def _init_ampl_units(self):
+        """Initialize the list for amplitude units.
+
+        .. deprecated:: 2026 R1
+
+        """
+        if self._is_connection_up():
+            ampl_unit_request = SherlockLifeCycleService_pb2.ListAmplUnitsRequest()
+            ampl_type_response = self.stub.listAmplUnits(ampl_unit_request)
+            if ampl_type_response.returnCode.value == 0:
+                self.AMPL_UNIT_LIST = ampl_type_response.amplUnits
+
+    def _init_cycle_states(self):
+        """Initialize the list for cycle states.
+
+        Available Since: 2021R1
+        """
+        if self._is_connection_up():
+            cycle_state_request = SherlockLifeCycleService_pb2.ListLCStatesRequest()
+            cycle_state_response = self.stub.listLifeCycleStates(cycle_state_request)
+            if cycle_state_response.returnCode.value == 0:
+                self.CYCLE_STATE_LIST = cycle_state_response.states
+
+    def _init_load_units(self):
+        """Initialize the list for load units.
+
+        .. deprecated:: 2026 R1
+
+        """
+        if self._is_connection_up():
+            load_unit_request = SherlockLifeCycleService_pb2.ListShockLoadUnitsRequest()
+            load_unit_response = self.stub.listShockLoadUnits(load_unit_request)
+            if load_unit_response.returnCode.value == 0:
+                self.LOAD_UNIT_LIST = load_unit_response.units
+
+    def _init_shock_shapes(self):
+        """Initialize the list for shock shapes.
+
+        Available Since: 2021R1
+        """
+        if self._is_connection_up():
+            shock_shape_request = SherlockLifeCycleService_pb2.ListShockPulsesRequest()
+            shock_shape_response = self.stub.listShockPulses(shock_shape_request)
+            if shock_shape_response.returnCode.value == 0:
+                self.SHOCK_SHAPE_LIST = shock_shape_response.shockPulse
+
+    @staticmethod
+    def _check_load_direction_validity(load_direction: str):
+        """Check that the input string is a valid load."""
+        directions = load_direction.split(",")
+
+        if len(directions) != 3:
+            raise SherlockInvalidLoadDirectionError("Number of direction coordinates is invalid.")
+
+        try:
+            nonzero = 0
+            for direction in directions:
+                if float(direction) != 0:
+                    nonzero += 1
+
+            if nonzero == 0:
+                raise SherlockInvalidLoadDirectionError(
+                    "At least one direction coordinate must be non-zero."
+                )
+            return
+        except TypeError:
+            raise SherlockInvalidLoadDirectionError("Direction coordinates are invalid.")
+
+    @staticmethod
+    def _check_orientation_validity(orientations: str):
+        """Check input string if it is a valid orientation."""
+        orientation = orientations.split(",")
+
+        if len(orientation) != 2:
+            raise SherlockInvalidOrientationError("Number of spherical coordinates is invalid.")
+
+        try:
+            float(orientation[0])
+        except:
+            raise SherlockInvalidOrientationError("Azimuth value is invalid.")
+
+        try:
+            float(orientation[1])
+            return
+        except:
+            raise SherlockInvalidOrientationError("Elevation value is invalid.")
+
+    @staticmethod
+    def _check_random_vibe_profile_entries_validity(profile_entries: list):
+        """Check input list to see if all elements are valid for random vibe entries."""
+        if not isinstance(profile_entries, list):
+            raise SherlockInvalidRandomVibeProfileEntriesError("Entries argument is invalid.")
+
+        i = 0
+        try:
+            for i, entry in enumerate(profile_entries):
+                if len(entry) != 2:
+                    raise SherlockInvalidRandomVibeProfileEntriesError(
+                        f"Invalid entry {i}: Number of elements is wrong"
+                    )
+                if entry[0] <= 0:
+                    raise SherlockInvalidRandomVibeProfileEntriesError(
+                        f"Invalid entry {i}: Frequencies must be greater than 0"
+                    )
+                if entry[1] <= 0:
+                    raise SherlockInvalidRandomVibeProfileEntriesError(
+                        f"Invalid entry {i}: Amplitudes must be greater than 0"
+                    )
+        except TypeError:
+            raise SherlockInvalidRandomVibeProfileEntriesError(
+                f"Invalid entry {i}: Frequency or amplitude is invalid"
+            )
+
+    def _check_thermal_profile_entries_validity(self, profile_entries: list):
+        """Check input list to see if all elements are valid for thermal entries."""
+        if not isinstance(profile_entries, list):
+            raise SherlockAddThermalProfilesError("Entries argument is invalid.")
+
+        i = 0
+        try:
+            for i, entry in enumerate(profile_entries):
+                if len(entry) != 4:
+                    raise SherlockInvalidThermalProfileEntriesError(
+                        f"Invalid entry {i}: Number of elements is wrong"
+                    )
+                if not isinstance(entry[0], str):
+                    raise SherlockInvalidThermalProfileEntriesError(
+                        f"Invalid entry {i}: Step name is invalid"
+                    )
+                if entry[1] not in self.STEP_TYPE_LIST:
+                    raise SherlockInvalidThermalProfileEntriesError(
+                        f"Invalid entry {i}: Step type is invalid"
+                    )
+                if entry[2] <= 0:
+                    raise SherlockInvalidThermalProfileEntriesError(
+                        f"Invalid entry {i}: Time must be greater than 0"
+                    )
+                if not isinstance(entry[3], (int, float)):
+                    raise SherlockInvalidThermalProfileEntriesError(
+                        f"Invalid entry {i}: Temperature is invalid"
+                    )
+        except TypeError:
+            raise SherlockInvalidThermalProfileEntriesError(f"Invalid entry {i}: Time is invalid")
+
+    @staticmethod
+    def _check_harmonic_profile_entries_validity(profile_entries: list):
+        """Check input list if all elements are valid for harmonic entries."""
+        if not isinstance(profile_entries, list):
+            raise SherlockInvalidHarmonicProfileEntriesError(message="Entries argument is invalid.")
+
+        i = 0
+        try:
+            for i, entry in enumerate(profile_entries):
+                if len(entry) != 2:
+                    raise SherlockInvalidHarmonicProfileEntriesError(
+                        message=f"Invalid entry {i}: Number of elements is wrong"
+                    )
+                if entry[0] <= 0:
+                    raise SherlockInvalidHarmonicProfileEntriesError(
+                        message=f"Invalid entry {i}: Frequencies must be greater than 0"
+                    )
+                if entry[1] <= 0:
+                    raise SherlockInvalidHarmonicProfileEntriesError(
+                        message=f"Invalid entry {i}: Load must be greater than 0"
+                    )
+        except TypeError:
+            raise SherlockInvalidHarmonicProfileEntriesError(
+                message=f"Invalid entry {i}: Frequency or load is invalid"
+            )
+
+    def _check_shock_profile_entries_validity(self, profile_entries: list):
+        """Check input list to see if all elements are valid for shock entries."""
+        if not isinstance(profile_entries, list):
+            raise SherlockInvalidShockProfileEntriesError(message="Entries argument is invalid.")
+
+        i = 0
+        try:
+            for i, entry in enumerate(profile_entries):
+                if len(entry) != 4:
+                    raise SherlockInvalidShockProfileEntriesError(
+                        message=f"Invalid entry {i}: Number of elements is wrong"
+                    )
+                if not isinstance(entry[0], str):
+                    raise SherlockInvalidShockProfileEntriesError(
+                        message=f"Invalid entry {i}: Shape name is invalid"
+                    )
+                if (self.SHOCK_SHAPE_LIST is not None) and (entry[0] not in self.SHOCK_SHAPE_LIST):
+                    raise SherlockInvalidShockProfileEntriesError(
+                        message=f"Invalid entry {i}: Shape type is invalid"
+                    )
+                if entry[1] <= 0:
+                    raise SherlockInvalidShockProfileEntriesError(
+                        message=f"Invalid entry {i}: Load must be greater than 0"
+                    )
+                if entry[2] <= 0:
+                    raise SherlockInvalidShockProfileEntriesError(
+                        message=f"Invalid entry {i}: Frequency must be greater than 0"
+                    )
+                if entry[3] < 0:
+                    raise SherlockInvalidShockProfileEntriesError(
+                        message=f"Invalid entry {i}: Decay must be non-negative"
+                    )
+            return
+        except TypeError:
+            raise SherlockInvalidShockProfileEntriesError(
+                message=f"Invalid entry {i}: Load, frequency, or decay is invalid"
+            )
+
+    @require_version()
+    def create_life_phase(
+        self,
+        project: str,
+        phase_name: str,
+        duration: float,
+        duration_units: str,
+        num_of_cycles: float,
+        cycle_type: str,
+        description: str = "",
+    ):
+        """Create a life phase.
+
+        Available Since: 2021R1
+
+        Parameters
+        ----------
+        project: str
+            Name of the Sherlock project.
+        phase_name: str
+            Name of the life phase.
+        duration: float
+            Event duration length.
+        duration_units: str
+            Units for the event duration length. Options are ``"ms"``,
+            ``"sec"``, and ``"min"``.
+        num_of_cycles: float
+            Number of cycles for the life phase.
+        cycle_type: str
+            Cycle type. Options include ``"COUNT"``, ``"DUTY CYCLE"``,
+            ``"PER YEAR"``, and ``"PER HOUR"``.
+        description: str, optional
+            Description of the life phase. The default is ``""``.
+
+        Returns
+        -------
+        int
+            Status code of the response. 0 for success.
+
+        Examples
+        --------
+        >>> from ansys.sherlock.core.launcher import launch_sherlock
+        >>> sherlock = launch_sherlock()
+        >>> sherlock.project.import_odb_archive(
+            "ODB++ Tutorial.tgz",
+            True,
+            True,
+            True,
+            True,
+            project="Test",
+        )
+        >>> sherlock.lifecycle.create_life_phase(
+            "Test",
+            "Example",
+            1.5,
+            "sec",
+            4.0,
+            "COUNT"
+        )
+        """
+        if self.CYCLE_TYPE_LIST is None:
+            self._init_cycle_types()
+
+        try:
+            if project == "":
+                raise SherlockCreateLifePhaseError(message="Project name is invalid.")
+            if phase_name == "":
+                raise SherlockCreateLifePhaseError(message="Phase name is invalid.")
+            if duration <= 0.0:
+                raise SherlockCreateLifePhaseError(message="Duration must be greater than 0.")
+            if (self.CYCLE_TYPE_LIST is not None) and (cycle_type not in self.CYCLE_TYPE_LIST):
+                raise SherlockCreateLifePhaseError(message="Cycle type is invalid.")
+            if num_of_cycles <= 0.0:
+                raise SherlockCreateLifePhaseError(
+                    message="Number of cycles must be greater than 0."
+                )
+        except SherlockCreateLifePhaseError as e:
+            for error in e.str_itr():
+                LOG.error(error)
+            raise e
+
+        if not self._is_connection_up():
+            raise SherlockNoGrpcConnectionException()
+
+        request = SherlockLifeCycleService_pb2.CreateLifePhaseRequest(
+            project=project,
+            phaseName=phase_name,
+            description=description,
+            duration=duration,
+            durationUnits=duration_units,
+            numOfCycles=num_of_cycles,
+            cycleType=cycle_type,
+        )
+
+        response = self.stub.createLifePhase(request)
+
+        return_code = response.returnCode
+
+        try:
+            if return_code.value == -1:
+                if return_code.message == "":
+                    raise SherlockCreateLifePhaseError(error_array=response.errors)
+
+                raise SherlockCreateLifePhaseError(message=return_code.message)
+            else:
+                LOG.info(return_code.message)
+                return return_code.value
+        except SherlockCreateLifePhaseError as e:
+            for error in e.str_itr():
+                LOG.error(error)
+            raise e
+
+    @require_version()
+    def add_random_vibe_event(
+        self,
+        project: str,
+        phase_name: str,
+        event_name: str,
+        duration: float,
+        duration_units: str,
+        num_of_cycles: float,
+        cycle_type: str,
+        orientation: str,
+        profile_type: str,
+        load_direction: str,
+        description: str = "",
+    ) -> int:
+        """Add a random vibe event to a life cycle phase.
+
+        Available Since: 2021R1
+
+        Parameters
+        ----------
+        project: str
+            Name of the Sherlock project.
+        phase_name: str
+            Name of the life cycle phase to add the random vibe event to.
+        event_name: str
+            Name of the random vibe event.
+        duration: float
+            Event duration length.
+        duration_units: str
+            Event duration units. Options are ``"ms"``, ``"sec"``, ``"min"``,
+            ``"hr"``, ``"day"``, and ``"year"``.
+        num_of_cycles: float
+            Number of cycles for the random vibe event.
+        cycle_type: str
+            Cycle type. Options are ``"COUNT"``, ``"DUTY_CYCLE"``, ``"PER_YEAR"``,
+            ``"PER_DAY"``, ``"PER_HOUR"``, ``"PER_MIN"``, and ``"PER_SEC"``.
+        orientation: str
+            PCB orientation in the format of ``"azimuth, elevation"``. For example,
+            ``"30,15"``.
+        profile_type: str
+            Random load profile type. The only option is ``"Uniaxial"``.
+        load_direction: str
+            Load direction in the format of ``"x,y,z"``. For example, ``"0,0,1"``.
+        description: str, optional
+            Description of the random vibe event. The default is ``""``.
+
+        Returns
+        -------
+        int
+            Status code of the response. 0 for success.
+
+        Examples
+        --------
+        >>> from ansys.sherlock.core.launcher import launch_sherlock
+        >>> sherlock = launch_sherlock()
+        >>> sherlock.project.import_odb_archive(
+            "ODB++ Tutorial.tgz",
+            True,
+            True,
+            True,
+            True,
+            project="Test",
+        )
+        >>> sherlock.lifecycle.create_life_phase(
+            "Test",
+            "Example",
+            1.5,
+            "sec",
+            4.0,
+            "COUNT",
+        )
+        >>> sherlock.lifecycle.add_random_vibe_event(
+            "Test",
+            "Example",
+            "Event1",
+            1.5,
+            "sec",
+            4.0,
+            "PER MIN",
+            "45,45",
+            "Uniaxial",
+            "2,4,5"
+        )
+        """
+        if self.CYCLE_TYPE_LIST is None:
+            self._init_cycle_types()
+        if self.RV_PROFILE_TYPE_LIST is None:
+            self._init_rv_profile_types()
+
+        try:
+            if project == "":
+                raise SherlockAddRandomVibeEventError(message="Project name is invalid.")
+            if phase_name == "":
+                raise SherlockAddRandomVibeEventError(message="Phase name is invalid.")
+            if event_name == "":
+                raise SherlockAddRandomVibeEventError(message="Event name is invalid.")
+            if duration <= 0.0:
+                raise SherlockAddRandomVibeEventError(message="Duration must be greater than 0.")
+            if (self.CYCLE_TYPE_LIST is not None) and (cycle_type not in self.CYCLE_TYPE_LIST):
+                raise SherlockAddRandomVibeEventError(message="Cycle type is invalid.")
+            if num_of_cycles <= 0.0:
+                raise SherlockAddRandomVibeEventError(
+                    message="Number of cycles must be greater than 0."
+                )
+        except SherlockAddRandomVibeEventError as e:
+            for error in e.str_itr():
+                LOG.error(error)
+            raise e
+
+        try:
+            self._check_load_direction_validity(load_direction)
+            if (self.RV_PROFILE_TYPE_LIST is not None) and (
+                profile_type not in self.RV_PROFILE_TYPE_LIST
+            ):
+                raise SherlockAddRandomVibeEventError(message="Invalid profile type.")
+            self._check_orientation_validity(orientation)
+        except (SherlockInvalidLoadDirectionError, SherlockInvalidOrientationError) as e:
+            LOG.error(f"Add random vibe event error: {str(e)}")
+            raise SherlockAddRandomVibeEventError(message=str(e))
+        except SherlockAddRandomVibeEventError as e:
+            for error in e.str_itr():
+                LOG.error(error)
+            raise e
+
+        if not self._is_connection_up():
+            raise SherlockNoGrpcConnectionException()
+
+        request = SherlockLifeCycleService_pb2.AddRandomVibeEventRequest(
+            project=project,
+            phaseName=phase_name,
+            eventName=event_name,
+            description=description,
+            duration=duration,
+            durationUnits=duration_units,
+            numOfCycles=num_of_cycles,
+            cycleType=cycle_type,
+            orientation=orientation,
+            profileType=profile_type,
+            loadDirection=load_direction,
+        )
+
+        response = self.stub.addRandomVibeEvent(request)
+        return_code = response.returnCode
+        try:
+            if return_code.value == -1:
+                if return_code.message == "":
+                    raise SherlockAddRandomVibeEventError(error_array=response.errors)
+
+                raise SherlockAddRandomVibeEventError(message=return_code.message)
+            else:
+                LOG.info(return_code.message)
+                return return_code.value
+        except SherlockAddRandomVibeEventError as e:
+            for error in e.str_itr():
+                LOG.error(error)
+            raise e
+
+    @require_version()
+    def add_random_vibe_profiles(
+        self,
+        project: str,
+        random_vibe_profiles: list[tuple[str, str, str, str, str, list[tuple[float, float]]]],
+    ):
+        """Add random vibe profiles to a life cycle phase.
+
+        Available Since: 2023R2
+
+        Parameters
+        ----------
+        project: str
+            Name of the Sherlock project.
+        random_vibe_profiles: list[tuple[str, str, str, str, str, list[tuple[float, float]]]]
+            Random vibe profiles consisting of these properties:
+
+            - phase_name: str
+                Name of the life cycle phase to add the random vibe profile to.
+            - event_name: str
+                Name of the random vibe event.
+            - profile_name: str
+                Name of the random vibe profile.
+            - freq_units: str
+                Frequency units. Options are ``"HZ"``, ``"KHZ"``, ``"MHZ"``, and ``"GHZ"``.
+            - ampl_units: str
+                Amplitude units. Options are ``"G2/Hz"``, ``"m2/s4/Hz"``, ``"mm2/s4/Hz"``, \
+                ``"in2/s4/Hz"``, and ``"ft2/s4/Hz"``.
+            - random_vibe_profile_entries: list[tuple[float, float]]
+                Random vibe profile entries consisting of these properties:
+
+                - frequency: float
+                    Frequency of the profile entry expressed in frequency units.
+                - amplitude: float
+                    Amplitude of the profile entry expressed in amplitude units.
+
+        Returns
+        -------
+        int
+            Status code of the response. 0 for success.
+
+        Examples
+        --------
+        >>> from ansys.sherlock.core.launcher import launch_sherlock
+        >>> sherlock = launch_sherlock()
+        >>> sherlock.project.import_odb_archive(
+            "ODB++ Tutorial.tgz",
+            True,
+            True,
+            True,
+            True,
+            project="Test",
+        )
+        >>> sherlock.lifecycle.create_life_phase(
+            "Test",
+            "Example",
+            1.5,
+            "sec",
+            4.0,
+            "COUNT",
+        )
+        >>> sherlock.lifecycle.add_random_vibe_event(
+            "Test",
+            "Example",
+            "Event1",
+            1.5,
+            "sec",
+            4.0,
+            "PER MIN",
+            "45,45",
+            "Uniaxial",
+            "2,4,5",
+        )
+        >>> sherlock.lifecycle.add_random_vibe_profiles(
+            "Test",
+             [(
+                "Example",
+                "Event1",
+                "Profile1",
+                "HZ",
+                "G2/Hz",
+                [(4,8), (5, 50)],
+            )]
+        )
+        """
+        if self.AMPL_UNIT_LIST is None:
+            self._init_ampl_units()
+
+        try:
+            if project == "":
+                raise SherlockAddRandomVibeProfilesError(message="Project name is invalid.")
+
+            if len(random_vibe_profiles) == 0:
+                raise SherlockAddRandomVibeProfilesError(
+                    message="Random vibe profiles are " f"missing."
+                )
+
+            for i, profile_entry in enumerate(random_vibe_profiles):
+                if len(profile_entry) != 6:
+                    raise SherlockAddRandomVibeProfilesError(
+                        f"Number of elements ({str(len(profile_entry))}) is wrong for "
+                        f"random vibe profile {i}."
+                    )
+                elif not isinstance(profile_entry[0], str) or profile_entry[0] == "":
+                    raise SherlockAddRandomVibeProfilesError(
+                        f"Phase name is invalid for random vibe profile {i}."
+                    )
+                elif not isinstance(profile_entry[1], str) or profile_entry[1] == "":
+                    raise SherlockAddRandomVibeProfilesError(
+                        f"Event name is invalid for random vibe profile {i}."
+                    )
+                elif not isinstance(profile_entry[2], str) or profile_entry[2] == "":
+                    raise SherlockAddRandomVibeProfilesError(
+                        f"Profile name is invalid for random vibe profile {i}."
+                    )
+                elif not isinstance(profile_entry[4], str) or (
+                    (self.AMPL_UNIT_LIST is not None)
+                    and (profile_entry[4] not in self.AMPL_UNIT_LIST)
+                ):
+                    raise SherlockAddRandomVibeProfilesError(
+                        f"Amplitude type {profile_entry[4]} is invalid for random vibe profile {i}."
+                    )
+
+                try:
+                    self._check_random_vibe_profile_entries_validity(profile_entry[5])
+                except SherlockInvalidRandomVibeProfileEntriesError as e:
+                    raise SherlockAddRandomVibeProfilesError(
+                        f"{str(e)} for random vibe profile {i}."
+                    )
+
+        except SherlockAddRandomVibeProfilesError as e:
+            for error in e.str_itr():
+                LOG.error(error)
+            raise e
+
+        if not self._is_connection_up():
+            raise SherlockNoGrpcConnectionException()
+
+        request = SherlockLifeCycleService_pb2.AddRandomVibeProfilesRequest(project=project)
+
+        """Add random vibe profiles to the request."""
+        for r in random_vibe_profiles:
+            profile = request.randomVibeProfiles.add()
+            profile.phaseName = r[0]
+            profile.eventName = r[1]
+            profile.profileName = r[2]
+            profile.freqUnits = r[3]
+            profile.amplUnits = r[4]
+
+            """Add random vibe entries to the request."""
+            for e in r[5]:
+                entry = profile.randomVibeProfileEntries.add()
+                entry.freq = e[0]
+                entry.ampl = e[1]
+
+        response = self.stub.addRandomVibeProfiles(request)
+
+        return_code = response.returnCode
+
+        try:
+            if return_code.value == -1:
+                if return_code.message == "":
+                    raise SherlockAddRandomVibeProfilesError(error_array=response.errors)
+                else:
+                    raise SherlockAddRandomVibeProfilesError(message=return_code.message)
+            else:
+                LOG.info(return_code.message)
+                return return_code.value
+        except SherlockAddRandomVibeProfilesError as e:
+            for error in e.str_itr():
+                LOG.error(error)
+            raise e
+
+    @require_version()
+    def add_thermal_event(
+        self,
+        project: str,
+        phase_name: str,
+        event_name: str,
+        num_of_cycles: float,
+        cycle_type: str,
+        cycle_state: str,
+        description: str = "",
+    ) -> int:
+        """Add a thermal event to a life cycle phase.
+
+        Available Since: 2021R1
+
+        Parameters
+        ----------
+        project: str
+            Name of the Sherlock project.
+        phase_name: str
+            Name of the life cycle phase to add the thermal event to.
+        event_name: str
+            Name of the thermal event.
+        num_of_cycles: float
+            Number of cycles for the thermal event.
+        cycle_type: str
+            Cycle type. Options are ``"COUNT"``, ``"DUTY CYCLE"``, ``"PER YEAR"``,
+            ``"PER DAY"``, ``"PER HOUR"``, ``"PER MIN"``, and ``"PER SEC"``.
+        cycle_state: str
+            Life cycle state. Options are ``"OPERATING"`` and ``"STORAGE"``.
+        description: str, optional
+            Description of the thermal event. The default is ``""``.
+
+        Returns
+        -------
+        int
+            Status code of the response. 0 for success.
+
+        Examples
+        --------
+        >>> from ansys.sherlock.core.launcher import launch_sherlock
+        >>> sherlock = launch_sherlock()
+        >>> sherlock.project.import_odb_archive(
+            "ODB++ Tutorial.tgz",
+            True,
+            True,
+            True,
+            True,
+            project="Test",
+        )
+        >>> sherlock.lifecycle.create_life_phase(
+            "Test",
+            "Example",
+            1.5,
+            "year",
+            4.0,
+            "COUNT",
+        )
+        >>> sherlock.lifecycle.add_thermal_event(
+            "Test",
+            "Example",
+            "Event1",
+            4.0,
+            "PER YEAR",
+            "STORAGE"
+        )
+        """
+        if self.CYCLE_TYPE_LIST is None:
+            self._init_cycle_types()
+        if self.CYCLE_STATE_LIST is None:
+            self._init_cycle_states()
+
+        try:
+            if project == "":
+                raise SherlockAddThermalEventError(message="Project name is invalid.")
+            if phase_name == "":
+                raise SherlockAddThermalEventError(message="Phase name is invalid.")
+            if event_name == "":
+                raise SherlockAddThermalEventError(message="Event name is invalid.")
+            if (self.CYCLE_TYPE_LIST is not None) and (cycle_type not in self.CYCLE_TYPE_LIST):
+                raise SherlockAddThermalEventError(message="Cycle type is invalid.")
+            if num_of_cycles <= 0.0:
+                raise SherlockAddThermalEventError(
+                    message="Number of cycles must be greater than 0."
+                )
+            if (self.CYCLE_STATE_LIST is not None) and (cycle_state not in self.CYCLE_STATE_LIST):
+                raise SherlockAddThermalEventError(message="Cycle state is invalid.")
+        except SherlockAddThermalEventError as e:
+            for error in e.str_itr():
+                LOG.error(error)
+            raise e
+
+        request = SherlockLifeCycleService_pb2.AddThermalEventRequest(
+            project=project,
+            phaseName=phase_name,
+            eventName=event_name,
+            description=description,
+            numOfCycles=num_of_cycles,
+            cycleType=cycle_type,
+            cycleState=cycle_state,
+        )
+
+        response = self.stub.addThermalEvent(request)
+
+        return_code = response.returnCode
+
+        try:
+            if return_code.value == -1:
+                if return_code.message == "":
+                    raise SherlockAddThermalEventError(error_array=response.errors)
+
+                raise SherlockAddThermalEventError(message=return_code.message)
+            else:
+                LOG.info(return_code.message)
+                return return_code.value
+        except SherlockAddThermalEventError as e:
+            for error in e.str_itr():
+                LOG.error(error)
+            raise e
+
+    @require_version()
+    def add_thermal_profiles(
+        self,
+        project: str,
+        thermal_profiles: list[tuple[str, str, str, str, str, list[tuple[str, str, float, float]]]],
+    ) -> int:
+        """Add thermal profiles to a life cycle phase.
+
+        Available Since: 2023R2
+
+        Parameters
+        ----------
+        project: str
+            Name of the Sherlock project.
+        thermal_profiles: list[tuple[str, str, str, str, str, list[tuple[str, str, float, float]]]]
+            Thermal profiles consisting of these properties:
+
+            - phase_name: str
+                Name of the life cycle phase to add the thermal profile to.
+            - event_name: str
+                Name of the thermal event.
+            - profile_name: str
+                Name of the thermal profile.
+            - time_units: str
+                Time units. Options are ``"ms"``, ``"sec"``, ``"min"``, ``"hr"``,
+                ``"day"``, and ``"year"``.
+            - temp_units: str
+                Temperature units. Options are ``"C"``, ``"F"``, and ``"K"``.
+            - thermal_profile_entries: list[tuple[str, str, float, float]]
+                Thermal profile entries consisting of these properties:
+
+                - step: str
+                    Name of the thermal step.
+                - type: str
+                    Type of the thermal step. Options are ``"HOLD"`` and ``"RAMP"``.
+                - time: float
+                    Duration of the thermal step expressed in time units.
+                - temperature: float
+                    Temperature of the step expressed in temperature units.
+
+        Returns
+        -------
+        int
+            Status code of the response. 0 for success.
+
+        Examples
+        --------
+        >>> from ansys.sherlock.core.launcher import launch_sherlock
+        >>> sherlock = launch_sherlock()
+        >>> sherlock.project.import_odb_archive(
+            "ODB++ Tutorial.tgz",
+            True,
+            True,
+            True,
+            True,
+            project="Test",
+        )
+        >>> sherlock.lifecycle.create_life_phase(
+            "Test",
+            "Example",
+            1.5,
+            "year",
+            4.0,
+            "COUNT",
+        )
+        >>> sherlock.lifecycle.add_thermal_event(
+            "Test",
+            "Example",
+            "Event1",
+            4.0,
+            "PER YEAR",
+            "STORAGE",
+        )
+        >>> sherlock.lifecycle.add_thermal_profiles(
+            "Test",
+            [(
+                "Example",
+                "Event1",
+                "Profile1",
+                "sec",
+                "F",
+                [
+                    ("Steady1", "HOLD", 40, 40),
+                    ("Steady", "HOLD", 20, 20),
+                    ("Back", "RAMP", 20, 40),
+                ],
+            )]
+        )
+        """
+        try:
+            if project == "":
+                raise SherlockAddThermalProfilesError(message="Project name is invalid.")
+
+            if len(thermal_profiles) == 0:
+                raise SherlockAddThermalProfilesError(message="Thermal profiles are missing.")
+
+            for i, profile_entry in enumerate(thermal_profiles):
+                if len(profile_entry) != 6:
+                    raise SherlockAddThermalProfilesError(
+                        f"Number of elements ({str(len(profile_entry))}) is wrong for "
+                        f"thermal profile {i}."
+                    )
+                elif not isinstance(profile_entry[0], str) or profile_entry[0] == "":
+                    raise SherlockAddThermalProfilesError(
+                        f"Phase name is invalid for thermal profile {i}."
+                    )
+                elif not isinstance(profile_entry[1], str) or profile_entry[1] == "":
+                    raise SherlockAddThermalProfilesError(
+                        f"Event name is invalid for thermal profile {i}."
+                    )
+                elif not isinstance(profile_entry[2], str) or profile_entry[2] == "":
+                    raise SherlockAddThermalProfilesError(
+                        f"Profile name is invalid for thermal profile {i}."
+                    )
+
+                try:
+                    self._check_thermal_profile_entries_validity(profile_entry[5])
+                except (
+                    SherlockAddThermalProfilesError,
+                    SherlockInvalidThermalProfileEntriesError,
+                ) as e:
+                    raise SherlockAddThermalProfilesError(f"{str(e)} for thermal profile {i}.")
+
+        except SherlockAddThermalProfilesError as e:
+            for error in e.str_itr():
+                LOG.error(error)
+            raise e
+
+        if not self._is_connection_up():
+            raise SherlockNoGrpcConnectionException()
+
+        request = SherlockLifeCycleService_pb2.AddThermalProfilesRequest(project=project)
+
+        """Add  thermal profiles to the request."""
+        for t in thermal_profiles:
+            profile = request.thermalProfiles.add()
+            profile.phaseName = t[0]
+            profile.eventName = t[1]
+            profile.profileName = t[2]
+            profile.timeUnits = t[3]
+            profile.tempUnits = t[4]
+
+            """Add thermal profile entries to the request."""
+            for e in t[5]:
+                entry = profile.thermalProfileEntries.add()
+                entry.step = e[0]
+                entry.type = e[1]
+                entry.time = e[2]
+                entry.temp = e[3]
+
+        response = self.stub.addThermalProfiles(request)
+
+        return_code = response.returnCode
+
+        try:
+            if return_code.value == -1:
+                if return_code.message == "":
+                    raise SherlockAddThermalProfilesError(error_array=response.errors)
+                else:
+                    raise SherlockAddThermalProfilesError(message=return_code.message)
+            else:
+                LOG.info(return_code.message)
+                return return_code.value
+        except SherlockAddThermalProfilesError as e:
+            for error in e.str_itr():
+                LOG.error(error)
+            raise e
+
+    @require_version()
+    def add_harmonic_event(
+        self,
+        project: str,
+        phase_name: str,
+        event_name: str,
+        duration: float,
+        duration_units: str,
+        num_of_cycles: float,
+        cycle_type: str,
+        sweep_rate: float,
+        orientation: str,
+        profile_type: str,
+        load_direction: str,
+        description: str = "",
+    ) -> int:
+        """Add a harmonic event to a life cycle phase.
+
+        Available Since: 2021R1
+
+        Parameters
+        ----------
+        project: str
+            Name of the Sherlock project.
+        phase_name: str
+            Name of the life cycle phase to add the harmonic event to.
+        event_name: str
+            Name of the harmonic event.
+        duration: float
+            Event duration length.
+        duration_units: str
+            Event duration units. Options are ``"ms"``, ``"sec"``, ``"min"``,
+            ``"hr"``, ``"day"``, and ``"year"``.
+        num_of_cycles: float
+            Number of cycles for the harmonic event.
+        cycle_type: str
+            Cycle type. Options are ``"COUNT"``, ``"DUTY_CYCLE"``, ``"PER_YEAR"``,
+            ``"PER_DAY"``, ``"PER_HOUR"``, ``"PER_MIN"``, and ``"PER_SEC"``.
+        sweep_rate: float
+            Sweep rate for the harmonic event.
+        orientation: str
+            PCB orientation in the format of ``"azimuth, elevation"``. For example,
+            ``"30,15"``.
+        profile_type: str
+            Profile type of the harmonic load. Options are ``"Uniaxial"`` and ``"Triaxial"``.
+        load_direction: str
+            Load direction in the format of ``"x,y,z"``. For example, ``"0,0,1"``.
+        description: str, optional
+            Description of the harmonic event. The default is ``""``.
+
+        Returns
+        -------
+        int
+            Status code of the response. 0 for success.
+
+        Examples
+        --------
+        >>> from ansys.sherlock.core.launcher import launch_sherlock
+        >>> sherlock = launch_sherlock()
+        >>> sherlock.project.import_odb_archive(
+            "ODB++ Tutorial.tgz",
+            True,
+            True,
+            True,
+            True,
+            project="Test"
+        )
+        >>> sherlock.lifecycle.create_life_phase(
+            "Test",
+            "Example",
+            1.5,
+            "year",
+            4.0,
+            "COUNT",
+        )
+        >>> sherlock.lifecycle.add_harmonic_event(
+            "Test",
+            "Example",
+            "Event1",
+            1.5,
+            "sec",
+            4.0,
+            "PER MIN",
+            5,
+            "45,45",
+            "Uniaxial",
+            "2,4,5"
+        )
+        """
+        if self.CYCLE_TYPE_LIST is None:
+            self._init_cycle_types()
+        if self.HARMONIC_PROFILE_TYPE_LIST is None:
+            self._init_harmonic_profile_types()
+
+        try:
+            if project == "":
+                raise SherlockAddHarmonicEventError(message="Project name is invalid.")
+            if phase_name == "":
+                raise SherlockAddHarmonicEventError(message="Phase name is invalid.")
+            if event_name == "":
+                raise SherlockAddHarmonicEventError(message="Event name is invalid.")
+            if duration <= 0.0:
+                raise SherlockAddHarmonicEventError(message="Duration must be greater than 0.")
+            if (self.CYCLE_TYPE_LIST is not None) and (cycle_type not in self.CYCLE_TYPE_LIST):
+                raise SherlockAddHarmonicEventError(message="Cycle type is invalid.")
+            if num_of_cycles <= 0.0:
+                raise SherlockAddHarmonicEventError(
+                    message="Number of cycles must be greater than 0."
+                )
+            if sweep_rate <= 0.0:
+                raise SherlockAddHarmonicEventError(message="Sweep rate must be greater than 0.")
+        except SherlockAddHarmonicEventError as e:
+            for error in e.str_itr():
+                LOG.error(error)
+            raise e
+
+        try:
+            self._check_load_direction_validity(load_direction)
+            self._check_orientation_validity(orientation)
+            if (self.HARMONIC_PROFILE_TYPE_LIST is not None) and (
+                profile_type not in self.HARMONIC_PROFILE_TYPE_LIST
+            ):
+                raise SherlockAddHarmonicEventError(message="Profile type is invalid.")
+        except (SherlockInvalidLoadDirectionError, SherlockInvalidOrientationError) as e:
+            LOG.error(f"Add harmonic event error: {str(e)}")
+            raise SherlockAddHarmonicEventError(message=str(e))
+        except SherlockAddHarmonicEventError as e:
+            for error in e.str_itr():
+                LOG.error(error)
+            raise e
+
+        request = SherlockLifeCycleService_pb2.AddHarmonicEventRequest(
+            project=project,
+            phaseName=phase_name,
+            eventName=event_name,
+            description=description,
+            duration=duration,
+            durationUnits=duration_units,
+            numOfCycles=num_of_cycles,
+            cycleType=cycle_type,
+            sweepRate=sweep_rate,
+            orientation=orientation,
+            profileType=profile_type,
+            loadDirection=load_direction,
+        )
+
+        response = self.stub.addHarmonicEvent(request)
+
+        return_code = response.returnCode
+
+        try:
+            if return_code.value == -1:
+                if return_code.message == "":
+                    raise SherlockAddHarmonicEventError(error_array=response.errors)
+
+                raise SherlockAddHarmonicEventError(message=return_code.message)
+            else:
+                LOG.info(return_code.message)
+                return return_code.value
+        except SherlockAddHarmonicEventError as e:
+            for error in e.str_itr():
+                LOG.error(error)
+            raise e
+
+    @require_version()
+    def add_harmonic_vibe_profiles(
+        self,
+        project: str,
+        harmonic_vibe_profiles: list[
+            tuple[str, str, str, str, str, list[tuple[float, float, str]]]
+        ],
+    ) -> int:
+        """Add harmonic vibe profiles to a life cycle phase.
+
+        Available Since: 2023R2
+
+        Parameters
+        ----------
+        project: str
+            Name of the Sherlock project.
+        harmonic_vibe_profiles: list
+            Harmonic vibe profiles consisting of these properties:
+
+            - phase_name: str
+                Name of the life cycle phase to add this harmonic vibe profile to.
+            - event_name: str
+                Name of the event.
+            - profile_name: str
+                Name of the harmonic vibe profile.
+            - freq_units: str
+                Frequency units. Options are ``"HZ"``, ``"KHZ"``, ``"MHZ"``,
+                and ``"GHZ"``.
+            - load_units: str
+                Load units. Options are ``"G"``, ```"m/s2"``, ``"mm/s2"``,
+                ``"in/s2"``, and ``"ft/s2"``.
+            - harmonic_profile_entries: list[tuple[float, float, str]]
+                Harmonic profile entries consisting of these properties:
+
+                - frequency: float
+                    Frequency of the harmonic profile expressed in frequency units.
+                - load: float
+                    Load of the harmonic profile expressed in load units.
+            - triaxial_axis: str
+                Axis that this profile should be assigned to if the harmonic
+                profile type is ``"Triaxial"``. Options are: ``"x"``, ``"y"``,
+                and ``"z"``.
+
+        Returns
+        -------
+        int
+            Status code of the response. 0 for success.
+
+        Examples
+        --------
+        >>> from ansys.sherlock.core.launcher import launch_sherlock
+        >>> sherlock = launch_sherlock()
+        >>> sherlock.project.import_odb_archive(
+            "ODB++ Tutorial.tgz",
+            True,
+            True,
+            True,
+            True,
+            project="Test",
+        )
+        >>> sherlock.lifecycle.create_life_phase(
+            "Test",
+            "Example",
+            1.5,
+            "sec",
+            4.0,
+            "COUNT",
+        )
+        >>> sherlock.lifecycle.add_harmonic_event(
+            "Test",
+            "Example",
+            "Event1",
+            1.5,
+            "sec",
+            4.0,
+            "PER MIN",
+            5,
+            "45,45",
+            "Uniaxial",
+            "2,4,5",
+        )
+        >>> sherlock.lifecycle.add_harmonic_vibe_profiles(
+            "Test",
+            [(
+                "Example",
+                "Event1",
+                "Profile1",
+                "HZ",
+                "G",
+                [
+                    (10, 1),
+                    (1000, 1),
+                ],
+                "",
+            )]
+        )
+        """
+        if self.LOAD_UNIT_LIST is None:
+            self._init_load_units()
+
+        try:
+            if project == "":
+                raise SherlockAddHarmonicVibeProfilesError(message="Project name is invalid.")
+
+            i = 0
+            profile_entry = []
+            for i, profile_entry in enumerate(harmonic_vibe_profiles):
+                if len(profile_entry) != 7:
+                    raise SherlockAddHarmonicVibeProfilesError(
+                        f"Number of elements ({str(len(profile_entry))}) is wrong for "
+                        f"harmonic vibe profile {i}."
+                    )
+                elif not isinstance(profile_entry[0], str) or profile_entry[0] == "":
+                    raise SherlockAddHarmonicVibeProfilesError(
+                        f"Phase name is invalid for harmonic vibe profile {i}."
+                    )
+                elif not isinstance(profile_entry[1], str) or profile_entry[1] == "":
+                    raise SherlockAddHarmonicVibeProfilesError(
+                        f"Event name is invalid for harmonic vibe profile {i}."
+                    )
+                elif not isinstance(profile_entry[2], str) or profile_entry[2] == "":
+                    raise SherlockAddHarmonicVibeProfilesError(
+                        f"Profile name is invalid for harmonic vibe profile {i}."
+                    )
+                elif not isinstance(profile_entry[4], str) or (
+                    (self.LOAD_UNIT_LIST is not None)
+                    and (profile_entry[4] not in self.LOAD_UNIT_LIST)
+                ):
+                    raise SherlockAddHarmonicVibeProfilesError(
+                        f"Load units {profile_entry[4]} are invalid for harmonic vibe profile {i}."
+                    )
+
+            try:
+                self._check_harmonic_profile_entries_validity(profile_entry[5])
+            except SherlockInvalidHarmonicProfileEntriesError as e:
+                raise SherlockAddHarmonicVibeProfilesError(
+                    f"{str(e)} for harmonic vibe profile {i}."
+                )
+
+        except SherlockAddHarmonicVibeProfilesError as e:
+            for error in e.str_itr():
+                LOG.error(error)
+            raise e
+
+        if not self._is_connection_up():
+            raise SherlockNoGrpcConnectionException()
+
+        request = SherlockLifeCycleService_pb2.AddHarmonicVibeProfilesRequest(project=project)
+
+        """Add harmonic vibe profiles to the request."""
+        for h in harmonic_vibe_profiles:
+            profile = request.harmonicVibeProfiles.add()
+            profile.phaseName = h[0]
+            profile.eventName = h[1]
+            profile.profileName = h[2]
+            profile.freqUnits = h[3]
+            profile.loadUnits = h[4]
+
+            """Add entries to the harmonic profile request."""
+            for e in h[5]:
+                entry = profile.harmonicVibeProfileEntries.add()
+                entry.freq = e[0]
+                entry.load = e[1]
+
+            profile.triaxialAxis = h[6]
+
+        response = self.stub.addHarmonicVibeProfiles(request)
+
+        return_code = response.returnCode
+
+        try:
+            if return_code.value == -1:
+                if return_code.message == "":
+                    raise SherlockAddHarmonicVibeProfilesError(error_array=response.errors)
+                else:
+                    raise SherlockAddHarmonicVibeProfilesError(message=return_code.message)
+            else:
+                LOG.info(return_code.message)
+                return return_code.value
+        except SherlockAddHarmonicVibeProfilesError as e:
+            for error in e.str_itr():
+                LOG.error(error)
+            raise e
+
+    @require_version()
+    def add_shock_event(
+        self,
+        project: str,
+        phase_name: str,
+        event_name: str,
+        duration: float,
+        duration_units: str,
+        num_of_cycles: float,
+        cycle_type: str,
+        orientation: str,
+        load_direction: str,
+        description: str = "",
+    ) -> int:
+        """Add a shock event to a life cycle phase.
+
+        Available Since: 2021R1
+
+        Parameters
+        ----------
+        project: str
+            Name of the Sherlock project.
+        phase_name: str
+            Name of the life cycle phase to add this shock event to.
+        event_name: str
+            Name of the shock event.
+        duration: float
+            Event duration length.
+        duration_units: str
+            Event duration units. Options are ``"ms"``, ``"sec"``, ``"min"``, ``"hr"``,
+            ``"day"``, and ``"year"``.
+        num_of_cycles: float
+            Number of cycles for the shock event.
+        cycle_type: str
+            Cycle type. Options are ``"COUNT"``, ``"DUTY CYCLE"``,
+            ``"PER YEAR"``, and ``"PER HOUR"``.
+        orientation: str
+            PCB orientation in the format of ``"azimuth, elevation"``. For example,
+            ``"30,15"``.
+        load_direction: str
+            Load direction in the format of ``"x,y,z"``. For example, ``"0,0,1"``.
+        description: str, optional
+            Description of the shock event. The default is ``""``.
+
+        Returns
+        -------
+        int
+            Status code of the response. 0 for success.
+
+        Examples
+        --------
+        >>> from ansys.sherlock.core.launcher import launch_sherlock
+        >>> sherlock = launch_sherlock()
+        >>> sherlock.project.import_odb_archive(
+            "ODB++ Tutorial.tgz",
+            True,
+            True,
+            True,
+            True,
+            project="Test",
+        )
+        >>> sherlock.lifecycle.create_life_phase(
+            "Test",
+            "Example",
+            1.5,
+            "sec",
+            4.0,
+            "COUNT",
+        )
+        >>> sherlock.lifecycle.add_shock_event(
+            "Test",
+            "Example",
+            "Event1",
+            1.5,
+            "sec",
+            4.0,
+            "PER MIN",
+            "45,45",
+            "2,4,5"
+        )
+        """
+        if self.CYCLE_TYPE_LIST is None:
+            self._init_cycle_types()
+
+        try:
+            if project == "":
+                raise SherlockAddShockEventError(message="Project name is invalid.")
+            if phase_name == "":
+                raise SherlockAddShockEventError(message="Phase name is invalid.")
+            if event_name == "":
+                raise SherlockAddShockEventError(message="Event name is invalid.")
+            if duration <= 0.0:
+                raise SherlockAddShockEventError(message="Duration must be greater than 0.")
+            if (self.CYCLE_TYPE_LIST is not None) and (cycle_type not in self.CYCLE_TYPE_LIST):
+                raise SherlockAddShockEventError(message="Cycle type is invalid.")
+            if num_of_cycles <= 0.0:
+                raise SherlockAddShockEventError(message="Number of cycles must be greater than 0.")
+        except SherlockAddShockEventError as e:
+            for error in e.str_itr():
+                LOG.error(error)
+            raise e
+
+        try:
+            self._check_load_direction_validity(load_direction)
+            self._check_orientation_validity(orientation)
+        except (SherlockInvalidLoadDirectionError, SherlockInvalidOrientationError) as e:
+            LOG.error(f"Add shock event error: {str(e)}")
+            raise SherlockAddShockEventError(message=str(e))
+
+        request = SherlockLifeCycleService_pb2.AddShockEventRequest(
+            project=project,
+            phaseName=phase_name,
+            eventName=event_name,
+            description=description,
+            duration=duration,
+            durationUnits=duration_units,
+            numOfCycles=num_of_cycles,
+            cycleType=cycle_type,
+            orientation=orientation,
+            loadDirection=load_direction,
+        )
+
+        response = self.stub.addShockEvent(request)
+
+        return_code = response.returnCode
+
+        try:
+            if return_code.value == -1:
+                if return_code.message == "":
+                    raise SherlockAddShockEventError(error_array=response.errors)
+
+                raise SherlockAddShockEventError(message=return_code.message)
+
+            return return_code.value
+        except SherlockAddShockEventError as e:
+            for error in e.str_itr():
+                LOG.error(error)
+            raise e
+
+    @require_version()
+    def add_shock_profiles(
+        self,
+        project: str,
+        shock_profiles: list[
+            tuple[
+                str,
+                str,
+                str,
+                float,
+                str,
+                float,
+                str,
+                str,
+                str,
+                list[tuple[str, float, float, float]],
+            ]
+        ],
+    ) -> int:
+        """Add shock profiles to a life cycle phase.
+
+        Available Since: 2023R2
+
+        Parameters
+        ----------
+        project: str
+            Name of the Sherlock project
+        shock_profiles: list
+            Shock profiles consisting of these properties:
+
+            - phase_name: str
+                Name of the life cycle phase to add the shock profile to.
+            - event_name: str
+                Name of the shock event.
+            - profile_name: str
+                Name of the shock profile.
+            - duration: float
+                Pulse duration.
+            - duration_units: str
+                Pulse duration units. Options are ``"ms"``, ``"sec"``, ``"min"``, ``"hr"``,
+                ``"day"``, and ``"year"``.
+            - sample_rate: float
+                Sample rate.
+            - sample_rate_units: str
+                Sample rate units. Options are ``"ms"``, ``"sec"``, ``"min"``, ``"hr"``,
+                ``"day"``, and ``"year"``.
+            - load_units: str
+                Load units. Options are: ``"G"``, ``"m/s2"``, ``"mm/s2"``, ``"in/s2"``,
+                and ``"ft/s2"``.
+            - freq_units: str
+                Frequency units. Options are ``"HZ"``, ``"KHZ"``, ``"MHZ"``, and ``"GHZ"``.
+            - shock_profile_entries: list
+                Shock profile entries consisting of these properties:
+
+                - shape: str
+                    Shape of the shock profile entry. Options are ``"FullSine"``,
+                    ``"HalfSine"``, ``"Haversine"``, ``"Triangle"``, ``"Sawtooth"``,
+                    ``"FullSquare"``, and ``"HalfSquare"``.
+                - load: float
+                    Load of the profile entry expressed in load units.
+                - freq: float
+                    Frequency of the profile entry expressed in frequency units.
+                - decay: float
+                    Decay value of the profile entry.
+
+        Returns
+        -------
+        int
+            Status code of the response. 0 for success.
+
+        Examples
+        --------
+        >>> from ansys.sherlock.core.launcher import launch_sherlock
+        >>> sherlock = launch_sherlock()
+        >>> sherlock.project.import_odb_archive(
+            "ODB++ Tutorial.tgz",
+            True,
+            True,
+            True,
+            True,
+            project="Test",
+        )
+        >>> sherlock.lifecycle.create_life_phase(
+            "Test",
+            "Example",
+            1.5,
+            "sec",
+            4.0,
+            "COUNT",
+        )
+        >>> sherlock.lifecycle.add_shock_event(
+            "Test",
+            "Example",
+            "Event1",
+            1.5,
+            "sec",
+            4.0,
+            "PER MIN",
+            "45,45",
+            "2,4,5",
+        )
+        >>> sherlock.lifecycle.add_shock_profiles(
+            "Test",
+            [(
+                "Example",
+                "Event1",
+                "Profile1",
+                10.0, "ms",
+                0.1, "ms",
+                "G",
+                "HZ",
+                [("HalfSine", 100.0, 100.0, 0)],
+            )]
+        )
+        """
+        if self.LOAD_UNIT_LIST is None:
+            self._init_load_units()
+        if self.SHOCK_SHAPE_LIST is None:
+            self._init_shock_shapes()
+
+        try:
+            if project == "":
+                raise SherlockAddShockProfilesError(message="Project name is invalid.")
+
+            i = 0
+            profile_entry = []
+            for i, profile_entry in enumerate(shock_profiles):
+                if len(profile_entry) != 10:
+                    raise SherlockAddShockProfilesError(
+                        f"Number of elements ({str(len(profile_entry))}) is wrong for shock "
+                        f"profile {i}."
+                    )
+                elif not isinstance(profile_entry[0], str) or profile_entry[0] == "":
+                    raise SherlockAddShockProfilesError(
+                        f"Phase name is invalid for shock profile {i}."
+                    )
+                elif not isinstance(profile_entry[1], str) or profile_entry[1] == "":
+                    raise SherlockAddShockProfilesError(
+                        f"Event name is invalid for shock profile {i}."
+                    )
+                elif not isinstance(profile_entry[2], str) or profile_entry[2] == "":
+                    raise SherlockAddShockProfilesError(
+                        f"Profile name is invalid for shock profile {i}."
+                    )
+                elif profile_entry[3] <= 0:
+                    raise SherlockAddShockProfilesError(
+                        f"Duration must be greater than 0 for shock profile {i}."
+                    )
+                elif not isinstance(profile_entry[4], str):
+                    raise SherlockAddShockProfilesError(
+                        f"Duration units {profile_entry[4]} are invalid for shock profile {i}."
+                    )
+                elif profile_entry[5] <= 0:
+                    raise SherlockAddShockProfilesError(
+                        f"Sample rate must be greater than 0 for shock profile {i}."
+                    )
+                elif not isinstance(profile_entry[6], str):
+                    raise SherlockAddShockProfilesError(
+                        f"Sample rate unit {profile_entry[6]} are invalid for shock profile {i}."
+                    )
+                elif not isinstance(profile_entry[7], str) or (
+                    (self.LOAD_UNIT_LIST is not None)
+                    and (profile_entry[7] not in self.LOAD_UNIT_LIST)
+                ):
+                    raise SherlockAddShockProfilesError(
+                        f"Load units {profile_entry[7]} are invalid for shock profile {i}."
+                    )
+
+            try:
+                self._check_shock_profile_entries_validity(profile_entry[9])
+            except SherlockInvalidShockProfileEntriesError as e:
+                raise SherlockAddShockProfilesError(f"{str(e)} for shock profile {i}.")
+
+        except SherlockAddShockProfilesError as e:
+            for error in e.str_itr():
+                LOG.error(error)
+            raise e
+
+        if not self._is_connection_up():
+            raise SherlockNoGrpcConnectionException()
+
+        request = SherlockLifeCycleService_pb2.AddShockProfilesRequest(project=project)
+
+        s = []
+        profile = None
+        for s in shock_profiles:
+            profile = request.shockProfiles.add()
+            profile.phaseName = s[0]
+            profile.eventName = s[1]
+            profile.profileName = s[2]
+            profile.duration = s[3]
+            profile.durationUnits = s[4]
+            profile.sampleRate = s[5]
+            profile.sampleRateUnits = s[6]
+            profile.loadUnits = s[7]
+            profile.freqUnits = s[8]
+
+        # Add shock entries to the request
+        for e in s[9]:
+            entry = profile.shockProfileEntries.add()
+            entry.shape = e[0]
+            entry.load = e[1]
+            entry.freq = e[2]
+            entry.decay = e[3]
+
+        response = self.stub.addShockProfiles(request)
+        return_code = response.returnCode
+        try:
+            if return_code.value == -1:
+                if return_code.message == "":
+                    raise SherlockAddShockProfilesError(error_array=response.errors)
+                else:
+                    raise SherlockAddShockProfilesError(message=return_code.message)
+
+            return return_code.value
+        except SherlockAddShockProfilesError as e:
+            for error in e.str_itr():
+                LOG.error(error)
+            raise e
+
+    @require_version()
+    def load_random_vibe_profile(
+        self,
+        project: str,
+        phase_name: str,
+        event_name: str,
+        file_path: str,
+        csv_file_properties: RandomVibeProfileCsvFileProperties = None,
+    ) -> int:
+        """Load random vibe profile from .csv or .dat file.
+
+        Available Since: 2023R1
+
+        Parameters
+        ----------
+        project: str
+            Name of the Sherlock project
+        phase_name: str
+            Name of the lifecycle phase to add this event to.
+        event_name: str
+            Name of the random vibe event.
+        file_path: str
+            File path for thermal profile .csv or .dat file
+        csv_file_properties: RandomVibeProfileCsvFileProperties
+            Properties of the random vibe profile CSV file, required if the file is in CSV format.
+
+        Returns
+        -------
+        int
+            Status code of the response. 0 for success.
+
+        Examples
+        --------
+        >>> from ansys.sherlock.core.launcher import launch_sherlock
+        >>> sherlock = launch_sherlock()
+        >>> sherlock.project.import_odb_archive(
+            "ODB++ Tutorial.tgz",
+            True,
+            True,
+            True,
+            True,
+            project="Test Project",
+            cca_name="Card"
+        )
+
+        >>> sherlock.lifecycle.load_random_vibe_profile(
+                project="Test Project",
+                phase_name="Phase 1",
+                event_name="Random Event",
+                file_path="TestProfile.csv",
+                csv_file_properties=RandomVibeProfileCsvFileProperties(
+                    profile_name="Test Profile",
+                    header_row_count=0,
+                    numeric_format="English",
+                    column_delimiter=",",
+                    frequency_column="Frequency",
+                    frequency_units="HZ",
+                    amplitude_column="Amplitude",
+                    amplitude_units="G2/Hz"
+                )
+        )
+        """
+        try:
+            if project == "":
+                raise SherlockLoadRandomVibeProfileError(message="Project name is invalid.")
+            if phase_name == "":
+                raise SherlockLoadRandomVibeProfileError(message="Phase name is invalid.")
+            if event_name == "":
+                raise SherlockLoadRandomVibeProfileError(message="Event name is invalid.")
+            if file_path == "":
+                raise SherlockLoadRandomVibeProfileError(message="File path is invalid.")
+            if file_path.lower().endswith(".csv"):
+                if csv_file_properties is None:
+                    raise SherlockLoadRandomVibeProfileError(
+                        "CSV file properties must be provided for CSV random vibe profile files."
+                    )
+            else:
+                if csv_file_properties is not None:
+                    raise SherlockLoadRandomVibeProfileError(
+                        "CSV file properties are not used for non-CSV random vibe profile files."
+                    )
+
+            if not self._is_connection_up():
+                raise SherlockNoGrpcConnectionException()
+
+            request = SherlockLifeCycleService_pb2.LoadRandomVibeProfileRequest(
+                project=project,
+                phaseName=phase_name,
+                eventName=event_name,
+                filePath=file_path,
+                randomVibeCsvProps=(
+                    csv_file_properties._convert_to_grpc() if csv_file_properties else None
+                ),
+            )
+            response = self.stub.loadRandomVibeProfile(request)
+            return_code = response.returnCode
+            if return_code.value == -1:
+                raise SherlockLoadRandomVibeProfileError(message=response.errors)
+
+            return return_code.value
+
+        except SherlockLoadRandomVibeProfileError as e:
+            LOG.error(str(e))
+            raise e
+
+    @require_version()
+    def load_thermal_profile(
+        self,
+        project: str,
+        phase_name: str,
+        event_name: str,
+        file_path: str,
+        csv_file_properties: ThermalProfileCsvFileProperties = None,
+    ) -> int:
+        """Load a thermal profile from a .csv or .dat file.
+
+        Available Since: 2021R1
+
+        Parameters
+        ----------
+        project: str
+            Name of the Sherlock project
+        phase_name: str
+            Name of the lifecycle phase to add this event to.
+        event_name: str
+            Name of the random vibe event.
+        file_path: str
+            File path for thermal profile .csv or .dat file
+        csv_file_properties: ThermalProfileCsvFileProperties
+            Properties of the thermal profile CSV file, required if the file is in CSV format.
+
+        Returns
+        -------
+        int
+            Status code of the response. 0 for success.
+
+        Examples
+        --------
+        >>> from ansys.sherlock.core.launcher import launch_sherlock
+        >>> sherlock = launch_sherlock()
+        >>> sherlock.project.import_odb_archive(
+            "ODB++ Tutorial.tgz",
+            True,
+            True,
+            True,
+            True,
+            project="Test Project",
+            cca_name="Card",
+        )
+         >>> sherlock.lifecycle.load_thermal_profile(
+                project="Test Project",
+                phase_name="Phase 1",
+                event_name="Thermal Event",
+                file_path="Tutorial_Profile.csv",
+                csv_file_properties=ThermalProfileCsvFileProperties(
+                    profile_name="Test Profile",
+                    header_row_count=0,
+                    numeric_format="English",
+                    column_delimiter=",",
+                    step_column="Step",
+                    type_column="Type",
+                    time_column="Time (min)",
+                    time_units="min",
+                    temp_column="Temp (C)",
+                    temp_units="C"
+                )
+        )
+        """
+        try:
+            if project == "":
+                raise SherlockLoadThermalProfileError(message="Project name is invalid.")
+            if phase_name == "":
+                raise SherlockLoadThermalProfileError(message="Phase name is invalid.")
+            if event_name == "":
+                raise SherlockLoadThermalProfileError(message="Event name is invalid.")
+            if file_path == "":
+                raise SherlockLoadThermalProfileError(message="File path is invalid.")
+            if file_path.lower().endswith(".csv"):
+                if csv_file_properties is None:
+                    raise SherlockLoadThermalProfileError(
+                        "CSV file properties must be provided for CSV thermal profile files."
+                    )
+            else:
+                if csv_file_properties is not None:
+                    raise SherlockLoadThermalProfileError(
+                        "CSV file properties are not used for non-CSV thermal profile files."
+                    )
+
+            if not self._is_connection_up():
+                raise SherlockNoGrpcConnectionException()
+
+            request = SherlockLifeCycleService_pb2.LoadThermalProfileRequest(
+                project=project,
+                phaseName=phase_name,
+                eventName=event_name,
+                filePath=file_path,
+                csvProps=csv_file_properties._convert_to_grpc() if csv_file_properties else None,
+            )
+            response = self.stub.loadThermalProfile(request)
+            return_code = response.returnCode
+
+            if return_code.value == -1:
+                if return_code.message == "":
+                    raise SherlockLoadThermalProfileError(error_array=response.errors)
+
+                raise SherlockLoadThermalProfileError(message=return_code.message)
+            else:
+                LOG.info(return_code.message)
+                return return_code.value
+        except SherlockLoadThermalProfileError as e:
+            for error in e.str_itr():
+                LOG.error(error)
+            raise e
+
+    @require_version()
+    def load_harmonic_profile(
+        self,
+        project: str,
+        phase_name: str,
+        event_name: str,
+        file_path: str,
+        triaxial_axis: str,
+        csv_file_properties: HarmonicVibeProfileCsvFileProperties = None,
+    ) -> int:
+        """Load a harmonic profile from a .csv or .dat file to a life cycle phase.
+
+        Available Since: 2021R1
+
+        Parameters
+        ----------
+        project: str
+            Name of the Sherlock project
+        phase_name: str
+            Name of the life cycle phase to add the harmonic profile to.
+        event_name: str
+            Name of the harmonic event.
+        file_path: str
+            Path for .csv or .dat file with the harmonic profile.
+        triaxial_axis: str
+            Axis that this profile should be assigned to if the harmonic
+            profile type is ``"Triaxial"``. Options are: ``"x"``, ``"y"``,
+            and ``"z"``.
+        csv_file_properties: HarmonicProfileCsvFileProperties
+            Properties of the harmonic profile CSV file, required if the file is in CSV format.
+
+        Returns
+        -------
+        int
+            Status code of the response. 0 for success.
+
+        Examples
+        --------
+        >>> from ansys.sherlock.core.launcher import launch_sherlock
+        >>> sherlock = launch_sherlock()
+        >>> sherlock.project.import_odb_archive(
+            "ODB++ Tutorial.tgz",
+            True,
+            True,
+            True,
+            True,
+            project="Test Project",
+            cca_name="Card"
+        )
+
+        >>> sherlock.lifecycle.load_harmonic_profile(
+                project="Test Project",
+                phase_name="Phase 1",
+                event_name="Harmonic Event",
+                file_path="Test_Profile.csv",
+                triaxial_axis="x",
+                csv_file_properties=HarmonicVibeProfileCsvFileProperties(
+                    profile_name="Test Profile",
+                    header_row_count=0,
+                    numeric_format="English",
+                    column_delimiter=",",
+                    frequency_column="Frequency",
+                    frequency_units="HZ",
+                    load_column="Load",
+                    load_units="G"
+                )
+        )
+        """
+        try:
+            if project == "":
+                raise SherlockLoadHarmonicProfileError(message="Project name is invalid.")
+            if phase_name == "":
+                raise SherlockLoadHarmonicProfileError(message="Phase name is invalid.")
+            if event_name == "":
+                raise SherlockLoadHarmonicProfileError(message="Event name is invalid.")
+            if file_path == "":
+                raise SherlockLoadHarmonicProfileError(message="File name is invalid.")
+            if file_path.lower().endswith(".csv"):
+                if csv_file_properties is None:
+                    raise SherlockLoadHarmonicProfileError(
+                        "CSV file properties must be provided for CSV harmonic profile files."
+                    )
+            else:
+                if csv_file_properties is not None:
+                    raise SherlockLoadHarmonicProfileError(
+                        "CSV file properties are not used for non-CSV harmonic profile files."
+                    )
+
+            if not self._is_connection_up():
+                raise SherlockNoGrpcConnectionException()
+
+            request = SherlockLifeCycleService_pb2.LoadHarmonicProfileRequest(
+                project=project,
+                phaseName=phase_name,
+                eventName=event_name,
+                filePath=file_path,
+                harmonicCsvProps=(
+                    csv_file_properties._convert_to_grpc() if csv_file_properties else None
+                ),
+                triaxialAxis=triaxial_axis,
+            )
+            response = self.stub.loadHarmonicProfile(request)
+            return_code = response.returnCode
+
+            if return_code.value == -1:
+                if return_code.message == "":
+                    raise SherlockLoadHarmonicProfileError(error_array=response.errors)
+
+                raise SherlockLoadHarmonicProfileError(message=return_code.message)
+
+            return return_code.value
+        except SherlockLoadHarmonicProfileError as e:
+            for error in e.str_itr():
+                LOG.error(error)
+            raise e
+
+    @require_version()
+    def load_shock_profile_dataset(
+        self,
+        project: str,
+        phase_name: str,
+        event_name: str,
+        file_path: str,
+        csv_file_properties: ShockProfileDatasetCsvFileProperties = None,
+    ) -> int:
+        """Load shock profile dataset from a .csv or .dat file.
+
+        Available Since: 2021R1
+
+        Parameters
+        ----------
+        project: str
+            Name of the Sherlock project
+        phase_name: str
+            Name of the lifecycle phase to add this event to.
+        event_name: str
+            Name of the random vibe event.
+        file_path: str
+            File path for thermal profile .csv or .dat file
+        csv_file_properties: ShockProfileDatasetCsvFileProperties
+            Properties of the shock profile dataset CSV file, required if the file is in CSV format.
+
+        Returns
+        -------
+        int
+            Status code of the response. 0 for success.
+
+        Examples
+        --------
+        >>> from ansys.sherlock.core.launcher import launch_sherlock
+        >>> sherlock = launch_sherlock()
+        >>> sherlock.project.import_odb_archive(
+            "ODB++ Tutorial.tgz",
+            True,
+            True,
+            True,
+            True,
+            project="Test Project",
+            cca_name="Card"
+        )
+
+        >>> sherlock.lifecycle.load_shock_profile_dataset(
+                project="Test Project",
+                phase_name="Phase 1",
+                event_name="Shock Event",
+                file_path="Test_Profile.csv",
+                csv_file_properties=ShockProfileDatasetCsvFileProperties(
+                    profile_name="Test Profile",
+                    header_row_count=0,
+                    numeric_format="English",
+                    column_delimiter=",",
+                    time_column="Time",
+                    time_units="ms",
+                    load_column="Load",
+                    load_units="G"
+                )
+        )
+        """
+        try:
+            if project == "":
+                raise SherlockLoadShockProfileDatasetError(message="Project name is invalid.")
+            if phase_name == "":
+                raise SherlockLoadShockProfileDatasetError(message="Phase name is invalid.")
+            if event_name == "":
+                raise SherlockLoadShockProfileDatasetError(message="Event name is invalid.")
+            if file_path == "":
+                raise SherlockLoadShockProfileDatasetError(message="File path is invalid.")
+            if file_path.lower().endswith(".csv"):
+                if csv_file_properties is None:
+                    raise SherlockLoadShockProfileDatasetError(
+                        "CSV file properties must be provided for CSV shock profile dataset files."
+                    )
+            else:
+                if csv_file_properties is not None:
+                    raise SherlockLoadShockProfileDatasetError(
+                        "CSV file properties are not used for non-CSV shock profile dataset files."
+                    )
+
+            if not self._is_connection_up():
+                raise SherlockNoGrpcConnectionException()
+
+            request = SherlockLifeCycleService_pb2.LoadShockProfileDatasetRequest(
+                project=project,
+                phaseName=phase_name,
+                eventName=event_name,
+                filePath=file_path,
+                shockDsCsvProps=(
+                    csv_file_properties._convert_to_grpc() if csv_file_properties else None
+                ),
+            )
+            response = self.stub.loadShockProfileDataset(request)
+            return_code = response.returnCode
+            if return_code.value == -1:
+                if return_code.message == "":
+                    raise SherlockLoadShockProfileDatasetError(error_array=response.errors)
+                raise SherlockLoadShockProfileDatasetError(message=return_code.message)
+
+            return return_code.value
+        except SherlockLoadShockProfileDatasetError as e:
+            for error in e.str_itr():
+                LOG.error(error)
+            raise e
+
+    @require_version()
+    def load_shock_profile_pulses(
+        self,
+        project: str,
+        phase_name: str,
+        event_name: str,
+        file_path: str,
+        csv_file_properties: ShockProfilePulsesCsvFileProperties = None,
+    ) -> int:
+        """Load shock profile pulses from a .csv .dat file.
+
+        Available Since: 2021R1
+
+        Parameters
+        ----------
+        project: str
+            Name of the Sherlock project
+        phase_name: str
+            Name of the lifecycle phase to add this event to.
+        event_name: str
+            Name of the random vibe event.
+        file_path: str
+            Path for thermal profile .csv or .dat file
+        csv_file_properties: ShockProfilePulsesCsvFileProperties
+            Properties of the shock profile pulses CSV file, required if the file is in CSV format.
+
+        Returns
+        -------
+        int
+            Status code of the response. 0 for success.
+
+        Examples
+        --------
+        >>> from ansys.sherlock.core.launcher import launch_sherlock
+        >>> sherlock = launch_sherlock()
+        >>> sherlock.project.import_odb_archive(
+            "ODB++ Tutorial.tgz",
+            True,
+            True,
+            True,
+            True,
+            project="Test",
+            cca_name="Card",
+        )
+        >>> sherlock.lifecycle.load_shock_profile_pulses(
+                project="Tutorial",
+                phase_name="Phase 1",
+                event_name="Shock Event",
+                file_path="Test_Profile.csv",
+                csv_file_properties=ShockProfilePulsesCsvFileProperties(
+                    profile_name="Test Profile",
+                    header_row_count=0,
+                    numeric_format="English",
+                    column_delimiter=",",
+                    duration=25,
+                    duration_units="ms",
+                    sample_rate=0.1,
+                    sample_rate_units="ms",
+                    shape_column="Shape",
+                    load_column="Load",
+                    load_units="G",
+                    frequency_column="Frequency",
+                    frequency_units="HZ",
+                    decay_column="Decay",
+                )
+        )
+        """
+        try:
+            if project == "":
+                raise SherlockLoadShockProfilePulsesError(message="Project name is invalid.")
+            if phase_name == "":
+                raise SherlockLoadShockProfilePulsesError(message="Phase name is invalid.")
+            if event_name == "":
+                raise SherlockLoadShockProfilePulsesError(message="Event name is invalid.")
+            if file_path == "":
+                raise SherlockLoadShockProfilePulsesError(message="File path is invalid.")
+            if file_path.lower().endswith(".csv"):
+                if csv_file_properties is None:
+                    raise SherlockLoadShockProfilePulsesError(
+                        "CSV file properties must be provided for CSV shock profile pulses files."
+                    )
+            else:
+                if csv_file_properties is not None:
+                    raise SherlockLoadShockProfilePulsesError(
+                        "CSV file properties are not used for non-CSV shock profile pulses files."
+                    )
+
+            if not self._is_connection_up():
+                raise SherlockNoGrpcConnectionException()
+
+            request = SherlockLifeCycleService_pb2.LoadShockProfilePulsesRequest(
+                project=project,
+                phaseName=phase_name,
+                eventName=event_name,
+                filePath=file_path,
+                shockPulsesCsvProps=(
+                    csv_file_properties._convert_to_grpc() if csv_file_properties else None
+                ),
+            )
+            response = self.stub.loadShockProfilePulses(request)
+            return_code = response.returnCode
+            if return_code.value == -1:
+                if return_code.message == "":
+                    raise SherlockLoadShockProfilePulsesError(error_array=response.errors)
+
+                raise SherlockLoadShockProfilePulsesError(message=return_code.message)
+
+            return return_code.value
+        except SherlockLoadShockProfilePulsesError as e:
+            for error in e.str_itr():
+                LOG.error(error)
+            raise e
+
+    @require_version(261)
+    def import_thermal_signal(
+        self, request: ImportThermalSignalRequest
+    ) -> SherlockCommonService_pb2.ReturnCode:
+        """Import a thermal signal to a life cycle phase.
+
+        Available Since: 2026R1
+
+        Parameters
+        ----------
+        request: ImportThermalSignalRequest
+            Request object containing the information needed to import a thermal signal.
+
+        Returns
+        -------
+        SherlockCommonService_pb2.ReturnCode
+            Status code of the response. 0 for success.
+
+        Examples
+        --------
+        >>> from ansys.sherlock.core.types.lifecycle_types import ImportThermalSignalRequest
+        >>> from ansys.sherlock.core.types.lifecycle_types import ThermalSignalFileProperties
+        >>> from ansys.sherlock.core.launcher import launch_sherlock
+        >>> sherlock = launch_sherlock()
+        >>> response = sherlock.lifecycle.import_thermal_signal(
+        >>> ImportThermalSignalRequest(
+        >>>         file_name="/path/to/thermal_signal_file.csv",
+        >>>         project="TestProject",
+        >>>         thermal_signal_file_properties=ThermalSignalFileProperties(
+        >>>             header_row_count=0,
+        >>>             numeric_format="English",
+        >>>             column_delimiter=",",
+        >>>             time_column="Time",
+        >>>             time_units="sec",
+        >>>             temperature_column="Temperature",
+        >>>             temperature_units="C"
+        >>>         ),
+        >>>         phase_name=phaseName,
+        >>>         time_removal= False,
+        >>>         load_range_percentage=0.25,
+        >>>         number_of_range_bins=0,
+        >>>         number_of_mean_bins=0,
+        >>>         number_of_dwell_bins=0,
+        >>>         temperature_range_filtering_limit=0.0,
+        >>>         time_filtering_limit=72.0,
+        >>>         time_filtering_limit_units="hr",
+        >>>         generated_cycles_label="Second Generated Cycles from Python",
+        >>>     )
+        >>> )
+        """
+        import_thermal_signal_request = request._convert_to_grpc()
+        if not self._is_connection_up():
+            raise SherlockNoGrpcConnectionException()
+
+        return self.stub.importThermalSignal(import_thermal_signal_request)
+
+    @require_version(261)
+    def update_life_cycle(
+        self, request: UpdateLifeCycleRequest
+    ) -> SherlockCommonService_pb2.ReturnCode:
+        """Update life cycle.
+
+        Available Since: 2026R1
+
+        Parameters
+        ----------
+        request: UpdateLifeCycleRequest
+            Request object containing the information needed to update the life cycle.
+            Reliability unit options are:
+            "Reliability (%)", "Prob. of Failure (%)", "MTBF (years)",
+            "MTBF (hours)", "FITs (1E6 hrs)", "FITs (1E9 hrs)"
+
+            Service life unit options are:
+            "year","day","hr", "min","sec"
+
+        Returns
+        -------
+        SherlockCommonService_pb2.ReturnCode
+            Status code of the response. 0 for success.
+
+        Examples
+        --------
+        >>> from ansys.sherlock.core.types.lifecycle_types import ImportThermalSignalRequest
+        >>> from ansys.sherlock.core.types.lifecycle_types import ThermalSignalFileProperties
+        >>> from ansys.sherlock.core.launcher import launch_sherlock
+        >>> sherlock = launch_sherlock()
+        >>>
+        >>> project = "Tutorial Project"
+        >>> new_name = "new name"
+        >>> new_description = "new description"
+        >>> new_reliability_metric = 60
+        >>> new_reliability_metric_units = "year"
+        >>> new_service_life = 0
+        >>> new_service_life_units = "sec"
+        >>> result_archive_file_name = "filename"
+        >>>
+        >>> return_code = lifecycle.update_life_cycle(
+        >>>     UpdateLifeCycleRequest(
+        >>>         project=project,
+        >>>         new_name=new_name,
+        >>>         new_description=new_description,
+        >>>         new_reliability_metric=new_reliability_metric,
+        >>>         new_reliability_metric_units=new_reliability_metric_units,
+        >>>         new_service_life=new_service_life,
+        >>>         new_service_life_units=new_service_life_units,
+        >>>         result_archive_file_name=result_archive_file_name
+        >>>     )
+        >>> )
+        """
+        update_life_cycle_request = request._convert_to_grpc()
+        if not self._is_connection_up():
+            raise SherlockNoGrpcConnectionException()
+
+        return self.stub.updateLifeCycle(update_life_cycle_request)
+
+    @require_version(261)
+    def save_harmonic_profile(
+        self, request: SaveHarmonicProfileRequest
+    ) -> SherlockCommonService_pb2.ReturnCode:
+        """Save a harmonic life cycle event profile to a .csv or .dat file.
+
+        Available Since: 2026R1
+
+        Parameters
+        ----------
+        request : SaveHarmonicProfileRequest
+            Request object containing the information needed to save a harmonic profile.
+
+        Returns
+        -------
+        SherlockCommonService_pb2.ReturnCode
+            Status code of the response. 0 for success.
+
+        Examples
+        --------
+        >>> from ansys.sherlock.core.types.lifecycle_types import SaveHarmonicProfileRequest
+        >>> from ansys.sherlock.core.launcher import launch_sherlock
+        >>> sherlock = launch_sherlock()
+        >>> response = sherlock.lifecycle.save_harmonic_profile(
+        >>>     SaveHarmonicProfileRequest(
+        >>>         project="MyProject",
+        >>>         phase_name="DurabilityPhase",
+        >>>         event_name="Harmonic_100Hz",
+        >>>         triaxial_axis="x",
+        >>>         file_path="/tmp/Harmonic_100Hz.csv",
+        >>>     )
+        >>> )
+        >>> assert response.value == 0
+        """
+        grpc_request = request._convert_to_grpc()
+
+        if not self._is_connection_up():
+            raise SherlockNoGrpcConnectionException()
+
+        response = self.stub.saveHarmonicProfile(grpc_request)
+
+        # Raise error if save failed
+        if response.value != 0:
+            raise SherlockSaveProfileError(response.message)
+
+        return response
+
+    @require_version(261)
+    def save_random_vibe_profile(
+        self, request: SaveRandomVibeProfileRequest
+    ) -> SherlockCommonService_pb2.ReturnCode:
+        """Save a random vibe life cycle event profile to a .csv or .dat file.
+
+        Available Since: 2026R1
+
+        Parameters
+        ----------
+        request : SaveRandomVibeProfileRequest
+            Request object containing the information needed to save a random vibe profile.
+
+        Returns
+        -------
+        SherlockCommonService_pb2.ReturnCode
+            Status code of the response. 0 for success.
+
+        Examples
+        --------
+        >>> from ansys.sherlock.core.types.lifecycle_types import SaveRandomVibeProfileRequest
+        >>> from ansys.sherlock.core.launcher import launch_sherlock
+        >>> sherlock = launch_sherlock()
+        >>> response = sherlock.lifecycle.save_random_vibe_profile(
+        >>>     SaveRandomVibeProfileRequest(
+        >>>         project="MyProject",
+        >>>         phase_name="RandomVibePhase",
+        >>>         event_name="RV_Event_01",
+        >>>         file_path="/tmp/RV_Event_01.dat",
+        >>>     )
+        >>> )
+        >>> assert response.value == 0
+        """
+        grpc_request = request._convert_to_grpc()
+
+        if not self._is_connection_up():
+            raise SherlockNoGrpcConnectionException()
+
+        response = self.stub.saveRandomVibeProfile(grpc_request)
+
+        # Raise error if save failed
+        if response.value != 0:
+            raise SherlockSaveProfileError(response.message)
+
+    @require_version(261)
+    def save_shock_pulse_profile(
+        self, request: SaveShockPulseProfileRequest
+    ) -> SherlockCommonService_pb2.ReturnCode:
+        """Save a shock pulse life cycle event profile to a .csv or .dat file.
+
+        Available Since: 2026R1
+
+        Parameters
+        ----------
+        request : SaveShockPulseProfileRequest
+            Request object containing the information needed to save a shock pulse profile.
+
+        Returns
+        -------
+        SherlockCommonService_pb2.ReturnCode
+            Status code of the response. 0 for success.
+
+        Examples
+        --------
+        >>> from ansys.sherlock.core.types.lifecycle_types import SaveShockPulseProfileRequest
+        >>> from ansys.sherlock.core.launcher import launch_sherlock
+        >>> sherlock = launch_sherlock()
+        >>> response = sherlock.lifecycle.save_shock_pulse_profile(
+        >>>     SaveShockPulseProfileRequest(
+        >>>         project="MyProject",
+        >>>         phase_name="ShockPhase",
+        >>>         event_name="Pulse_200g",
+        >>>         file_path="/tmp/Pulse_200g.csv",
+        >>>     )
+        >>> )
+        >>> assert response.value == 0
+        """
+        grpc_request = request._convert_to_grpc()
+
+        if not self._is_connection_up():
+            raise SherlockNoGrpcConnectionException()
+
+        response = self.stub.saveShockPulseProfile(grpc_request)
+
+        # Raise error if save failed
+        if response.value != 0:
+            raise SherlockSaveProfileError(response.message)
+
+    @require_version(261)
+    def save_thermal_profile(
+        self, request: SaveThermalProfileRequest
+    ) -> SherlockCommonService_pb2.ReturnCode:
+        """Save a thermal life cycle event profile to a .csv or .dat file.
+
+        Available Since: 2026R1
+
+        Parameters
+        ----------
+        request : SaveThermalProfileRequest
+            Request object containing the information needed to save a thermal profile.
+
+        Returns
+        -------
+        SherlockCommonService_pb2.ReturnCode
+            Status code of the response. 0 for success.
+
+        Examples
+        --------
+        >>> from ansys.sherlock.core.types.lifecycle_types import SaveThermalProfileRequest
+        >>> from ansys.sherlock.core.launcher import launch_sherlock
+        >>> sherlock = launch_sherlock()
+        >>> response = sherlock.lifecycle.save_thermal_profile(
+        >>>     SaveThermalProfileRequest(
+        >>>         project="MyProject",
+        >>>         phase_name="ThermalPhase",
+        >>>         event_name="ThermalCycle_A",
+        >>>         file_path="/tmp/ThermalCycle_A.dat",
+        >>>     )
+        >>> )
+        >>> assert response.value == 0
+        """
+        grpc_request = request._convert_to_grpc()
+
+        if not self._is_connection_up():
+            raise SherlockNoGrpcConnectionException()
+
+        response = self.stub.saveThermalProfile(grpc_request)
+
+        # Raise error if save failed
+        if response.value != 0:
+            raise SherlockSaveProfileError(response.message)
+
+    @require_version(261)
+    def delete_event(self, request: DeleteEventRequest) -> SherlockCommonService_pb2.ReturnCode:
+        """Delete a life cycle event from a given phase in a project.
+
+        Available Since: 2026R1
+
+        Parameters
+        ----------
+        request : DeleteEventRequest
+            Request object containing project, phase name, and event name.
+
+        Returns
+        -------
+        SherlockCommonService_pb2.ReturnCode
+            Status code of the response. 0 for success.
+
+        Examples
+        --------
+        >>> from ansys.sherlock.core.types.lifecycle_types import DeleteEventRequest
+        >>> from ansys.sherlock.core.launcher import launch_sherlock
+        >>> sherlock = launch_sherlock()
+        >>> response = sherlock.lifecycle.delete_event(
+        >>>     DeleteEventRequest(
+        >>>         project="MyProject",
+        >>>         phase_name="ThermalPhase",
+        >>>         event_name="ThermalCycle_A",
+        >>>     )
+        >>> )
+        >>> assert response.value == 0
+        """
+        grpc_request = request._convert_to_grpc()
+
+        if not self._is_connection_up():
+            raise SherlockNoGrpcConnectionException()
+
+        response = self.stub.deleteEvent(grpc_request)
+
+        if response.value != 0:
+            raise SherlockDeleteError(response.message)
+
+        return response
+
+    @require_version(261)
+    def delete_phase(self, request: DeletePhaseRequest) -> SherlockCommonService_pb2.ReturnCode:
+        """Delete a life cycle phase from a project.
+
+        Available Since: 2026R1
+
+        Parameters
+        ----------
+        request : DeletePhaseRequest
+            Request object containing project and phase name.
+
+        Returns
+        -------
+        SherlockCommonService_pb2.ReturnCode
+            Status code of the response. 0 for success.
+
+        Examples
+        --------
+        >>> from ansys.sherlock.core.types.lifecycle_types import DeletePhaseRequest
+        >>> from ansys.sherlock.core.launcher import launch_sherlock
+        >>> sherlock = launch_sherlock()
+        >>> response = sherlock.lifecycle.delete_phase(
+        >>>     DeletePhaseRequest(
+        >>>         project="MyProject",
+        >>>         phase_name="ThermalPhase",
+        >>>     )
+        >>> )
+        >>> assert response.value == 0
+        """
+        grpc_request = request._convert_to_grpc()
+
+        if not self._is_connection_up():
+            raise SherlockNoGrpcConnectionException()
+
+        response = self.stub.deletePhase(grpc_request)
+
+        if response.value != 0:
+            raise SherlockDeleteError(response.message)
+
+        return response
+
+    @require_version(261)
+    def update_life_phase(
+        self, request: UpdateLifePhaseRequest
+    ) -> SherlockCommonService_pb2.ReturnCode:
+        """Update a life cycle phase for a specific life cycle.
+
+        Available Since: 2026R1
+
+        Parameters
+        ----------
+        request : UpdateLifePhaseRequest
+            Request object containing project, phase name, and one or more of the following optional
+            parameters: new phase name, new description, new duration, new duration units, new
+            number of cycles, new cycle type and results archive file name.
+
+        Returns
+        -------
+        SherlockCommonService_pb2.ReturnCode
+            Status code of the response. 0 for success.
+
+        Examples
+        --------
+        >>> from ansys.sherlock.core.types.lifecycle_types import UpdateLifePhaseRequest
+        >>> from ansys.sherlock.core.launcher import launch_sherlock
+        >>> sherlock = launch_sherlock()
+        >>> response = sherlock.lifecycle.update_life_phase(
+        >>>     UpdateLifePhaseRequest(
+        >>>         project="Tutorial Project",
+        >>>         phase_name="Thermal",
+        >>>         new_phase_name="Environmental",
+        >>>         new_num_of_cycles = 100,
+        >>>         new_cycle_type="PER DAY",
+        >>>         new_description="new description",
+        >>>         new_duration=24,
+        >>>         new_duration_units="hr",
+        >>>         result_archive_file_name="Tutorial Project Results 10_7_2025"
+        >>>     )
+        >>> )
+        >>> assert response.value == 0
+        """
+        grpc_request = request._convert_to_grpc()
+
+        if not self._is_connection_up():
+            raise SherlockNoGrpcConnectionException()
+
+        response = self.stub.updateLifePhase(grpc_request)
+
+        if response.value != 0:
+            raise SherlockUpdateLifePhaseError(response.message)
+
+        return response