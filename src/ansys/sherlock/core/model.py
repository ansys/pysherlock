--- conflicted
+++ resolved
@@ -1,889 +1,845 @@
-<<<<<<< HEAD
-# © 2023-2024 ANSYS, Inc. All rights reserved
-=======
-# Copyright (C) 2023-2024 ANSYS, Inc. and/or its affiliates.
->>>>>>> 815298e3
-
-"""Module containing all model generation capabilities."""
-import os.path
-
-import grpc
-
-from ansys.sherlock.core.types.analysis_types import ElementOrder
-
-try:
-    import SherlockModelService_pb2
-    from SherlockModelService_pb2 import MeshType, TraceOutputType
-    import SherlockModelService_pb2_grpc
-except ModuleNotFoundError:
-    from ansys.api.sherlock.v0 import SherlockModelService_pb2
-    from ansys.api.sherlock.v0.SherlockModelService_pb2 import MeshType, TraceOutputType
-    from ansys.api.sherlock.v0 import SherlockModelService_pb2_grpc
-
-from ansys.sherlock.core import LOG
-<<<<<<< HEAD
-from ansys.sherlock.core.errors import SherlockExportAEDBError, SherlockModelServiceError
-=======
-from ansys.sherlock.core.errors import (
-    SherlockExportAEDBError,
-    SherlockExportFEAModelError,
-    SherlockModelServiceError,
-    SherlockNoGrpcConnectionException,
-)
->>>>>>> 815298e3
-from ansys.sherlock.core.grpc_stub import GrpcStub
-from ansys.sherlock.core.types.common_types import Measurement
-from ansys.sherlock.core.utils.version_check import require_version
-
-
-class Model(GrpcStub):
-    """Contains all model generation capabilities."""
-
-    def __init__(self, channel: grpc.Channel, server_version: int):
-        """Initialize a gRPC stub for the Sherlock Model service."""
-        super().__init__(channel, server_version)
-        self.stub = SherlockModelService_pb2_grpc.SherlockModelServiceStub(channel)
-
-    @require_version()
-    def export_trace_reinforcement_model(
-        self,
-        project_name: str,
-        cca_name: str,
-        export_file: str,
-        overwrite: bool = True,
-        display_model: bool = False,
-        generate_models_for_all_layers: bool = False,
-        coordinate_units: str = "mm",
-        trace_param_diameter_threshold_val: float = 2,
-        trace_param_diameter_threshold_unit: str = "mm",
-        trace_param_min_hole_diameter_val: float = 0.25,
-        trace_param_min_hole_diameter_unit: str = "mm",
-        trace_drill_hole_modeling: str = "DISABLED",
-        trace_drill_hole_min_diameter_val: float = 2,
-        trace_drill_hole_min_diameter_unit: str = "mm",
-        trace_drill_hole_max_edge_val: float = 1,
-        trace_drill_hole_max_edge_unit: str = "mm",
-    ) -> int:
-        r"""Export a trace reinforcement model.
-
-        Available Since: 2023R1
-
-        Parameters
-        ----------
-        project_name: str
-            Name of the Sherlock project to generate the trace reinforcement model for.
-        cca_name: str
-            Name of the CCA to generate the trace reinforcement model from.
-        export_file: str
-            Path for saving exported files to. The file extension must be ``.wbjn``.
-        overwrite: bool, optional
-            Whether to overwrite an existing file having the same file name.
-            The default is ``True``.
-        display_model: bool, optional
-            Whether to launch and display the exported model in Ansys Workbench
-            Mechanical once the export finishes. The default is ``False``.
-        generate_models_for_all_layers:  bool, optional
-            Whether to generate and export trace models for not only the generated trace
-            reinforcement layers but also all other layers. The default is ``False``, in
-            which case only trace reinforcement layers are generated and exported.
-        coordinate_units: str, optional
-            Units of the model coordinates to use when exporting a model.
-            The default is ``"mm"``.
-        trace_param_diameter_threshold_val: float, optional
-            Threshold value that determines whether a hole is modeled with shell
-            reinforcement elements or beam elements. The default is ``2``, with the
-            default units being ``"mm"`` as specified by the next parameter. Holes with
-            diameters equal to or greater than this threshold value are modeled with shell
-            reinforcement elements. Holes with diameters less than this threshold value
-            are modeled with beam elements. Holes buried inside the board are always modeled
-            with beam elements.
-        trace_param_diameter_threshold_unit: str, optional
-            Units associated with the threshold value for the trace parameter diameter.
-            The default is ``"mm"``.
-        trace_param_min_hole_diameter_val: float, optional
-            Minimum trace parameter diameter for determining whether a via is exported.
-            The default is ``0.25``, with the default units being ``"mm"`` as specified
-            by the next parameter. Vias with diameters smaller than this diameter
-            are not exported. Setting the value to ``0`` exports all vias.
-        trace_param_min_hole_diameter_unit: str, optional
-            Units associated with the value for the minimum trace parameter diameter.
-            The default is ``"mm"``.
-        trace_drill_hole_modeling: str, optional
-            Whether to enable or disable the modeling of trace drill holes. Options are
-            ``"ENABLED"`` and ``"DISABLED"``. The default is ``"DISABLED"``, in which
-            case the ``trace_drill_hole_min_diameter`` and ``trace_drill_hole_max_edge``
-            parameters are not used.
-        trace_drill_hole_min_diameter_val: float, optional
-            Minimimun diameter value for determining whether a trace drill hole is
-            exported. The default is ``2``, with the default units being ``"mm"``
-            as specified by the next parameter. Trace drill holes with diameters smaller
-            than this diameter are not exported. Setting the value to ``0`` exports all
-            trace drill holes.
-        trace_drill_hole_min_diameter_unit: str, optional
-            Units associated with the value for the minimum trace drill hole diameter.
-            The default is ``"mm"``.
-        trace_drill_hole_max_edge_val: float, optional
-            Maximum segment size for representing round drill holes by a polygon.
-            The default is ``1``, with the default units being ``"mm"`` as specified
-            by the next parameter.
-        trace_drill_hole_max_edge_unit: str, optional
-            Units associated with the maximum segment for representing round drill holes
-            by a polygon. The default is ``"mm"``.
-
-        Returns
-        -------
-        int
-            Status code of the response. 0 for success.
-
-        Examples
-        --------
-        >>> from ansys.sherlock.core import launcher
-        >>> from ansys.sherlock.core import model
-        >>> sherlock = launcher.launch_sherlock()
-        >>> sherlock.model.export_trace_reinforcement_model(
-            'Tutorial Project', 'Main Board', 'c:\Temp\export.wbjn',
-            True, False, False)
-
-        >>> from ansys.sherlock.core import launcher
-        >>> from ansys.sherlock.core import model
-        >>> sherlock = launcher.launch_sherlock()
-        >>> sherlock.model.export_trace_reinforcement_model(
-            'Tutorial Project', 'Main Board', 'c:\Temp\export.wbjn',
-            True, False, False, "mm", 1.5, "mm", 0, "mm", "ENABLED", 1.5, "mm", 1, "mm")
-        """
-        try:
-            if not project_name:
-                raise SherlockModelServiceError("Project name is invalid.")
-            if not cca_name:
-                raise SherlockModelServiceError("CCA name is invalid.")
-            if export_file == "":
-                raise SherlockModelServiceError(message="Export file path is invalid.")
-            else:
-                if not os.path.exists(os.path.dirname(export_file)):
-                    raise SherlockModelServiceError(
-                        message=f'Export file directory "{export_file}" does not exist.'
-                    )
-        except Exception as e:
-            LOG.error(str(e))
-            raise e
-
-        if not self._is_connection_up():
-            raise SherlockNoGrpcConnectionException()
-
-        export_request = SherlockModelService_pb2.ExportTraceReinforcementModelRequest()
-        export_request.project = project_name
-        export_request.ccaName = cca_name
-        export_request.exportFile = export_file
-        export_request.overwrite = overwrite
-        export_request.displayModel = display_model
-        export_request.clearFEADatabase = (
-            False  # This only applies to *.apdl files and is not applicable here.
-        )
-        export_request.coordinateUnits = coordinate_units
-        export_request.generateModelsForAllLayers = generate_models_for_all_layers
-        export_request.traceParam.diameterThreshold.value = trace_param_diameter_threshold_val
-        export_request.traceParam.diameterThreshold.unit = trace_param_diameter_threshold_unit
-        export_request.traceParam.minHoleDiameterForShellOrBeam.value = (
-            trace_param_min_hole_diameter_val
-        )
-        export_request.traceParam.minHoleDiameterForShellOrBeam.unit = (
-            trace_param_min_hole_diameter_unit
-        )
-
-        # export_request.traceDrillHoleParam is Deprecated
-        export_request.traceDrillHoleParam.drillHoleModeling = trace_drill_hole_modeling
-        export_request.traceDrillHoleParam.minHoleDiameter.value = trace_drill_hole_min_diameter_val
-        export_request.traceDrillHoleParam.minHoleDiameter.unit = trace_drill_hole_min_diameter_unit
-        export_request.traceDrillHoleParam.maxEdgeLength.value = trace_drill_hole_max_edge_val
-        export_request.traceDrillHoleParam.maxEdgeLength.unit = trace_drill_hole_max_edge_unit
-        # export_request.traceDrillHoleParam is Deprecated
-
-        # New message to replace traceDrillHoleParam below.
-        # Convert ENABLE/ENABLED or DISABLE/DISABLED to boolean
-        export_request.drillHoleModeling.drillHoleModelingEnabled = (
-            trace_drill_hole_modeling.upper().startswith("ENABLE")
-        )
-        export_request.drillHoleModeling.minHoleDiameter.value = trace_drill_hole_min_diameter_val
-        export_request.drillHoleModeling.minHoleDiameter.units = trace_drill_hole_min_diameter_unit
-        export_request.drillHoleModeling.maxEdgeLength.value = trace_drill_hole_max_edge_val
-        export_request.drillHoleModeling.maxEdgeLength.units = trace_drill_hole_max_edge_unit
-
-        try:
-            return_code = self.stub.exportTraceReinforcementModel(export_request)
-            if return_code.value != 0:
-                raise SherlockModelServiceError(return_code.message)
-
-            return return_code.value
-        except Exception as e:
-            LOG.error(str(e))
-            raise
-
-    @require_version()
-    def generate_trace_model(
-        self,
-        project_name,
-        cca_name: str = "",
-        copper_layer_name: str = "",
-        max_arc_segment: float = 0.0,
-        max_arc_segment_units: str = "mm",
-        min_trace_area: float = 0.0,
-        min_trace_area_units: str = "mm2",
-        min_hole_area: float = 0.0,
-        min_hole_area_units: str = "mm2",
-        use_snapshot_for_non_image_layer: bool = False,
-    ) -> int:
-        r"""Generate one or more trace models for a project.
-
-        Available Since: 2023R2
-
-        Parameters
-        ----------
-        project_name: str
-            Name of the Sherlock project to generate one or more trace models for.
-        cca_name: str, optional
-            Name of the CCA to generate one or more trace models from. The default is
-            ``""``, in which case trace models are generated for CCAs and
-            all layers.
-        copper_layer_name: str, optional
-            Name of the copper layer to generate one or more trace models from. The default
-            is ``""``, in which case trace models are generated either for the given CCA
-            or for all layers.
-        max_arc_segment: float, optional
-            Maximum length of the segment to generate when Sherlock
-            converts EDA arc drawing commands to line segments. The default is
-            ``0.0``. Smaller values for the maximum arc segment result in smoother
-            arc representations on the FEA model. However, the cost of generating a
-            larger number of shorter segments is higher. Such short segments cause
-            the FEA tool to generate a larger number of smaller elements to represent
-            the curved solid.
-        max_arc_segment_units: str, optional
-            Units for the maximum arc segment. The default is ``"mm"``.
-        min_trace_area: float, optional
-            Minimum area of any trace polygon to include in the trace model.
-            The default is ``0.0``, which turns off any area filtering.
-        min_trace_area_units: str, optional
-            Units for the minimum trace area. The default is ``"mm2"``.
-        min_hole_area: float, optional
-            Minimum area of any trace hole to include in the trace model.
-            The default is ``0.0``, which turns off any hole filtering.
-        min_hole_area_units: str, optional
-            Units for the minimum hole area. The default is ``"mm2"``.
-        use_snapshot_for_non_image_layer: bool, optional
-            Whether to use an image to generate the trace model for layers that are not
-            image layers. The default is ``False``. If ``True`` and a snapshot image for
-            the layer exists, the snapshot image is used. Otherwise, an image is created
-            in the same way as a snapshot image is created.
-
-        Returns
-        -------
-        int
-            Status code of the response. 0 for success.
-
-        Examples
-        --------
-        >>> from ansys.sherlock.core import launcher
-        >>> from ansys.sherlock.core import model
-        >>> sherlock = launcher.launch_sherlock()
-        >>> sherlock.model.generate_trace_model(
-            'Tutorial Project', 'Main Board', 0.05, 'mm'
-            0.0, 'mm2', 0.0, 'mm2')
-
-        """
-        try:
-            if not project_name:
-                raise SherlockModelServiceError("Project name is invalid.")
-
-        except Exception as e:
-            LOG.error(str(e))
-            raise
-
-        if not self._is_connection_up():
-            raise SherlockNoGrpcConnectionException()
-
-        gen_request = SherlockModelService_pb2.GenerateTraceModelRequest()
-        gen_request.project = project_name
-        gen_request.ccaName = cca_name
-        gen_request.copperLayerName = copper_layer_name
-        gen_request.maxArcSegment = max_arc_segment
-        gen_request.maxArcSegmentUnits = max_arc_segment_units
-        gen_request.minTraceArea = min_trace_area
-        gen_request.minTraceAreaUnits = min_trace_area_units
-        gen_request.minHoleArea = min_hole_area
-        gen_request.minHoleAreaUnits = min_hole_area_units
-        gen_request.useSnapshotForNonImageLayer = use_snapshot_for_non_image_layer
-
-        try:
-            return_code = self.stub.generateTraceModel(gen_request)
-            if return_code.value != 0:
-                raise SherlockModelServiceError(return_code.message)
-
-            return return_code.value
-        except Exception as e:
-            LOG.error(str(e))
-            raise
-
-<<<<<<< HEAD
-    def export_aedb(
-        self,
-        project_name,
-        cca_name,
-        export_file,
-        overwrite=True,
-        display_model=False,
-    ):
-        r"""Export an Electronics Desktop model.
-
-        Parameters
-        ----------
-        project_name : str
-            Name of the Sherlock project to generate the EDB model for.
-        cca_name : str
-            Name of the CCA to generate the EDB model from.
-        export_file : str
-            Directory for saving exported model to.
-        overwrite : bool, optional
-            Whether to overwrite an existing file having the same file name.
-            The default is ``True``.
-        display_model : bool, optional
-=======
-    @require_version(242)
-    def export_aedb(
-        self,
-        project_name: str,
-        cca_name: str,
-        export_file: str,
-        overwrite: bool = True,
-        display_model: bool = False,
-    ) -> int:
-        r"""Export an Electronics Desktop model.
-
-        Available Since: 2024R2
-
-        Parameters
-        ----------
-        project_name: str
-            Name of the Sherlock project to generate the EDB model for.
-        cca_name: str
-            Name of the CCA to generate the EDB model from.
-        export_file: str
-            Directory for saving exported model to.
-        overwrite: bool, optional
-            Whether to overwrite an existing file having the same file name.
-            The default is ``True``.
-        display_model: bool, optional
->>>>>>> 815298e3
-            Whether to launch and display the exported model in Ansys Electronics
-            Desktop once the export finishes. The default is ``False``.
-
-        Returns
-        -------
-        int
-            Status code of the response. 0 for success.
-
-        Examples
-        --------
-        >>> from ansys.sherlock.core import launcher
-        >>> from ansys.sherlock.core import model
-        >>> sherlock = launcher.launch_sherlock()
-        >>> sherlock.model.export_aedb(
-            'Tutorial Project', 'Main Board', 'c:\Temp\export.aedb',
-            True, False)
-        """
-        try:
-            if not project_name:
-                raise SherlockExportAEDBError("Project name is invalid.")
-            if not cca_name:
-                raise SherlockExportAEDBError("CCA name is invalid.")
-            if export_file == "":
-                raise SherlockExportAEDBError(message="Export filepath is required.")
-        except Exception as e:
-            LOG.error(str(e))
-            raise e
-
-        if not self._is_connection_up():
-<<<<<<< HEAD
-            LOG.error("There is no connection to a gRPC service.")
-            return
-=======
-            raise SherlockNoGrpcConnectionException()
->>>>>>> 815298e3
-
-        export_request = SherlockModelService_pb2.ExportAEDBRequest()
-        export_request.project = project_name
-        export_request.ccaName = cca_name
-        export_request.exportFile = export_file
-        export_request.overwrite = overwrite
-        export_request.displayModel = display_model
-
-        try:
-            return_code = self.stub.exportAEDB(export_request)
-            if return_code.value != 0:
-                raise SherlockExportAEDBError(return_code.message)
-
-            return return_code.value
-        except Exception as e:
-            LOG.error(str(e))
-<<<<<<< HEAD
-            raise
-
-=======
-            raise
-
-    @require_version(242)
-    def exportTraceModel(self, layer_params: list[bool | int | float | str]) -> int:
-        r"""Export a trace model to a specified output file.
-
-        Available Since: 2024R2
-
-        Parameters
-        ----------
-        layer_params : list[bool | int | float | str]
-            list of parameters for export a trace model of a single copper layer.
-
-        Returns
-        -------
-        int
-            Status code of the response. 0 for success.
-
-        Examples
-        --------
-        >>> from ansys.sherlock.core.types.analysis_types import ElementOrder
-        >>> from ansys.sherlock.core import launcher
-        >>> from ansys.api.sherlock.v0 import SherlockModelService_pb2
-        >>> sherlock = launcher.launch_sherlock()
-        >>> list_of_params_for_layers = []
-        >>> list_of_params_for_layers.append(
-                sherlock.model.createExportTraceCopperLayerParams(
-                    "Tutorial Project",
-                    "Main Board",
-                    ".\\outputfile_path.stp",
-                    "copper-01.odb",
-                    False,
-                    False,
-                    False,
-                    False,
-                    "mm",
-                    SherlockModelService_pb2.MeshType.NONE,
-                    False,
-                    SherlockModelService_pb2.TraceOutputType.ALL_REGIONS,
-                    ElementOrder.LINEAR,
-                    1.0,
-                    "mm".
-                    1,
-                    False,
-                    1.0,
-                    "mm",
-                    1.0
-                )
-            )
-        >>> sherlock.model.exportTraceModel(list_of_params_for_layers)
-        """
-        try:
-            if not self._is_connection_up():
-                raise SherlockNoGrpcConnectionException()
-
-            request = SherlockModelService_pb2.ExportTraceModelRequest()
-            request.traceModelExportParams.extend(layer_params)
-
-            return_code = self.stub.exportTraceModel(request)
-            if return_code.value != 0:
-                # Return error from the server
-                raise SherlockModelServiceError(return_code.message)
-
-            return return_code.value
-        except Exception as e:
-            LOG.error(str(e))
-            raise
-
-    @require_version(242)
-    def createExportTraceCopperLayerParams(
-        self,
-        project_name,
-        cca_name,
-        output_file_path,
-        copper_layer,
-        overwrite: bool = False,
-        display_after: bool = False,
-        clear_FEA_database: bool = False,
-        use_FEA_model_ID: bool = False,
-        coord_units: str = "mm",
-        mesh_type: int = MeshType.NONE,
-        is_modeling_region_enabled: bool = False,
-        trace_output_type: int = TraceOutputType.ALL_REGIONS,
-        element_order: ElementOrder = ElementOrder.LINEAR,
-        max_mesh_size: float = 1.0,
-        max_mesh_size_units: str = "mm",
-        max_holes_per_trace: int = 2,
-        is_drill_hole_modeling_enabled: bool = False,
-        drill_hole_min_diameter: float = 1.0,
-        drill_hole_min_diameter_units: str = "mm",
-        drill_hole_max_edge_length: float = 1.0,
-        drill_hole_max_edge_length_units: str = "mm",
-    ) -> SherlockModelService_pb2.TraceModelExportParams:
-        r"""Create a set of parameters to be used to export a single copper layer.
-
-        Creates TraceModelExportParams object that can be added to an export trace model request.
-        Should be used in conjunction with exportTraceModel method to export multiple trace layers
-        all at once. See example below.
-
-        Parameters
-        ----------
-        project_name: str
-            Name of the Sherlock project containing trace layer to export.
-        cca_name: str
-            Name of the CCA containing the trace layer to export.
-        output_file_path: str
-            File path including the file name and extension where the trace layer will be exported.
-            Valid file extensions: .py, .bdf, .apdl, .cdb, .wbjn, .stp, .step, .tcl, .stl
-            Note: relative paths will be relative to sherlock install directory,
-            not the python script.
-        copper_layer: str
-            Name of the copper layer in the given CCA to export.
-        overwrite: bool = False
-            Determines if sherlock should overwrite the output file if it exists.
-        display_after: bool = False
-            Determines if the output file should automatically display after export.
-        clear_FEA_database: bool = False
-            Determines if sherlock should clear the database after export.
-            Applicable file extensions: .apdl, and .cdb.
-        use_FEA_model_ID: bool = False
-            Determines if the FEA model id is used or not.
-        coord_units: str = "mm"
-            Units of the coordinate system. Applicable to .py .wbjn, .stp, .step.
-        mesh_type: MeshType = MeshType.NONE
-            Options of difference trace meshing strategies
-        is_modeling_region_enabled: bool = False
-            Determines if pre-defined modeling regions will be applied to the exported trace model.
-        trace_output_type: TraceOutputType = TraceOutputType.ALL_REGIONS
-            Options to select which trace regions to include in the 3D model.
-        element_order: ElementOrder = ElementOrder.LINEAR
-            Type of FEA element to be used when modeling each component.
-        max_mesh_size: float = 1.0
-            Indicates the desired element sizes.
-        max_mesh_size_units: str = "mm"
-            Indicates the units to be used with max_mesh_size.
-        max_holes_per_trace: int = 2
-            Maximum number of holes allowed in a trace before partitioning it into multiple traces.
-        is_drill_hole_modeling_enabled: bool = False
-            Determines if drill holes will be modeled or not.
-        drill_hole_min_diameter: float = 1.0
-            All drill holes with a diameter < this value will not be modeled.
-        drill_hole_min_diameter_units : str = "mm"
-            Units associated with drill_hole_min_diameter.
-        drill_hole_max_edge_length: float = 1.0
-            Specifies the length of the line segments used to represent round drill holes.
-        drill_hole_max_edge_length_units: str = "mm"
-            Units associated with drill_hole_max_edge_length.
-
-        Returns
-        -------
-        TraceModelExportParams
-            Object that holds the data for a single export trace request.
-
-        Examples
-        --------
-        >>> from ansys.sherlock.core import launcher
-        >>> from ansys.sherlock.core.types.analysis_types import ElementOrder
-        >>> from ansys.api.sherlock.v0 import SherlockModelService_pb2
-        >>> sherlock = launcher.launch_sherlock()
-        >>> copper_1_layer = sherlock.model.createExportTraceCopperLayerParams(
-                "Tutorial Project",
-                "Main Board",
-                ".\\outputfile_path.stp",
-                "copper-01.odb",
-                False,
-                False,
-                False,
-                False,
-                "mm",
-                SherlockModelService_pb2.MeshType.NONE,
-                False,
-                SherlockModelService_pb2.TraceOutputType.ALL_REGIONS,
-                ElementOrder.LINEAR,
-                1.0,
-                "mm",
-                2,
-                False,
-                1.0,
-                "mm",
-                1.0
-            )
-        >>> copper_2_layer = sherlock.model.createExportTraceCopperLayerParams(
-                "Tutorial Project",
-                "Main Board",
-                ".\\outputfile_path2.stp",
-                "copper-02.odb",
-                False,
-                False,
-                False,
-                False,
-                "mm",
-                SherlockModelService_pb2.MeshType.NONE,
-                False,
-                SherlockModelService_pb2.TraceOutputType.ALL_REGIONS,
-                ElementOrder.LINEAR,
-                1.0,
-                "mm",
-                2,
-                False,
-                1.0,
-                "mm",
-                1.0
-            )
-        >>> sherlock.model.exportTraceModel([copper_1_layer, copper_2_layer])
-        """
-        try:
-            if not project_name:
-                raise SherlockModelServiceError("Project name is invalid.")
-            if not cca_name:
-                raise SherlockModelServiceError("CCA name is invalid.")
-            if not output_file_path:
-                raise SherlockModelServiceError("Output File path is required")
-            if not copper_layer:
-                raise SherlockModelServiceError("Copper layer name is required.")
-        except Exception as e:
-            LOG.error(str(e))
-            raise
-
-        ret = SherlockModelService_pb2.TraceModelExportParams()
-
-        ret.project = project_name
-        ret.ccaName = cca_name
-        ret.filePath = output_file_path
-        ret.copperLayerName = copper_layer
-        ret.overwriteExistingFile = overwrite
-        ret.displayModelAfterExport = display_after
-        ret.clearFEADatabase = clear_FEA_database
-        ret.useFEAModelID = use_FEA_model_ID
-        ret.coordUnits = coord_units
-
-        # Mesh Type Params
-        pmp = ret.pcbMeshPropParam
-        pmp.meshType = mesh_type
-        pmp.isModelingRegionEnabled = is_modeling_region_enabled
-
-        # Trace Params
-        tpp = ret.tracePropParam
-        tpp.traceOutputs = trace_output_type
-        tpp.elementOrder = element_order
-        tpp.maxMeshSize.value = max_mesh_size
-        tpp.maxMeshSize.units = max_mesh_size_units
-        tpp.maxHolesPerTrace = max_holes_per_trace
-
-        # Drill Hole Params
-        dhm = ret.drillHoleModeling
-        dhm.drillHoleModelingEnabled = is_drill_hole_modeling_enabled
-        dhm.minHoleDiameter.value = drill_hole_min_diameter
-        dhm.minHoleDiameter.units = drill_hole_min_diameter_units
-        dhm.maxEdgeLength.value = drill_hole_max_edge_length
-        dhm.maxEdgeLength.units = drill_hole_max_edge_length_units
-
-        return ret
-
-    def export_FEA_model(
-        self,
-        project: str,
-        cca_name: str,
-        export_file: str,
-        analysis: str,
-        drill_hole_parameters: list[dict[str, str | Measurement]],
-        detect_lead_modeling: str,
-        lead_model_parameters: list[dict[str, int | str | Measurement]],
-        display_model: bool,
-        clear_FEA_database: bool,
-        use_FEA_model_id: bool,
-        coordinate_units: str,
-    ) -> int:
-        """
-        Export a FEA model.
-
-        Parameters
-        ----------
-        project: str
-            Name of the Sherlock project.
-        cca_name: str
-            Name of the CCA.
-        export_file: str
-            Full path for saving exported files to. The file extension must be ``.wbjn``.
-        analysis: str
-            The type of analysis that is being exported. Valid values are ``NaturalFreq``,
-            ``HarmonicVibe``, ``ICTAnalysis``, ``MechanicalShock`` or ``RandomVibe``.
-        drill_hole_parameters: list[dict[str, str | Measurement]]
-            List of the drill hole parameters consisting of these properties:
-
-                - drill_hole_modeling: str
-                    The status of the drill hole modeling feature. If enabled, automatically enable
-                    drill hole modeling. Valid values are ``ENABLED/enabled`` or
-                    ``DISABLED/disabled``.
-                - min_hole_diameter: MinHoleDiameter
-                    The properties of the minimum hole diameter.
-                - max_edge_length: MaxEdgeLength
-                    The properties of the maximum edge length.
-        detect_lead_modeling: str
-            The status of the detect lead modeling feature. If enabled, automatically enable lead
-            modeling if any part has lead geometry defined. Valid values are ``ENABLED`` or
-            ``DISABLED``.
-        lead_model_parameters: list[dict[str, int | str | Measurement]]
-            List of the lead model parameters consisting of these properties:
-
-                - lead_modeling: str
-                    The status of the lead modeling feature. If enabled, automatically enable lead
-                    modeling. Valid values are ``ENABLED`` or ``DISABLED``.
-                - lead_element_order: str
-                     The type of the element order. Valid values are ``First Order (Linear)``,
-                     ``Second Order (Quadratic)``, or ``Solid Shell``.
-                - max_mesh_size: MaxMeshSize
-                    The properties of the maximum mesh size.
-                - vertical_mesh_size: VerticalMeshSize
-                    The properties of the vertical mesh size.
-                - thicknessCount: int, optional
-                    The number of elements through the lead thickness that will be created per lead.
-                     The default value is 3 and the maximum is 5. Only used when the advanced lead
-                     mesh setting is enabled.
-                - aspectRatio: int, optional
-                    The aspect ratio is multiplied by the lead thickness divided by the through
-                    thickness count to give the lead element height. The default value is 2 and the
-                    maximum is 10. Only used when the advanced lead mesh setting is enabled.
-        display_model: bool
-            Whether to display the model after export.
-        clear_FEA_database: bool
-            Whether to clear FEA database before defining model.
-        use_FEA_model_id: bool
-            Whether to use FEA model ID.
-        coordinate_units: str
-            Units of the model coordinates to use when exporting a model.
-
-
-        Returns
-        -------
-        int
-            Status code of the response. 0 for success.
-
-        Examples
-        --------
-        >>> from ansys.sherlock.core.launcher import launch_sherlock
-        >>> from ansys.sherlock.core.types.common_types import (
-            Measurement,
-        )
-        >>> sherlock = launch_sherlock()
-        >>> sherlock.model.export_FEA_model(
-                project="Test Project",
-                cca_name="Main Board",
-                export_file="C:/Temp/export.wbjn",
-                analysis="NaturalFreq",
-                drill_hole_parameters=[
-                    {
-                        "drill_hole_modeling": "ENABLED",
-                        "min_hole_diameter": Measurement(value=0.5, unit="mm"),
-                        "max_edge_length": Measurement(value=1.0, unit="mm")
-                    }
-                ],
-                detect_lead_modeling="ENABLED",
-                lead_model_parameters=[
-                    {
-                        "lead_modeling": "ENABLED",
-                        "lead_element_order": "First Order (Linear)",
-                        "max_mesh_size": Measurement(value=0.5, unit="mm"),
-                        "vertical_mesh_size": Measurement(value=0.1, unit="mm"),
-                        "thicknessCount": 3,
-                        "aspectRatio": 2
-                    }
-                ],
-                display_model=True,
-                clear_FEA_database=True,
-                use_FEA_model_id=True,
-                coordinate_units="mm"
-            )
-        """
-        try:
-            if not project:
-                raise SherlockExportFEAModelError(message="Project name is invalid.")
-
-            if not cca_name:
-                raise SherlockExportFEAModelError(message="CCA name is invalid.")
-
-            if not export_file:
-                raise SherlockExportFEAModelError(message="Export file path is invalid.")
-
-            if not os.path.exists(os.path.dirname(export_file)):
-                raise SherlockExportFEAModelError(
-                    message=f"Export file directory " f'"{export_file}" ' f"does not exist."
-                )
-
-            for param in drill_hole_parameters:
-                min_hole_diameter = param.get("min_hole_diameter")
-                if not isinstance(min_hole_diameter, Measurement):
-                    raise SherlockExportFEAModelError(message="Minimum hole diameter is invalid.")
-
-                max_edge_length = param.get("max_edge_length")
-                if not isinstance(max_edge_length, Measurement):
-                    raise SherlockExportFEAModelError(message="Maximum edge length is invalid.")
-
-            for param in lead_model_parameters:
-                max_mesh_size = param.get("max_mesh_size")
-                if not isinstance(max_mesh_size, Measurement):
-                    raise SherlockExportFEAModelError(message="Maximum mesh size is invalid.")
-
-                vertical_mesh_size = param.get("vertical_mesh_size")
-                if not isinstance(vertical_mesh_size, Measurement):
-                    raise SherlockExportFEAModelError(message="Vertical mesh size is invalid.")
-
-            if not self._is_connection_up():
-                raise SherlockNoGrpcConnectionException()
-
-            export_request = SherlockModelService_pb2.ExportFEAModelRequest()
-            export_request.project = project
-            export_request.ccaName = cca_name
-            export_request.exportFile = export_file
-            export_request.analysis = (
-                SherlockModelService_pb2.ExportFEAModelRequest.ExportAnalysis.Value(analysis)
-            )
-
-            for param in drill_hole_parameters:
-                export_request.drillHoleParam.drillHoleModeling = param.get("drill_hole_modeling")
-
-                min_hole_diameter = param.get("min_hole_diameter")
-                export_request.drillHoleParam.minHoleDiameter.value = min_hole_diameter.value
-                export_request.drillHoleParam.minHoleDiameter.unit = min_hole_diameter.unit
-
-                max_edge_length = param.get("max_edge_length")
-                export_request.drillHoleParam.maxEdgeLength.value = max_edge_length.value
-                export_request.drillHoleParam.maxEdgeLength.unit = max_edge_length.unit
-
-            export_request.detectLeadModeling = detect_lead_modeling.upper()
-
-            for param in lead_model_parameters:
-                export_request.leadModelParam.leadModeling = param.get("lead_modeling").upper()
-
-                export_request.leadModelParam.leadElemOrder = param.get("lead_element_order")
-
-                max_mesh_size = param.get("max_mesh_size")
-                export_request.leadModelParam.maxMeshSize.value = max_mesh_size.value
-                export_request.leadModelParam.maxMeshSize.unit = max_mesh_size.unit
-
-                vertical_mesh_size = param.get("vertical_mesh_size")
-                export_request.leadModelParam.verticalMeshSize.value = vertical_mesh_size.value
-                export_request.leadModelParam.verticalMeshSize.unit = vertical_mesh_size.unit
-
-                thickness_count = param.get("thicknessCount", 3)
-                export_request.leadModelParam.thicknessCount = thickness_count
-
-                aspect_ratio = param.get("aspectRatio", 2)
-                export_request.leadModelParam.aspectRatio = aspect_ratio
-
-            export_request.displayModel = display_model
-            export_request.clearFEADatabase = clear_FEA_database
-            export_request.useFEAModelID = use_FEA_model_id
-            export_request.coordinateUnits = coordinate_units
-
-            return_code = self.stub.exportFEAModel(export_request)
-            if return_code.value != 0:
-                raise SherlockExportFEAModelError(message=return_code.message)
-
-            return return_code.value
-
-        except SherlockExportFEAModelError as e:
-            LOG.error(str(e))
-            raise e
-
->>>>>>> 815298e3
+# Copyright (C) 2023-2024 ANSYS, Inc. and/or its affiliates.
+
+"""Module containing all model generation capabilities."""
+import os.path
+
+import grpc
+
+from ansys.sherlock.core.types.analysis_types import ElementOrder
+
+try:
+    import SherlockModelService_pb2
+    from SherlockModelService_pb2 import MeshType, TraceOutputType
+    import SherlockModelService_pb2_grpc
+except ModuleNotFoundError:
+    from ansys.api.sherlock.v0 import SherlockModelService_pb2
+    from ansys.api.sherlock.v0.SherlockModelService_pb2 import MeshType, TraceOutputType
+    from ansys.api.sherlock.v0 import SherlockModelService_pb2_grpc
+
+from ansys.sherlock.core import LOG
+from ansys.sherlock.core.errors import (
+    SherlockExportAEDBError,
+    SherlockExportFEAModelError,
+    SherlockModelServiceError,
+    SherlockNoGrpcConnectionException,
+)
+from ansys.sherlock.core.grpc_stub import GrpcStub
+from ansys.sherlock.core.types.common_types import Measurement
+from ansys.sherlock.core.utils.version_check import require_version
+
+
+class Model(GrpcStub):
+    """Contains all model generation capabilities."""
+
+    def __init__(self, channel: grpc.Channel, server_version: int):
+        """Initialize a gRPC stub for the Sherlock Model service."""
+        super().__init__(channel, server_version)
+        self.stub = SherlockModelService_pb2_grpc.SherlockModelServiceStub(channel)
+
+    @require_version()
+    def export_trace_reinforcement_model(
+        self,
+        project_name: str,
+        cca_name: str,
+        export_file: str,
+        overwrite: bool = True,
+        display_model: bool = False,
+        generate_models_for_all_layers: bool = False,
+        coordinate_units: str = "mm",
+        trace_param_diameter_threshold_val: float = 2,
+        trace_param_diameter_threshold_unit: str = "mm",
+        trace_param_min_hole_diameter_val: float = 0.25,
+        trace_param_min_hole_diameter_unit: str = "mm",
+        trace_drill_hole_modeling: str = "DISABLED",
+        trace_drill_hole_min_diameter_val: float = 2,
+        trace_drill_hole_min_diameter_unit: str = "mm",
+        trace_drill_hole_max_edge_val: float = 1,
+        trace_drill_hole_max_edge_unit: str = "mm",
+    ) -> int:
+        r"""Export a trace reinforcement model.
+
+        Available Since: 2023R1
+
+        Parameters
+        ----------
+        project_name: str
+            Name of the Sherlock project to generate the trace reinforcement model for.
+        cca_name: str
+            Name of the CCA to generate the trace reinforcement model from.
+        export_file: str
+            Path for saving exported files to. The file extension must be ``.wbjn``.
+        overwrite: bool, optional
+            Whether to overwrite an existing file having the same file name.
+            The default is ``True``.
+        display_model: bool, optional
+            Whether to launch and display the exported model in Ansys Workbench
+            Mechanical once the export finishes. The default is ``False``.
+        generate_models_for_all_layers:  bool, optional
+            Whether to generate and export trace models for not only the generated trace
+            reinforcement layers but also all other layers. The default is ``False``, in
+            which case only trace reinforcement layers are generated and exported.
+        coordinate_units: str, optional
+            Units of the model coordinates to use when exporting a model.
+            The default is ``"mm"``.
+        trace_param_diameter_threshold_val: float, optional
+            Threshold value that determines whether a hole is modeled with shell
+            reinforcement elements or beam elements. The default is ``2``, with the
+            default units being ``"mm"`` as specified by the next parameter. Holes with
+            diameters equal to or greater than this threshold value are modeled with shell
+            reinforcement elements. Holes with diameters less than this threshold value
+            are modeled with beam elements. Holes buried inside the board are always modeled
+            with beam elements.
+        trace_param_diameter_threshold_unit: str, optional
+            Units associated with the threshold value for the trace parameter diameter.
+            The default is ``"mm"``.
+        trace_param_min_hole_diameter_val: float, optional
+            Minimum trace parameter diameter for determining whether a via is exported.
+            The default is ``0.25``, with the default units being ``"mm"`` as specified
+            by the next parameter. Vias with diameters smaller than this diameter
+            are not exported. Setting the value to ``0`` exports all vias.
+        trace_param_min_hole_diameter_unit: str, optional
+            Units associated with the value for the minimum trace parameter diameter.
+            The default is ``"mm"``.
+        trace_drill_hole_modeling: str, optional
+            Whether to enable or disable the modeling of trace drill holes. Options are
+            ``"ENABLED"`` and ``"DISABLED"``. The default is ``"DISABLED"``, in which
+            case the ``trace_drill_hole_min_diameter`` and ``trace_drill_hole_max_edge``
+            parameters are not used.
+        trace_drill_hole_min_diameter_val: float, optional
+            Minimimun diameter value for determining whether a trace drill hole is
+            exported. The default is ``2``, with the default units being ``"mm"``
+            as specified by the next parameter. Trace drill holes with diameters smaller
+            than this diameter are not exported. Setting the value to ``0`` exports all
+            trace drill holes.
+        trace_drill_hole_min_diameter_unit: str, optional
+            Units associated with the value for the minimum trace drill hole diameter.
+            The default is ``"mm"``.
+        trace_drill_hole_max_edge_val: float, optional
+            Maximum segment size for representing round drill holes by a polygon.
+            The default is ``1``, with the default units being ``"mm"`` as specified
+            by the next parameter.
+        trace_drill_hole_max_edge_unit: str, optional
+            Units associated with the maximum segment for representing round drill holes
+            by a polygon. The default is ``"mm"``.
+
+        Returns
+        -------
+        int
+            Status code of the response. 0 for success.
+
+        Examples
+        --------
+        >>> from ansys.sherlock.core import launcher
+        >>> from ansys.sherlock.core import model
+        >>> sherlock = launcher.launch_sherlock()
+        >>> sherlock.model.export_trace_reinforcement_model(
+            'Tutorial Project', 'Main Board', 'c:\Temp\export.wbjn',
+            True, False, False)
+
+        >>> from ansys.sherlock.core import launcher
+        >>> from ansys.sherlock.core import model
+        >>> sherlock = launcher.launch_sherlock()
+        >>> sherlock.model.export_trace_reinforcement_model(
+            'Tutorial Project', 'Main Board', 'c:\Temp\export.wbjn',
+            True, False, False, "mm", 1.5, "mm", 0, "mm", "ENABLED", 1.5, "mm", 1, "mm")
+        """
+        try:
+            if not project_name:
+                raise SherlockModelServiceError("Project name is invalid.")
+            if not cca_name:
+                raise SherlockModelServiceError("CCA name is invalid.")
+            if export_file == "":
+                raise SherlockModelServiceError(message="Export file path is invalid.")
+            else:
+                if not os.path.exists(os.path.dirname(export_file)):
+                    raise SherlockModelServiceError(
+                        message=f'Export file directory "{export_file}" does not exist.'
+                    )
+        except Exception as e:
+            LOG.error(str(e))
+            raise e
+
+        if not self._is_connection_up():
+            raise SherlockNoGrpcConnectionException()
+
+        export_request = SherlockModelService_pb2.ExportTraceReinforcementModelRequest()
+        export_request.project = project_name
+        export_request.ccaName = cca_name
+        export_request.exportFile = export_file
+        export_request.overwrite = overwrite
+        export_request.displayModel = display_model
+        export_request.clearFEADatabase = (
+            False  # This only applies to *.apdl files and is not applicable here.
+        )
+        export_request.coordinateUnits = coordinate_units
+        export_request.generateModelsForAllLayers = generate_models_for_all_layers
+        export_request.traceParam.diameterThreshold.value = trace_param_diameter_threshold_val
+        export_request.traceParam.diameterThreshold.unit = trace_param_diameter_threshold_unit
+        export_request.traceParam.minHoleDiameterForShellOrBeam.value = (
+            trace_param_min_hole_diameter_val
+        )
+        export_request.traceParam.minHoleDiameterForShellOrBeam.unit = (
+            trace_param_min_hole_diameter_unit
+        )
+
+        # export_request.traceDrillHoleParam is Deprecated
+        export_request.traceDrillHoleParam.drillHoleModeling = trace_drill_hole_modeling
+        export_request.traceDrillHoleParam.minHoleDiameter.value = trace_drill_hole_min_diameter_val
+        export_request.traceDrillHoleParam.minHoleDiameter.unit = trace_drill_hole_min_diameter_unit
+        export_request.traceDrillHoleParam.maxEdgeLength.value = trace_drill_hole_max_edge_val
+        export_request.traceDrillHoleParam.maxEdgeLength.unit = trace_drill_hole_max_edge_unit
+        # export_request.traceDrillHoleParam is Deprecated
+
+        # New message to replace traceDrillHoleParam below.
+        # Convert ENABLE/ENABLED or DISABLE/DISABLED to boolean
+        export_request.drillHoleModeling.drillHoleModelingEnabled = (
+            trace_drill_hole_modeling.upper().startswith("ENABLE")
+        )
+        export_request.drillHoleModeling.minHoleDiameter.value = trace_drill_hole_min_diameter_val
+        export_request.drillHoleModeling.minHoleDiameter.units = trace_drill_hole_min_diameter_unit
+        export_request.drillHoleModeling.maxEdgeLength.value = trace_drill_hole_max_edge_val
+        export_request.drillHoleModeling.maxEdgeLength.units = trace_drill_hole_max_edge_unit
+
+        try:
+            return_code = self.stub.exportTraceReinforcementModel(export_request)
+            if return_code.value != 0:
+                raise SherlockModelServiceError(return_code.message)
+
+            return return_code.value
+        except Exception as e:
+            LOG.error(str(e))
+            raise
+
+    @require_version()
+    def generate_trace_model(
+        self,
+        project_name,
+        cca_name: str = "",
+        copper_layer_name: str = "",
+        max_arc_segment: float = 0.0,
+        max_arc_segment_units: str = "mm",
+        min_trace_area: float = 0.0,
+        min_trace_area_units: str = "mm2",
+        min_hole_area: float = 0.0,
+        min_hole_area_units: str = "mm2",
+        use_snapshot_for_non_image_layer: bool = False,
+    ) -> int:
+        r"""Generate one or more trace models for a project.
+
+        Available Since: 2023R2
+
+        Parameters
+        ----------
+        project_name: str
+            Name of the Sherlock project to generate one or more trace models for.
+        cca_name: str, optional
+            Name of the CCA to generate one or more trace models from. The default is
+            ``""``, in which case trace models are generated for CCAs and
+            all layers.
+        copper_layer_name: str, optional
+            Name of the copper layer to generate one or more trace models from. The default
+            is ``""``, in which case trace models are generated either for the given CCA
+            or for all layers.
+        max_arc_segment: float, optional
+            Maximum length of the segment to generate when Sherlock
+            converts EDA arc drawing commands to line segments. The default is
+            ``0.0``. Smaller values for the maximum arc segment result in smoother
+            arc representations on the FEA model. However, the cost of generating a
+            larger number of shorter segments is higher. Such short segments cause
+            the FEA tool to generate a larger number of smaller elements to represent
+            the curved solid.
+        max_arc_segment_units: str, optional
+            Units for the maximum arc segment. The default is ``"mm"``.
+        min_trace_area: float, optional
+            Minimum area of any trace polygon to include in the trace model.
+            The default is ``0.0``, which turns off any area filtering.
+        min_trace_area_units: str, optional
+            Units for the minimum trace area. The default is ``"mm2"``.
+        min_hole_area: float, optional
+            Minimum area of any trace hole to include in the trace model.
+            The default is ``0.0``, which turns off any hole filtering.
+        min_hole_area_units: str, optional
+            Units for the minimum hole area. The default is ``"mm2"``.
+        use_snapshot_for_non_image_layer: bool, optional
+            Whether to use an image to generate the trace model for layers that are not
+            image layers. The default is ``False``. If ``True`` and a snapshot image for
+            the layer exists, the snapshot image is used. Otherwise, an image is created
+            in the same way as a snapshot image is created.
+
+        Returns
+        -------
+        int
+            Status code of the response. 0 for success.
+
+        Examples
+        --------
+        >>> from ansys.sherlock.core import launcher
+        >>> from ansys.sherlock.core import model
+        >>> sherlock = launcher.launch_sherlock()
+        >>> sherlock.model.generate_trace_model(
+            'Tutorial Project', 'Main Board', 0.05, 'mm'
+            0.0, 'mm2', 0.0, 'mm2')
+
+        """
+        try:
+            if not project_name:
+                raise SherlockModelServiceError("Project name is invalid.")
+
+        except Exception as e:
+            LOG.error(str(e))
+            raise
+
+        if not self._is_connection_up():
+            raise SherlockNoGrpcConnectionException()
+
+        gen_request = SherlockModelService_pb2.GenerateTraceModelRequest()
+        gen_request.project = project_name
+        gen_request.ccaName = cca_name
+        gen_request.copperLayerName = copper_layer_name
+        gen_request.maxArcSegment = max_arc_segment
+        gen_request.maxArcSegmentUnits = max_arc_segment_units
+        gen_request.minTraceArea = min_trace_area
+        gen_request.minTraceAreaUnits = min_trace_area_units
+        gen_request.minHoleArea = min_hole_area
+        gen_request.minHoleAreaUnits = min_hole_area_units
+        gen_request.useSnapshotForNonImageLayer = use_snapshot_for_non_image_layer
+
+        try:
+            return_code = self.stub.generateTraceModel(gen_request)
+            if return_code.value != 0:
+                raise SherlockModelServiceError(return_code.message)
+
+            return return_code.value
+        except Exception as e:
+            LOG.error(str(e))
+            raise
+
+    @require_version(242)
+    def export_aedb(
+        self,
+        project_name: str,
+        cca_name: str,
+        export_file: str,
+        overwrite: bool = True,
+        display_model: bool = False,
+    ) -> int:
+        r"""Export an Electronics Desktop model.
+
+        Available Since: 2024R2
+
+        Parameters
+        ----------
+        project_name: str
+            Name of the Sherlock project to generate the EDB model for.
+        cca_name: str
+            Name of the CCA to generate the EDB model from.
+        export_file: str
+            Directory for saving exported model to.
+        overwrite: bool, optional
+            Whether to overwrite an existing file having the same file name.
+            The default is ``True``.
+        display_model: bool, optional
+            Whether to launch and display the exported model in Ansys Electronics
+            Desktop once the export finishes. The default is ``False``.
+
+        Returns
+        -------
+        int
+            Status code of the response. 0 for success.
+
+        Examples
+        --------
+        >>> from ansys.sherlock.core import launcher
+        >>> from ansys.sherlock.core import model
+        >>> sherlock = launcher.launch_sherlock()
+        >>> sherlock.model.export_aedb(
+            'Tutorial Project', 'Main Board', 'c:\Temp\export.aedb',
+            True, False)
+        """
+        try:
+            if not project_name:
+                raise SherlockExportAEDBError("Project name is invalid.")
+            if not cca_name:
+                raise SherlockExportAEDBError("CCA name is invalid.")
+            if export_file == "":
+                raise SherlockExportAEDBError(message="Export filepath is required.")
+        except Exception as e:
+            LOG.error(str(e))
+            raise e
+
+        if not self._is_connection_up():
+            raise SherlockNoGrpcConnectionException()
+
+        export_request = SherlockModelService_pb2.ExportAEDBRequest()
+        export_request.project = project_name
+        export_request.ccaName = cca_name
+        export_request.exportFile = export_file
+        export_request.overwrite = overwrite
+        export_request.displayModel = display_model
+
+        try:
+            return_code = self.stub.exportAEDB(export_request)
+            if return_code.value != 0:
+                raise SherlockExportAEDBError(return_code.message)
+
+            return return_code.value
+        except Exception as e:
+            LOG.error(str(e))
+            raise
+
+    @require_version(242)
+    def exportTraceModel(self, layer_params: list[bool | int | float | str]) -> int:
+        r"""Export a trace model to a specified output file.
+
+        Available Since: 2024R2
+
+        Parameters
+        ----------
+        layer_params : list[bool | int | float | str]
+            list of parameters for export a trace model of a single copper layer.
+
+        Returns
+        -------
+        int
+            Status code of the response. 0 for success.
+
+        Examples
+        --------
+        >>> from ansys.sherlock.core.types.analysis_types import ElementOrder
+        >>> from ansys.sherlock.core import launcher
+        >>> from ansys.api.sherlock.v0 import SherlockModelService_pb2
+        >>> sherlock = launcher.launch_sherlock()
+        >>> list_of_params_for_layers = []
+        >>> list_of_params_for_layers.append(
+                sherlock.model.createExportTraceCopperLayerParams(
+                    "Tutorial Project",
+                    "Main Board",
+                    ".\\outputfile_path.stp",
+                    "copper-01.odb",
+                    False,
+                    False,
+                    False,
+                    False,
+                    "mm",
+                    SherlockModelService_pb2.MeshType.NONE,
+                    False,
+                    SherlockModelService_pb2.TraceOutputType.ALL_REGIONS,
+                    ElementOrder.LINEAR,
+                    1.0,
+                    "mm".
+                    1,
+                    False,
+                    1.0,
+                    "mm",
+                    1.0
+                )
+            )
+        >>> sherlock.model.exportTraceModel(list_of_params_for_layers)
+        """
+        try:
+            if not self._is_connection_up():
+                raise SherlockNoGrpcConnectionException()
+
+            request = SherlockModelService_pb2.ExportTraceModelRequest()
+            request.traceModelExportParams.extend(layer_params)
+
+            return_code = self.stub.exportTraceModel(request)
+            if return_code.value != 0:
+                # Return error from the server
+                raise SherlockModelServiceError(return_code.message)
+
+            return return_code.value
+        except Exception as e:
+            LOG.error(str(e))
+            raise
+
+    @require_version(242)
+    def createExportTraceCopperLayerParams(
+        self,
+        project_name,
+        cca_name,
+        output_file_path,
+        copper_layer,
+        overwrite: bool = False,
+        display_after: bool = False,
+        clear_FEA_database: bool = False,
+        use_FEA_model_ID: bool = False,
+        coord_units: str = "mm",
+        mesh_type: int = MeshType.NONE,
+        is_modeling_region_enabled: bool = False,
+        trace_output_type: int = TraceOutputType.ALL_REGIONS,
+        element_order: ElementOrder = ElementOrder.LINEAR,
+        max_mesh_size: float = 1.0,
+        max_mesh_size_units: str = "mm",
+        max_holes_per_trace: int = 2,
+        is_drill_hole_modeling_enabled: bool = False,
+        drill_hole_min_diameter: float = 1.0,
+        drill_hole_min_diameter_units: str = "mm",
+        drill_hole_max_edge_length: float = 1.0,
+        drill_hole_max_edge_length_units: str = "mm",
+    ) -> SherlockModelService_pb2.TraceModelExportParams:
+        r"""Create a set of parameters to be used to export a single copper layer.
+
+        Creates TraceModelExportParams object that can be added to an export trace model request.
+        Should be used in conjunction with exportTraceModel method to export multiple trace layers
+        all at once. See example below.
+
+        Parameters
+        ----------
+        project_name: str
+            Name of the Sherlock project containing trace layer to export.
+        cca_name: str
+            Name of the CCA containing the trace layer to export.
+        output_file_path: str
+            File path including the file name and extension where the trace layer will be exported.
+            Valid file extensions: .py, .bdf, .apdl, .cdb, .wbjn, .stp, .step, .tcl, .stl
+            Note: relative paths will be relative to sherlock install directory,
+            not the python script.
+        copper_layer: str
+            Name of the copper layer in the given CCA to export.
+        overwrite: bool = False
+            Determines if sherlock should overwrite the output file if it exists.
+        display_after: bool = False
+            Determines if the output file should automatically display after export.
+        clear_FEA_database: bool = False
+            Determines if sherlock should clear the database after export.
+            Applicable file extensions: .apdl, and .cdb.
+        use_FEA_model_ID: bool = False
+            Determines if the FEA model id is used or not.
+        coord_units: str = "mm"
+            Units of the coordinate system. Applicable to .py .wbjn, .stp, .step.
+        mesh_type: MeshType = MeshType.NONE
+            Options of difference trace meshing strategies
+        is_modeling_region_enabled: bool = False
+            Determines if pre-defined modeling regions will be applied to the exported trace model.
+        trace_output_type: TraceOutputType = TraceOutputType.ALL_REGIONS
+            Options to select which trace regions to include in the 3D model.
+        element_order: ElementOrder = ElementOrder.LINEAR
+            Type of FEA element to be used when modeling each component.
+        max_mesh_size: float = 1.0
+            Indicates the desired element sizes.
+        max_mesh_size_units: str = "mm"
+            Indicates the units to be used with max_mesh_size.
+        max_holes_per_trace: int = 2
+            Maximum number of holes allowed in a trace before partitioning it into multiple traces.
+        is_drill_hole_modeling_enabled: bool = False
+            Determines if drill holes will be modeled or not.
+        drill_hole_min_diameter: float = 1.0
+            All drill holes with a diameter < this value will not be modeled.
+        drill_hole_min_diameter_units : str = "mm"
+            Units associated with drill_hole_min_diameter.
+        drill_hole_max_edge_length: float = 1.0
+            Specifies the length of the line segments used to represent round drill holes.
+        drill_hole_max_edge_length_units: str = "mm"
+            Units associated with drill_hole_max_edge_length.
+
+        Returns
+        -------
+        TraceModelExportParams
+            Object that holds the data for a single export trace request.
+
+        Examples
+        --------
+        >>> from ansys.sherlock.core import launcher
+        >>> from ansys.sherlock.core.types.analysis_types import ElementOrder
+        >>> from ansys.api.sherlock.v0 import SherlockModelService_pb2
+        >>> sherlock = launcher.launch_sherlock()
+        >>> copper_1_layer = sherlock.model.createExportTraceCopperLayerParams(
+                "Tutorial Project",
+                "Main Board",
+                ".\\outputfile_path.stp",
+                "copper-01.odb",
+                False,
+                False,
+                False,
+                False,
+                "mm",
+                SherlockModelService_pb2.MeshType.NONE,
+                False,
+                SherlockModelService_pb2.TraceOutputType.ALL_REGIONS,
+                ElementOrder.LINEAR,
+                1.0,
+                "mm",
+                2,
+                False,
+                1.0,
+                "mm",
+                1.0
+            )
+        >>> copper_2_layer = sherlock.model.createExportTraceCopperLayerParams(
+                "Tutorial Project",
+                "Main Board",
+                ".\\outputfile_path2.stp",
+                "copper-02.odb",
+                False,
+                False,
+                False,
+                False,
+                "mm",
+                SherlockModelService_pb2.MeshType.NONE,
+                False,
+                SherlockModelService_pb2.TraceOutputType.ALL_REGIONS,
+                ElementOrder.LINEAR,
+                1.0,
+                "mm",
+                2,
+                False,
+                1.0,
+                "mm",
+                1.0
+            )
+        >>> sherlock.model.exportTraceModel([copper_1_layer, copper_2_layer])
+        """
+        try:
+            if not project_name:
+                raise SherlockModelServiceError("Project name is invalid.")
+            if not cca_name:
+                raise SherlockModelServiceError("CCA name is invalid.")
+            if not output_file_path:
+                raise SherlockModelServiceError("Output File path is required")
+            if not copper_layer:
+                raise SherlockModelServiceError("Copper layer name is required.")
+        except Exception as e:
+            LOG.error(str(e))
+            raise
+
+        ret = SherlockModelService_pb2.TraceModelExportParams()
+
+        ret.project = project_name
+        ret.ccaName = cca_name
+        ret.filePath = output_file_path
+        ret.copperLayerName = copper_layer
+        ret.overwriteExistingFile = overwrite
+        ret.displayModelAfterExport = display_after
+        ret.clearFEADatabase = clear_FEA_database
+        ret.useFEAModelID = use_FEA_model_ID
+        ret.coordUnits = coord_units
+
+        # Mesh Type Params
+        pmp = ret.pcbMeshPropParam
+        pmp.meshType = mesh_type
+        pmp.isModelingRegionEnabled = is_modeling_region_enabled
+
+        # Trace Params
+        tpp = ret.tracePropParam
+        tpp.traceOutputs = trace_output_type
+        tpp.elementOrder = element_order
+        tpp.maxMeshSize.value = max_mesh_size
+        tpp.maxMeshSize.units = max_mesh_size_units
+        tpp.maxHolesPerTrace = max_holes_per_trace
+
+        # Drill Hole Params
+        dhm = ret.drillHoleModeling
+        dhm.drillHoleModelingEnabled = is_drill_hole_modeling_enabled
+        dhm.minHoleDiameter.value = drill_hole_min_diameter
+        dhm.minHoleDiameter.units = drill_hole_min_diameter_units
+        dhm.maxEdgeLength.value = drill_hole_max_edge_length
+        dhm.maxEdgeLength.units = drill_hole_max_edge_length_units
+
+        return ret
+
+    def export_FEA_model(
+        self,
+        project: str,
+        cca_name: str,
+        export_file: str,
+        analysis: str,
+        drill_hole_parameters: list[dict[str, str | Measurement]],
+        detect_lead_modeling: str,
+        lead_model_parameters: list[dict[str, int | str | Measurement]],
+        display_model: bool,
+        clear_FEA_database: bool,
+        use_FEA_model_id: bool,
+        coordinate_units: str,
+    ) -> int:
+        """
+        Export a FEA model.
+
+        Parameters
+        ----------
+        project: str
+            Name of the Sherlock project.
+        cca_name: str
+            Name of the CCA.
+        export_file: str
+            Full path for saving exported files to. The file extension must be ``.wbjn``.
+        analysis: str
+            The type of analysis that is being exported. Valid values are ``NaturalFreq``,
+            ``HarmonicVibe``, ``ICTAnalysis``, ``MechanicalShock`` or ``RandomVibe``.
+        drill_hole_parameters: list[dict[str, str | Measurement]]
+            List of the drill hole parameters consisting of these properties:
+
+                - drill_hole_modeling: str
+                    The status of the drill hole modeling feature. If enabled, automatically enable
+                    drill hole modeling. Valid values are ``ENABLED/enabled`` or
+                    ``DISABLED/disabled``.
+                - min_hole_diameter: MinHoleDiameter
+                    The properties of the minimum hole diameter.
+                - max_edge_length: MaxEdgeLength
+                    The properties of the maximum edge length.
+        detect_lead_modeling: str
+            The status of the detect lead modeling feature. If enabled, automatically enable lead
+            modeling if any part has lead geometry defined. Valid values are ``ENABLED`` or
+            ``DISABLED``.
+        lead_model_parameters: list[dict[str, int | str | Measurement]]
+            List of the lead model parameters consisting of these properties:
+
+                - lead_modeling: str
+                    The status of the lead modeling feature. If enabled, automatically enable lead
+                    modeling. Valid values are ``ENABLED`` or ``DISABLED``.
+                - lead_element_order: str
+                     The type of the element order. Valid values are ``First Order (Linear)``,
+                     ``Second Order (Quadratic)``, or ``Solid Shell``.
+                - max_mesh_size: MaxMeshSize
+                    The properties of the maximum mesh size.
+                - vertical_mesh_size: VerticalMeshSize
+                    The properties of the vertical mesh size.
+                - thicknessCount: int, optional
+                    The number of elements through the lead thickness that will be created per lead.
+                     The default value is 3 and the maximum is 5. Only used when the advanced lead
+                     mesh setting is enabled.
+                - aspectRatio: int, optional
+                    The aspect ratio is multiplied by the lead thickness divided by the through
+                    thickness count to give the lead element height. The default value is 2 and the
+                    maximum is 10. Only used when the advanced lead mesh setting is enabled.
+        display_model: bool
+            Whether to display the model after export.
+        clear_FEA_database: bool
+            Whether to clear FEA database before defining model.
+        use_FEA_model_id: bool
+            Whether to use FEA model ID.
+        coordinate_units: str
+            Units of the model coordinates to use when exporting a model.
+
+
+        Returns
+        -------
+        int
+            Status code of the response. 0 for success.
+
+        Examples
+        --------
+        >>> from ansys.sherlock.core.launcher import launch_sherlock
+        >>> from ansys.sherlock.core.types.common_types import (
+            Measurement,
+        )
+        >>> sherlock = launch_sherlock()
+        >>> sherlock.model.export_FEA_model(
+                project="Test Project",
+                cca_name="Main Board",
+                export_file="C:/Temp/export.wbjn",
+                analysis="NaturalFreq",
+                drill_hole_parameters=[
+                    {
+                        "drill_hole_modeling": "ENABLED",
+                        "min_hole_diameter": Measurement(value=0.5, unit="mm"),
+                        "max_edge_length": Measurement(value=1.0, unit="mm")
+                    }
+                ],
+                detect_lead_modeling="ENABLED",
+                lead_model_parameters=[
+                    {
+                        "lead_modeling": "ENABLED",
+                        "lead_element_order": "First Order (Linear)",
+                        "max_mesh_size": Measurement(value=0.5, unit="mm"),
+                        "vertical_mesh_size": Measurement(value=0.1, unit="mm"),
+                        "thicknessCount": 3,
+                        "aspectRatio": 2
+                    }
+                ],
+                display_model=True,
+                clear_FEA_database=True,
+                use_FEA_model_id=True,
+                coordinate_units="mm"
+            )
+        """
+        try:
+            if not project:
+                raise SherlockExportFEAModelError(message="Project name is invalid.")
+
+            if not cca_name:
+                raise SherlockExportFEAModelError(message="CCA name is invalid.")
+
+            if not export_file:
+                raise SherlockExportFEAModelError(message="Export file path is invalid.")
+
+            if not os.path.exists(os.path.dirname(export_file)):
+                raise SherlockExportFEAModelError(
+                    message=f"Export file directory " f'"{export_file}" ' f"does not exist."
+                )
+
+            for param in drill_hole_parameters:
+                min_hole_diameter = param.get("min_hole_diameter")
+                if not isinstance(min_hole_diameter, Measurement):
+                    raise SherlockExportFEAModelError(message="Minimum hole diameter is invalid.")
+
+                max_edge_length = param.get("max_edge_length")
+                if not isinstance(max_edge_length, Measurement):
+                    raise SherlockExportFEAModelError(message="Maximum edge length is invalid.")
+
+            for param in lead_model_parameters:
+                max_mesh_size = param.get("max_mesh_size")
+                if not isinstance(max_mesh_size, Measurement):
+                    raise SherlockExportFEAModelError(message="Maximum mesh size is invalid.")
+
+                vertical_mesh_size = param.get("vertical_mesh_size")
+                if not isinstance(vertical_mesh_size, Measurement):
+                    raise SherlockExportFEAModelError(message="Vertical mesh size is invalid.")
+
+            if not self._is_connection_up():
+                raise SherlockNoGrpcConnectionException()
+
+            export_request = SherlockModelService_pb2.ExportFEAModelRequest()
+            export_request.project = project
+            export_request.ccaName = cca_name
+            export_request.exportFile = export_file
+            export_request.analysis = (
+                SherlockModelService_pb2.ExportFEAModelRequest.ExportAnalysis.Value(analysis)
+            )
+
+            for param in drill_hole_parameters:
+                export_request.drillHoleParam.drillHoleModeling = param.get("drill_hole_modeling")
+
+                min_hole_diameter = param.get("min_hole_diameter")
+                export_request.drillHoleParam.minHoleDiameter.value = min_hole_diameter.value
+                export_request.drillHoleParam.minHoleDiameter.unit = min_hole_diameter.unit
+
+                max_edge_length = param.get("max_edge_length")
+                export_request.drillHoleParam.maxEdgeLength.value = max_edge_length.value
+                export_request.drillHoleParam.maxEdgeLength.unit = max_edge_length.unit
+
+            export_request.detectLeadModeling = detect_lead_modeling.upper()
+
+            for param in lead_model_parameters:
+                export_request.leadModelParam.leadModeling = param.get("lead_modeling").upper()
+
+                export_request.leadModelParam.leadElemOrder = param.get("lead_element_order")
+
+                max_mesh_size = param.get("max_mesh_size")
+                export_request.leadModelParam.maxMeshSize.value = max_mesh_size.value
+                export_request.leadModelParam.maxMeshSize.unit = max_mesh_size.unit
+
+                vertical_mesh_size = param.get("vertical_mesh_size")
+                export_request.leadModelParam.verticalMeshSize.value = vertical_mesh_size.value
+                export_request.leadModelParam.verticalMeshSize.unit = vertical_mesh_size.unit
+
+                thickness_count = param.get("thicknessCount", 3)
+                export_request.leadModelParam.thicknessCount = thickness_count
+
+                aspect_ratio = param.get("aspectRatio", 2)
+                export_request.leadModelParam.aspectRatio = aspect_ratio
+
+            export_request.displayModel = display_model
+            export_request.clearFEADatabase = clear_FEA_database
+            export_request.useFEAModelID = use_FEA_model_id
+            export_request.coordinateUnits = coordinate_units
+
+            return_code = self.stub.exportFEAModel(export_request)
+            if return_code.value != 0:
+                raise SherlockExportFEAModelError(message=return_code.message)
+
+            return return_code.value
+
+        except SherlockExportFEAModelError as e:
+            LOG.error(str(e))
+            raise e