--- conflicted
+++ resolved
@@ -1,1171 +1,1162 @@
-# © 2023-2024 ANSYS, Inc. All rights reserved
-
-"""Module containing all layer management capabilities."""
-from ansys.sherlock.core.types.layer_types import (
-    CircularShape,
-    PCBShape,
-    PolygonalShape,
-    RectangularShape,
-    SlotShape,
-)
-
-try:
-    import SherlockLayerService_pb2
-    import SherlockLayerService_pb2_grpc
-except ModuleNotFoundError:
-    from ansys.api.sherlock.v0 import SherlockLayerService_pb2
-    from ansys.api.sherlock.v0 import SherlockLayerService_pb2_grpc
-
-from typing import Dict, List, Union
-
-from SherlockLayerService_pb2 import ModelingRegion
-
-from ansys.sherlock.core import LOG
-from ansys.sherlock.core.errors import (
-    SherlockAddModelingRegionError,
-    SherlockAddPottingRegionError,
-    SherlockDeleteAllICTFixturesError,
-    SherlockDeleteAllMountPointsError,
-    SherlockDeleteAllTestPointsError,
-    SherlockExportAllMountPoints,
-    SherlockExportAllTestFixtures,
-    SherlockExportAllTestPoints,
-    SherlockUpdateMountPointsByFileError,
-    SherlockUpdateTestFixturesByFileError,
-    SherlockUpdateTestPointsByFileError,
-)
-from ansys.sherlock.core.grpc_stub import GrpcStub
-
-
-class Layer(GrpcStub):
-    """Module containing all the layer management capabilities."""
-
-    def __init__(self, channel):
-        """Initialize a gRPC stub for SherlockLayerService."""
-        super().__init__(channel)
-        self.stub = SherlockLayerService_pb2_grpc.SherlockLayerServiceStub(channel)
-
-    def add_potting_region(
-        self,
-        project,
-        potting_regions,
-    ):
-        """Add one or more potting regions to a given project.
-
-        Parameters
-        ----------
-        project : str
-            Name of the Sherlock project.
-        potting_regions : list
-            List of potting region properties consisting of these properties:
-
-            - cca_name: str
-                Name of the CCA.
-            - potting_id: str
-                Potting ID. The default is ``None``.
-            - side: str
-                The side to add the potting region to. The default is ``None``.
-                Options are ``"TOP"``, ``"BOTTOM"``, and ``"BOT"``.
-            - material: str
-                The potting material. The default is ``None``.
-            - potting_units: str
-                The potting region units. The default is ``None``.
-            - thickness: float
-                The potting thickness. The default is ``None``.
-            - standoff: float
-                The potting standoff. The default is ``None``.
-            - shape: PolygonalShape|RectangularShape|SlotShape|CircularShape|PCBShape
-                The shape of the potting region.
-
-
-        Returns
-        -------
-        int
-            Status code of the response. 0 for success.
-
-        Examples
-        --------
-        >>> from ansys.sherlock.core.launcher import launch_sherlock
-        >>> from ansys.sherlock.core.types.layer_types import PolygonalShape
-        >>> sherlock = launch_sherlock()
-        >>> sherlock.project.import_odb_archive(
-            "ODB++ Tutorial.tgz",
-            True,
-            True,
-            True,
-            True,
-            project="Test",
-            cca_name="Card",
-        )
-        >>> polygonal_shape = PolygonalShape(points=[
-                        (0, 0),
-                        (0, 6.35),
-                        (9.77, 0)
-                    ], rotation=87.8)
-        >>> sherlock.layer.add_potting_region(
-            "Test",
-            [{
-                'cca_name': 'Card',
-                'potting_id': 'Test Region',
-                'side': 'TOP',
-                'material': 'epoxyencapsulant',
-                'potting_units': 'in',
-                'thickness': 0.1,
-                'standoff': 0.2,
-                'shape': polygonal_shape
-            },
-            ]
-        )
-
-        """
-        try:
-            if project == "":
-                raise SherlockAddPottingRegionError(message="Project name is invalid.")
-
-            if not isinstance(potting_regions, list):
-                raise SherlockAddPottingRegionError(message="Potting regions argument is invalid.")
-
-            if len(potting_regions) == 0:
-                raise SherlockAddPottingRegionError(
-                    message="One or more potting regions are required."
-                )
-
-            request = SherlockLayerService_pb2.AddPottingRegionRequest(project=project)
-
-            for i, potting_region in enumerate(potting_regions):
-                if not isinstance(potting_region, dict):
-                    raise SherlockAddPottingRegionError(
-                        message=f"Potting region argument is invalid for potting region {i}."
-                    )
-
-                if "cca_name" not in potting_region.keys():
-                    raise SherlockAddPottingRegionError(
-                        message=f"CCA name is missing for potting region {i}."
-                    )
-
-                region_request = request.pottingRegions.add()
-                region_request.ccaName = potting_region["cca_name"]
-
-                if region_request.ccaName == "":
-                    raise SherlockAddPottingRegionError(
-                        message=f"CCA name is invalid for potting region {i}."
-                    )
-
-                if "potting_id" in potting_region.keys():
-                    region_request.pottingID = potting_region["potting_id"]
-                if "side" in potting_region.keys():
-                    region_request.pottingSide = potting_region["side"]
-                if "material" in potting_region.keys():
-                    region_request.pottingMaterial = potting_region["material"]
-                if "potting_units" in potting_region.keys():
-                    region_request.pottingUnits = potting_region["potting_units"]
-                if "thickness" in potting_region.keys():
-                    region_request.pottingThickness = potting_region["thickness"]
-                if "standoff" in potting_region.keys():
-                    region_request.pottingStandoff = potting_region["standoff"]
-                if "shape" not in potting_region.keys():
-                    raise SherlockAddPottingRegionError(
-                        message=f"Shape missing for potting region {i}."
-                    )
-
-                shape = potting_region["shape"]
-
-                if isinstance(shape, PolygonalShape):
-                    if not isinstance(shape.points, list):
-                        raise SherlockAddPottingRegionError(
-                            message=f"Invalid points argument for potting region {i}."
-                        )
-
-                    for j, point in enumerate(shape.points):
-                        point_message = region_request.polygonalShape.points.add()
-
-                        if not isinstance(point, tuple) or len(point) != 2:
-                            raise SherlockAddPottingRegionError(
-                                message=f"Point {j} invalid for potting region {i}."
-                            )
-                        point_message.x = point[0]
-                        point_message.y = point[1]
-                    region_request.polygonalShape.rotation = shape.rotation
-                elif isinstance(shape, RectangularShape):
-                    region_request.rectangularShape.length = shape.length
-                    region_request.rectangularShape.width = shape.width
-                    region_request.rectangularShape.centerX = shape.center_x
-                    region_request.rectangularShape.centerY = shape.center_y
-                    region_request.rectangularShape.rotation = shape.rotation
-                elif isinstance(shape, SlotShape):
-                    region_request.slotShape.length = shape.length
-                    region_request.slotShape.width = shape.width
-                    region_request.slotShape.nodeCount = shape.node_count
-                    region_request.slotShape.centerX = shape.center_x
-                    region_request.slotShape.centerY = shape.center_y
-                    region_request.slotShape.rotation = shape.rotation
-                elif isinstance(shape, CircularShape):
-                    region_request.circularShape.diameter = shape.diameter
-                    region_request.circularShape.nodeCount = shape.node_count
-                    region_request.circularShape.centerX = shape.center_x
-                    region_request.circularShape.centerY = shape.center_y
-                    region_request.circularShape.rotation = shape.rotation
-                elif isinstance(shape, PCBShape):
-                    region_request.pCBShape.CopyFrom(SherlockLayerService_pb2.PCBShape())
-                else:
-                    raise SherlockAddPottingRegionError(
-                        message=f"Shape invalid for potting region {i}."
-                    )
-
-        except SherlockAddPottingRegionError as e:
-            LOG.error(str(e))
-            raise e
-
-        if not self._is_connection_up():
-            LOG.error("There is no connection to a gRPC service.")
-            return
-
-        response = self.stub.addPottingRegion(request)
-
-        try:
-            if response.value == -1:
-                raise SherlockAddPottingRegionError(response.message)
-            else:
-                LOG.info(response.message)
-                return response.value
-        except SherlockAddPottingRegionError as e:
-            LOG.error(str(e))
-            raise e
-
-    def update_mount_points_by_file(
-        self,
-        project,
-        cca_name,
-        file_path,
-    ):
-        """Update mount point properties of a CCA from a CSV file.
-
-        Parameters
-        ----------
-        project : str
-            Name of the Sherlock project.
-        cca_name : str
-            Name of the CCA.
-        file_path : str
-            Path for the CSV file with the mount point properties.
-
-        Returns
-        -------
-        int
-            Status code of the response. 0 for success.
-
-        Examples
-        --------
-        >>> from ansys.sherlock.core.launcher import launch_sherlock
-        >>> sherlock = launch_sherlock()
-        >>> sherlock.project.import_odb_archive(
-            "ODB++ Tutorial.tgz",
-            True,
-            True,
-            True,
-            True,
-            project="Test",
-            cca_name="Card",
-        )
-        >>> sherlock.layer.update_mount_points_by_file(
-            "Test",
-            "Card",
-            "MountPointImport.csv",
-        )
-        """
-        try:
-            if project == "":
-                raise SherlockUpdateMountPointsByFileError(message="Project name is invalid.")
-            if cca_name == "":
-                raise SherlockUpdateMountPointsByFileError(message="CCA name is invalid.")
-            if file_path == "":
-                raise SherlockUpdateMountPointsByFileError(message="File path is required.")
-        except SherlockUpdateMountPointsByFileError as e:
-            for error in e.str_itr():
-                LOG.error(error)
-            raise e
-
-        if not self._is_connection_up():
-            LOG.error("There is no connection to a gRPC service.")
-            return
-
-        request = SherlockLayerService_pb2.UpdateMountPointsByFileRequest(
-            project=project,
-            ccaName=cca_name,
-            filePath=file_path,
-        )
-
-        response = self.stub.updateMountPointsByFile(request)
-
-        return_code = response.returnCode
-
-        try:
-            if return_code.value == -1:
-                if return_code.message == "":
-                    raise SherlockUpdateMountPointsByFileError(error_array=response.updateError)
-
-                raise SherlockUpdateMountPointsByFileError(message=return_code.message)
-            else:
-                LOG.info(return_code.message)
-                return return_code.value
-        except SherlockUpdateMountPointsByFileError as e:
-            for error in e.str_itr():
-                LOG.error(error)
-            raise e
-
-    def delete_all_mount_points(self, project, cca_name):
-        """Delete all mount points for a CCA.
-
-        Parameters
-        ----------
-        project : str
-            Name of the Sherlock project.
-        cca_name : str
-            Name of the CCA.
-
-        Returns
-        -------
-        int
-            Status code of the response. 0 for success.
-
-        Examples
-        --------
-        >>> from ansys.sherlock.core.launcher import launch_sherlock
-        >>> sherlock = launch_sherlock()
-        >>> sherlock.project.import_odb_archive(
-            "ODB++ Tutorial.tgz",
-            True,
-            True,
-            True,
-            True,
-            project="Test",
-            cca_name="Card",
-        )
-        >>> sherlock.layer.update_mount_points_by_file(
-            "Test",
-            "Card",
-            "MountPointImport.csv",
-        )
-        >>> sherlock.layer.delete_all_mount_points("Test", "Card")
-        """
-        try:
-            if project == "":
-                raise SherlockDeleteAllMountPointsError(message="Project name is invalid.")
-            if cca_name == "":
-                raise SherlockDeleteAllMountPointsError(message="CCA name is invalid.")
-
-            if not self._is_connection_up():
-                LOG.error("There is no connection to a gRPC service.")
-                return
-
-            request = SherlockLayerService_pb2.DeleteAllMountPointsRequest(
-                project=project,
-                ccaName=cca_name,
-            )
-
-            response = self.stub.deleteAllMountPoints(request)
-
-            if response.value == -1:
-                raise SherlockDeleteAllMountPointsError(message=response.message)
-
-        except SherlockDeleteAllMountPointsError as e:
-            LOG.error(str(e))
-            raise e
-
-        return response.value
-
-    def delete_all_ict_fixtures(self, project, cca_name):
-        """Delete all ICT fixtures for a CCA.
-
-        Parameters
-        ----------
-        project : str
-            Name of the Sherlock project.
-        cca_name : str
-            Name of the CCA.
-
-        Returns
-        -------
-        int
-            Status code of the response. 0 for success.
-
-        Examples
-        --------
-        >>> from ansys.sherlock.core.launcher import launch_sherlock
-        >>> sherlock = launch_sherlock()
-        >>> sherlock.project.import_odb_archive(
-            "ODB++ Tutorial.tgz",
-            True,
-            True,
-            True,
-            True,
-            project="Test",
-            cca_name="Card",
-        )
-        >>> sherlock.layer.update_ict_fixtures_by_file(
-            "Test",
-            "Card",
-            "ICTFixturesImport.csv",
-        )
-        >>> sherlock.layer.delete_all_ict_fixtures("Test", "Card")
-        """
-        try:
-            if project == "":
-                raise SherlockDeleteAllICTFixturesError(message="Project name is invalid.")
-            if cca_name == "":
-                raise SherlockDeleteAllICTFixturesError(message="CCA name is invalid.")
-
-            if not self._is_connection_up():
-                LOG.error("There is no connection to a gRPC service.")
-                return
-
-            request = SherlockLayerService_pb2.DeleteAllICTFixturesRequest(
-                project=project,
-                ccaName=cca_name,
-            )
-
-            response = self.stub.deleteAllICTFixtures(request)
-
-            if response.value == -1:
-                raise SherlockDeleteAllICTFixturesError(message=response.message)
-
-        except SherlockDeleteAllICTFixturesError as e:
-            LOG.error(str(e))
-            raise e
-
-        return response.value
-
-    def delete_all_test_points(self, project, cca_name):
-        """Delete all test points for a CCA.
-
-        Parameters
-        ----------
-        project : str
-            Name of the Sherlock project.
-        cca_name : str
-            Name of the CCA.
-
-        Returns
-        -------
-        int
-            Status code of the response. 0 for success.
-
-        Examples
-        --------
-        >>> from ansys.sherlock.core.launcher import launch_sherlock
-        >>> sherlock = launch_sherlock()
-        >>> sherlock.project.import_odb_archive(
-            "ODB++ Tutorial.tgz",
-            True,
-            True,
-            True,
-            True,
-            project="Test",
-            cca_name="Card",
-        )
-        >>> sherlock.layer.update_test_points_by_file(
-            "Test",
-            "Card",
-            "TestPointsImport.csv",
-        )
-        >>> sherlock.layer.delete_all_test_points("Test", "Card")
-        """
-        try:
-            if project == "":
-                raise SherlockDeleteAllTestPointsError(message="Project name is invalid.")
-            if cca_name == "":
-                raise SherlockDeleteAllTestPointsError(message="CCA name is invalid.")
-
-            if not self._is_connection_up():
-                LOG.error("There is no connection to a gRPC service.")
-                return
-
-            request = SherlockLayerService_pb2.DeleteAllTestPointsRequest(
-                project=project,
-                ccaName=cca_name,
-            )
-
-            response = self.stub.deleteAllTestPoints(request)
-
-            if response.value == -1:
-                raise SherlockDeleteAllTestPointsError(message=response.message)
-
-        except SherlockDeleteAllTestPointsError as e:
-            LOG.error(str(e))
-            raise e
-
-        return response.value
-
-    def update_test_points_by_file(
-        self,
-        project,
-        cca_name,
-        file_path,
-    ):
-        """Update test point properties of a CCA from a CSV file.
-
-        Parameters
-        ----------
-        project : str
-            Name of the Sherlock project.
-        cca_name : str
-            Name of the CCA.
-        file_path : str
-            Path for the CSV file with the test point properties.
-
-        Returns
-        -------
-        int
-            Status code of the response. 0 for success.
-
-        Examples
-        --------
-        >>> from ansys.sherlock.core.launcher import launch_sherlock
-        >>> sherlock = launch_sherlock()
-        >>> sherlock.project.import_odb_archive(
-            "ODB++ Tutorial.tgz",
-            True,
-            True,
-            True,
-            True,
-            project="Test",
-            cca_name="Card",
-        )
-        >>> sherlock.layer.update_test_points_by_file(
-            "Test",
-            "Card",
-            "TestPointsImport.csv",
-        )
-        """
-        try:
-            if project == "":
-                raise SherlockUpdateTestPointsByFileError(message="Project name is invalid.")
-            if cca_name == "":
-                raise SherlockUpdateTestPointsByFileError(message="CCA name is invalid.")
-            if file_path == "":
-                raise SherlockUpdateTestPointsByFileError(message="File path is required.")
-
-            if not self._is_connection_up():
-                LOG.error("There is no connection to a gRPC service.")
-                return
-
-            request = SherlockLayerService_pb2.UpdateTestPointsByFileRequest(
-                project=project,
-                ccaName=cca_name,
-                filePath=file_path,
-            )
-
-            response = self.stub.updateTestPointsByFile(request)
-
-            return_code = response.returnCode
-
-            if return_code.value == -1:
-                if return_code.message == "":
-                    raise SherlockUpdateTestPointsByFileError(error_array=response.updateError)
-
-                raise SherlockUpdateTestPointsByFileError(message=return_code.message)
-
-            else:
-                LOG.info(return_code.message)
-                return return_code.value
-
-        except SherlockUpdateTestPointsByFileError as e:
-            for error in e.str_itr():
-                LOG.error(error)
-            raise e
-
-    def update_test_fixtures_by_file(
-        self,
-        project,
-        cca_name,
-        file_path,
-    ):
-        """Update test fixture properties of a CCA from a CSV file.
-
-        Parameters
-        ----------
-        project : str
-            Name of the Sherlock project.
-        cca_name : str
-            Name of the CCA.
-        file_path : str
-            Path for the CSV file with the test fixture properties.
-
-        Returns
-        -------
-        int
-            Status code of the response. 0 for success.
-
-        Examples
-        --------
-        >>> from ansys.sherlock.core.launcher import launch_sherlock
-        >>> sherlock = launch_sherlock()
-        >>> sherlock.project.import_odb_archive(
-            "ODB++ Tutorial.tgz",
-            True,
-            True,
-            True,
-            True,
-            project="Test",
-            cca_name="Card",
-        )
-        >>> sherlock.layer.update_test_fixtures_by_file(
-            "Test",
-            "Card",
-            "TestFixturesImport.csv",
-        )
-        """
-        try:
-            if project == "":
-                raise SherlockUpdateTestFixturesByFileError(message="Project name is invalid.")
-            if cca_name == "":
-                raise SherlockUpdateTestFixturesByFileError(message="CCA name is invalid.")
-            if file_path == "":
-                raise SherlockUpdateTestFixturesByFileError(message="File path is required.")
-
-            if not self._is_connection_up():
-                LOG.error("There is no connection to a gRPC service.")
-                return
-
-            request = SherlockLayerService_pb2.UpdateICTFixturesByFileRequest(
-                project=project,
-                ccaName=cca_name,
-                filePath=file_path,
-            )
-
-            response = self.stub.updateICTFixturesByFile(request)
-
-            return_code = response.returnCode
-
-            if return_code.value == -1:
-                if return_code.message == "":
-                    raise SherlockUpdateTestFixturesByFileError(error_array=response.updateError)
-
-                raise SherlockUpdateTestFixturesByFileError(message=return_code.message)
-
-            else:
-                LOG.info(return_code.message)
-                return return_code.value
-
-        except SherlockUpdateTestFixturesByFileError as e:
-            for error in e.str_itr():
-                LOG.error(error)
-            raise e
-
-    def export_all_test_points(
-        self,
-        project,
-        cca_name,
-        export_file,
-        length_units="DEFAULT",
-        displacement_units="DEFAULT",
-        force_units="DEFAULT",
-    ):
-        """Export the test point properties for a CCA.
-
-        Parameters
-        ----------
-        project : str
-            Name of the Sherlock project.
-        cca_name : str
-            Name of the CCA.
-        export_file : str
-            Full path for the CSV file to export the test points list to.
-        length_units : str, optional
-            Length units to use when exporting the test points.
-            The default is ``DEFAULT``.
-        displacement_units : str, optional
-            Displacement units to use when exporting the test points.
-            The default is ``DEFAULT``.
-        force_units : str, optional
-            Force units to use when exporting the test points.
-            The default is ``DEFAULT``.
-
-        Returns
-        -------
-        int
-            Status code of the response. 0 for success.
-
-        Examples
-        --------
-        >>> from ansys.sherlock.core.launcher import launch_sherlock
-        >>> sherlock = launch_sherlock()
-        >>> sherlock.project.import_odb_archive(
-            "ODB++ Tutorial.tgz",
-            True,
-            True,
-            True,
-            True,
-            project="Tutorial Project",
-            cca_name="Card",
-        )
-        >>> sherlock.layer.export_all_test_points(
-            "Tutorial Project",
-            "Card",
-            "TestPointsExport.csv",
-            "DEFAULT",
-            "DEFAULT",
-            "DEFAULT",
-        )
-        """
-        try:
-            if project == "":
-                raise SherlockExportAllTestPoints(message="Project name is invalid.")
-            if cca_name == "":
-                raise SherlockExportAllTestPoints(message="CCA name is invalid.")
-            if export_file == "":
-                raise SherlockExportAllTestPoints(message="File path is required.")
-
-            if not self._is_connection_up():
-                LOG.error("There is no connection to a gRPC service.")
-                return
-
-            request = SherlockLayerService_pb2.ExportAllTestPointsRequest(
-                project=project,
-                ccaName=cca_name,
-                filePath=export_file,
-                lengthUnits=length_units,
-                displacementUnits=displacement_units,
-                forceUnits=force_units,
-            )
-
-            return_code = self.stub.exportAllTestPoints(request)
-
-            if return_code.value != 0:
-                raise SherlockExportAllTestPoints(error_array=return_code.message)
-
-            return return_code.value
-
-        except SherlockExportAllTestPoints as e:
-            for error in e.str_itr():
-                LOG.error(error)
-            raise e
-
-    def export_all_test_fixtures(
-        self,
-        project,
-        cca_name,
-        export_file,
-        units="DEFAULT",
-    ):
-        """Export the test fixture properties for a CCA.
-
-        Parameters
-        ----------
-        project : str
-            Name of the Sherlock project.
-        cca_name : str
-            Name of the CCA.
-        export_file : str
-            Full path for the CSV file to export the text fixtures list to.
-        units : str, optional
-            Units to use when exporting the test fixtures.
-            The default is ``DEFAULT``.
-
-
-        Returns
-        -------
-        int
-            Status code of the response. 0 for success.
-
-        Examples
-        --------
-        >>> from ansys.sherlock.core.launcher import launch_sherlock
-        >>> sherlock = launch_sherlock()
-        >>> sherlock.project.import_odb_archive(
-            "ODB++ Tutorial.tgz",
-            True,
-            True,
-            True,
-            True,
-            project="Tutorial Project",
-            cca_name="Card",
-        )
-        >>> sherlock.layer.export_all_test_fixtures(
-            "Tutorial Project",
-            "Card",
-            "TestFixturesExport.csv",
-            "DEFAULT",
-        )
-        """
-        try:
-            if project == "":
-                raise SherlockExportAllTestFixtures(message="Project name is invalid.")
-            if cca_name == "":
-                raise SherlockExportAllTestFixtures(message="CCA name is invalid.")
-            if export_file == "":
-                raise SherlockExportAllTestFixtures(message="File path is required.")
-
-            if not self._is_connection_up():
-                LOG.error("There is no connection to a gRPC service.")
-                return
-
-            request = SherlockLayerService_pb2.ExportAllICTFixturesRequest(
-                project=project,
-                ccaName=cca_name,
-                filePath=export_file,
-                units=units,
-            )
-
-            response = self.stub.exportAllICTFixtures(request)
-
-            if response.value == -1:
-                raise SherlockExportAllTestFixtures(message=response.message)
-
-        except SherlockExportAllTestFixtures as e:
-            LOG.error(str(e))
-            raise e
-
-        return response.value
-
-    def export_all_mount_points(
-        self,
-        project,
-        cca_name,
-        export_file,
-        units="DEFAULT",
-    ):
-        """Export the mount point properties for a CCA.
-
-        Parameters
-        ----------
-        project : str
-            Name of the Sherlock project.
-        cca_name : str
-            Name of the CCA.
-        export_file : str
-            Full path for the CSV file to export the mount points list to.
-        units : str, optional
-            Units to use when exporting the mount points.
-            The default is ``DEFAULT``.
-
-
-        Returns
-        -------
-        int
-            Status code of the response. 0 for success.
-
-        Examples
-        --------
-        >>> from ansys.sherlock.core.launcher import launch_sherlock
-        >>> sherlock = launch_sherlock()
-        >>> sherlock.project.import_odb_archive(
-            "ODB++ Tutorial.tgz",
-            True,
-            True,
-            True,
-            True,
-            project="Tutorial Project",
-            cca_name="Card",
-        )
-        >>> sherlock.layer.export_all_mount_points(
-            "Tutorial Project",
-            "Card",
-            "MountPointsExport.csv",
-            "DEFAULT",
-        )
-        """
-        try:
-            if project == "":
-                raise SherlockExportAllMountPoints(message="Project name is invalid.")
-            if cca_name == "":
-                raise SherlockExportAllMountPoints(message="CCA name is invalid.")
-            if export_file == "":
-                raise SherlockExportAllMountPoints(message="File path is required.")
-
-            if not self._is_connection_up():
-                LOG.error("There is no connection to a gRPC service.")
-                return
-
-            request = SherlockLayerService_pb2.ExportAllMountPointsRequest(
-                project=project,
-                ccaName=cca_name,
-                filePath=export_file,
-                units=units,
-            )
-
-            response = self.stub.exportAllMountPoints(request)
-
-            if response.value == -1:
-                raise SherlockExportAllMountPoints(message=response.message)
-
-        except SherlockExportAllMountPoints as e:
-            LOG.error(str(e))
-            raise e
-
-        return response.value
-
-    def add_modeling_region(
-        self,
-        project: str,
-        modeling_regions: List[Dict[str, Union[str, float, bool, dict]]],
-    ):
-        """
-        Add one or more modeling regions to a specific project.
-
-        Parameters
-        ----------
-        project : str
-            Name of the Sherlock project.
-        modeling_regions : list of dict
-            List of modeling regions to add. Each dictionary should contain:
-<<<<<<< HEAD
-=======
-
->>>>>>> e5880fc2
-            - cca_name : str
-                Name of the CCA.
-            - region_id : str
-                Unique region ID of the modeling region.
-            - region_units : str
-                Units of the modeling region.
-            - model_mode : str
-                Mode that specifies how the region is used. Valid values are ``Enabled``,
-                ``Disabled`` and ``Excluded``.
-            - shape: PolygonalShape|RectangularShape|SlotShape|CircularShape|PCBShape
-                The shape of the modeling region.
-            - pcb_model_props : list
-                List of the PCB model parameters consisting of these properties:
-<<<<<<< HEAD
-=======
-
->>>>>>> e5880fc2
-                    - export_model_type : str
-                        The type of model to be generated for a given modeling region.
-                        Valid values are ``Default``, ``Sherlock``, ``Sweep`` and ``None``.
-                    - elem_order: str
-                        The type of 3D elements to be created for the PCB in the modeling region.
-                        Valid values are ``First_Order``, ``Second_Order`` and ``Solid_Shell``.
-                    - max_mesh_size : float
-                        The maximum size of the mesh to be used in the region.
-                    - max_mesh_size_units : str
-                        Units for the maximum mesh size.
-                    - quads_preferred : bool
-                        Whether to generate quad-shaped elements when creating the mesh if true.
-            - trace_model_props : list
-                List of the trace model parameters consisting of these properties:
-<<<<<<< HEAD
-=======
-
->>>>>>> e5880fc2
-                    - trace_model_type : str
-                        The specification of whether trace modeling should be performed
-                        within the region. Valid values are ``Default``, ``Enabled`` and
-                        ``Disabled``.
-                    - elem_order: str, optional
-                        The type of 3D elements to be created for the PCB in the modeling region.
-                        Valid values are ``First_Order``, ``Second_Order`` and ``Solid_Shell``.
-                    - trace_mesh_size : float, optional
-                        The maximum mesh size to be used in the region when trace modeling
-                        is enabled.
-                    - trace_mesh_size_units: str, optional
-                        Units for the maximum mesh size when trace modeling is enabled.
-
-
-        Returns
-        -------
-        int
-            Status code of the response. 0 for success.
-
-        Examples
-        --------
-        >>> from ansys.sherlock.core.launcher import launch_sherlock
-        >>> sherlock = launch_sherlock()
-        >>> sherlock.project.import_odb_archive(
-            "ODB++ Tutorial.tgz",
-            True,
-            True,
-            True,
-            True,
-            project="Tutorial Project",
-            cca_name="Card",
-        )
-        >>> modeling_regions = [
-            {
-                "cca_name": "Card",
-                "region_id": "Region001",
-                "region_units": "mm",
-                "model_mode": "Enabled",
-                "shape": PolygonalShape(points=[
-                    (0, 0),
-                    (0, 6.35),
-                    (9.77, 0)
-                ], rotation=87.8),
-                "pcb_model_props": {
-                    "export_model_type": "Sherlock",
-                    "elem_order": "First_Order",
-                    "max_mesh_size": 0.5,
-                    "max_mesh_size_units": "mm",
-                    "quads_preferred": True
-                },
-                "trace_model_props": {
-                    "trace_model_type": "Enabled",
-                    "elem_order": "Second_Order",
-                    "trace_mesh_size": 0.3,
-                    "trace_mesh_size_units": "mm"
-                }
-            }
-        ]
-        >>> result = sherlock.project.add_modeling_region("Tutorial Project", modeling_regions)
-        """
-        try:
-            if not project:
-                raise SherlockAddModelingRegionError(message="Project name is invalid.")
-
-            if not modeling_regions:
-                raise SherlockAddModelingRegionError(message="Modeling regions list is empty.")
-
-            for region in modeling_regions:
-                if "cca_name" not in region or not region["cca_name"]:
-                    raise SherlockAddModelingRegionError(message="CCA name is invalid.")
-                if "region_id" not in region or not region["region_id"]:
-                    raise SherlockAddModelingRegionError(message="Region ID is invalid.")
-                if "region_units" not in region or not region["region_units"]:
-                    raise SherlockAddModelingRegionError(message="Region units are invalid.")
-                if "shape" not in region:
-                    raise SherlockAddModelingRegionError(message="Shape is missing.")
-                elif not isinstance(
-                    region["shape"],
-                    (
-                        PolygonalShape,
-                        RectangularShape,
-                        SlotShape,
-                        CircularShape,
-                        PCBShape,
-                    ),
-                ):
-                    raise SherlockAddModelingRegionError(message="Shape is not of a valid type.")
-
-                pcb_model_props = region.get("pcb_model_props", {})
-                if pcb_model_props:
-                    if (
-                        "export_model_type" not in pcb_model_props
-                        or pcb_model_props["export_model_type"] == ""
-                    ):
-                        raise SherlockAddModelingRegionError(
-                            message="PCB model export type is invalid."
-                        )
-                    if "elem_order" not in pcb_model_props or pcb_model_props["elem_order"] == "":
-                        raise SherlockAddModelingRegionError(
-                            message="PCB element order is invalid."
-                        )
-                    if "max_mesh_size" not in pcb_model_props or not isinstance(
-                        pcb_model_props["max_mesh_size"], float
-                    ):
-                        raise SherlockAddModelingRegionError(
-                            message="PCB max mesh size is invalid."
-                        )
-                    if "quads_preferred" not in pcb_model_props or not isinstance(
-                        pcb_model_props["quads_preferred"], bool
-                    ):
-                        raise SherlockAddModelingRegionError(
-                            message="PCB quads preferred is invalid."
-                        )
-
-                trace_model_props = region.get("trace_model_props", {})
-                if trace_model_props:
-                    if (
-                        "trace_model_type" not in trace_model_props
-                        or trace_model_props["trace_model_type"] == ""
-                    ):
-                        raise SherlockAddModelingRegionError(message="Trace model type is invalid.")
-
-                if not self._is_connection_up():
-                    LOG.error("There is no connection to a gRPC service.")
-                    return
-
-                add_modeling_region_request = SherlockLayerService_pb2.AddModelingRegionRequest()
-                add_modeling_region_request.project = project
-
-                for region_request in modeling_regions:
-                    modeling_region = add_modeling_region_request.modelingRegions.add()
-                    modeling_region.ccaName = region_request["cca_name"]
-                    modeling_region.regionId = region_request["region_id"]
-                    modeling_region.regionUnits = region_request["region_units"]
-                    modeling_region.modelMode = (
-                        SherlockLayerService_pb2.ModelingRegion.ModelingMode.Value(
-                            region_request["model_mode"]
-                        )
-                    )
-
-                    shape = region_request["shape"]
-                    if isinstance(shape, PolygonalShape):
-                        polygonal_shape = modeling_region.polygonalShape
-                        for point in shape.points:
-                            polygonal_point = polygonal_shape.points.add()
-                            polygonal_point.x = point[0]
-                            polygonal_point.y = point[1]
-                        polygonal_shape.rotation = shape.rotation
-                    elif isinstance(shape, RectangularShape):
-                        rectangular_shape = modeling_region.rectangularShape
-                        for point in shape.points:
-                            rectangular_point = rectangular_shape.points.add()
-                            rectangular_point.x = point[0]
-                            rectangular_point.y = point[1]
-                        rectangular_shape.rotation = shape.rotation
-                    elif isinstance(shape, SlotShape):
-                        slot_shape = modeling_region.slotShape
-                        for point in shape.points:
-                            slot_point = slot_shape.points.add()
-                            slot_point.x = point[0]
-                            slot_point.y = point[1]
-                        slot_shape.rotation = shape.rotation
-                    elif isinstance(shape, CircularShape):
-                        circular_shape = modeling_region.circularShape
-                        for point in shape.points:
-                            circular_point = circular_shape.points.add()
-                            circular_point.x = point[0]
-                            circular_point.y = point[1]
-                        circular_shape.rotation = shape.rotation
-                    else:
-                        raise SherlockAddModelingRegionError(
-                            message="Shape is not of a valid type."
-                        )
-
-                    ExportModelType = ModelingRegion.PCBModelingProperties.ExportModelType
-                    pcb_model_props = region_request.get("pcb_model_props", {})
-                    modeling_region.pcbModelProps.exportModelType = getattr(
-                        ExportModelType,
-                        pcb_model_props["export_model_type"],
-                    )
-                    modeling_region.pcbModelProps.elemOrder = getattr(
-                        SherlockLayerService_pb2.ModelingRegion.ElementOrder,
-                        pcb_model_props["elem_order"],
-                    )
-                    modeling_region.pcbModelProps.maxMeshSize = pcb_model_props["max_mesh_size"]
-                    modeling_region.pcbModelProps.maxMeshSizeUnits = pcb_model_props[
-                        "max_mesh_size_units"
-                    ]
-                    modeling_region.pcbModelProps.quadsPreferred = pcb_model_props[
-                        "quads_preferred"
-                    ]
-
-                    TraceModelingType = ModelingRegion.TraceModelingProperties.TraceModelingType
-                    trace_model_props = region_request.get("trace_model_props", {})
-                    modeling_region.traceModelProps.traceModelType = getattr(
-                        TraceModelingType,
-                        trace_model_props["trace_model_type"],
-                    )
-                    if "elem_order" in trace_model_props:
-                        modeling_region.traceModelProps.elemOrder = getattr(
-                            SherlockLayerService_pb2.ModelingRegion.ElementOrder,
-                            trace_model_props["elem_order"],
-                        )
-                    if "trace_mesh_size" in trace_model_props:
-                        modeling_region.traceModelProps.traceMeshSize = trace_model_props[
-                            "trace_mesh_size"
-                        ]
-                    if "trace_mesh_size_units" in trace_model_props:
-                        modeling_region.traceModelProps.traceMeshSizeUnits = trace_model_props[
-                            "trace_mesh_size_units"
-                        ]
-
-                return_code = self.stub.addModelingRegion(add_modeling_region_request)
-                if return_code.value != 0:
-                    raise SherlockAddModelingRegionError(message=return_code.message)
-
-                return return_code.value
-
-        except SherlockAddModelingRegionError as e:
-            LOG.error(str(e))
-            raise e
+# © 2023-2024 ANSYS, Inc. All rights reserved
+
+"""Module containing all layer management capabilities."""
+from ansys.sherlock.core.types.layer_types import (
+    CircularShape,
+    PCBShape,
+    PolygonalShape,
+    RectangularShape,
+    SlotShape,
+)
+
+try:
+    import SherlockLayerService_pb2
+    import SherlockLayerService_pb2_grpc
+except ModuleNotFoundError:
+    from ansys.api.sherlock.v0 import SherlockLayerService_pb2
+    from ansys.api.sherlock.v0 import SherlockLayerService_pb2_grpc
+
+from typing import Dict, List, Union
+
+from SherlockLayerService_pb2 import ModelingRegion
+
+from ansys.sherlock.core import LOG
+from ansys.sherlock.core.errors import (
+    SherlockAddModelingRegionError,
+    SherlockAddPottingRegionError,
+    SherlockDeleteAllICTFixturesError,
+    SherlockDeleteAllMountPointsError,
+    SherlockDeleteAllTestPointsError,
+    SherlockExportAllMountPoints,
+    SherlockExportAllTestFixtures,
+    SherlockExportAllTestPoints,
+    SherlockUpdateMountPointsByFileError,
+    SherlockUpdateTestFixturesByFileError,
+    SherlockUpdateTestPointsByFileError,
+)
+from ansys.sherlock.core.grpc_stub import GrpcStub
+
+
+class Layer(GrpcStub):
+    """Module containing all the layer management capabilities."""
+
+    def __init__(self, channel):
+        """Initialize a gRPC stub for SherlockLayerService."""
+        super().__init__(channel)
+        self.stub = SherlockLayerService_pb2_grpc.SherlockLayerServiceStub(channel)
+
+    def add_potting_region(
+        self,
+        project,
+        potting_regions,
+    ):
+        """Add one or more potting regions to a given project.
+
+        Parameters
+        ----------
+        project : str
+            Name of the Sherlock project.
+        potting_regions : list
+            List of potting region properties consisting of these properties:
+
+            - cca_name: str
+                Name of the CCA.
+            - potting_id: str
+                Potting ID. The default is ``None``.
+            - side: str
+                The side to add the potting region to. The default is ``None``.
+                Options are ``"TOP"``, ``"BOTTOM"``, and ``"BOT"``.
+            - material: str
+                The potting material. The default is ``None``.
+            - potting_units: str
+                The potting region units. The default is ``None``.
+            - thickness: float
+                The potting thickness. The default is ``None``.
+            - standoff: float
+                The potting standoff. The default is ``None``.
+            - shape: PolygonalShape|RectangularShape|SlotShape|CircularShape|PCBShape
+                The shape of the potting region.
+
+
+        Returns
+        -------
+        int
+            Status code of the response. 0 for success.
+
+        Examples
+        --------
+        >>> from ansys.sherlock.core.launcher import launch_sherlock
+        >>> from ansys.sherlock.core.types.layer_types import PolygonalShape
+        >>> sherlock = launch_sherlock()
+        >>> sherlock.project.import_odb_archive(
+            "ODB++ Tutorial.tgz",
+            True,
+            True,
+            True,
+            True,
+            project="Test",
+            cca_name="Card",
+        )
+        >>> polygonal_shape = PolygonalShape(points=[
+                        (0, 0),
+                        (0, 6.35),
+                        (9.77, 0)
+                    ], rotation=87.8)
+        >>> sherlock.layer.add_potting_region(
+            "Test",
+            [{
+                'cca_name': 'Card',
+                'potting_id': 'Test Region',
+                'side': 'TOP',
+                'material': 'epoxyencapsulant',
+                'potting_units': 'in',
+                'thickness': 0.1,
+                'standoff': 0.2,
+                'shape': polygonal_shape
+            },
+            ]
+        )
+
+        """
+        try:
+            if project == "":
+                raise SherlockAddPottingRegionError(message="Project name is invalid.")
+
+            if not isinstance(potting_regions, list):
+                raise SherlockAddPottingRegionError(message="Potting regions argument is invalid.")
+
+            if len(potting_regions) == 0:
+                raise SherlockAddPottingRegionError(
+                    message="One or more potting regions are required."
+                )
+
+            request = SherlockLayerService_pb2.AddPottingRegionRequest(project=project)
+
+            for i, potting_region in enumerate(potting_regions):
+                if not isinstance(potting_region, dict):
+                    raise SherlockAddPottingRegionError(
+                        message=f"Potting region argument is invalid for potting region {i}."
+                    )
+
+                if "cca_name" not in potting_region.keys():
+                    raise SherlockAddPottingRegionError(
+                        message=f"CCA name is missing for potting region {i}."
+                    )
+
+                region_request = request.pottingRegions.add()
+                region_request.ccaName = potting_region["cca_name"]
+
+                if region_request.ccaName == "":
+                    raise SherlockAddPottingRegionError(
+                        message=f"CCA name is invalid for potting region {i}."
+                    )
+
+                if "potting_id" in potting_region.keys():
+                    region_request.pottingID = potting_region["potting_id"]
+                if "side" in potting_region.keys():
+                    region_request.pottingSide = potting_region["side"]
+                if "material" in potting_region.keys():
+                    region_request.pottingMaterial = potting_region["material"]
+                if "potting_units" in potting_region.keys():
+                    region_request.pottingUnits = potting_region["potting_units"]
+                if "thickness" in potting_region.keys():
+                    region_request.pottingThickness = potting_region["thickness"]
+                if "standoff" in potting_region.keys():
+                    region_request.pottingStandoff = potting_region["standoff"]
+                if "shape" not in potting_region.keys():
+                    raise SherlockAddPottingRegionError(
+                        message=f"Shape missing for potting region {i}."
+                    )
+
+                shape = potting_region["shape"]
+
+                if isinstance(shape, PolygonalShape):
+                    if not isinstance(shape.points, list):
+                        raise SherlockAddPottingRegionError(
+                            message=f"Invalid points argument for potting region {i}."
+                        )
+
+                    for j, point in enumerate(shape.points):
+                        point_message = region_request.polygonalShape.points.add()
+
+                        if not isinstance(point, tuple) or len(point) != 2:
+                            raise SherlockAddPottingRegionError(
+                                message=f"Point {j} invalid for potting region {i}."
+                            )
+                        point_message.x = point[0]
+                        point_message.y = point[1]
+                    region_request.polygonalShape.rotation = shape.rotation
+                elif isinstance(shape, RectangularShape):
+                    region_request.rectangularShape.length = shape.length
+                    region_request.rectangularShape.width = shape.width
+                    region_request.rectangularShape.centerX = shape.center_x
+                    region_request.rectangularShape.centerY = shape.center_y
+                    region_request.rectangularShape.rotation = shape.rotation
+                elif isinstance(shape, SlotShape):
+                    region_request.slotShape.length = shape.length
+                    region_request.slotShape.width = shape.width
+                    region_request.slotShape.nodeCount = shape.node_count
+                    region_request.slotShape.centerX = shape.center_x
+                    region_request.slotShape.centerY = shape.center_y
+                    region_request.slotShape.rotation = shape.rotation
+                elif isinstance(shape, CircularShape):
+                    region_request.circularShape.diameter = shape.diameter
+                    region_request.circularShape.nodeCount = shape.node_count
+                    region_request.circularShape.centerX = shape.center_x
+                    region_request.circularShape.centerY = shape.center_y
+                    region_request.circularShape.rotation = shape.rotation
+                elif isinstance(shape, PCBShape):
+                    region_request.pCBShape.CopyFrom(SherlockLayerService_pb2.PCBShape())
+                else:
+                    raise SherlockAddPottingRegionError(
+                        message=f"Shape invalid for potting region {i}."
+                    )
+
+        except SherlockAddPottingRegionError as e:
+            LOG.error(str(e))
+            raise e
+
+        if not self._is_connection_up():
+            LOG.error("There is no connection to a gRPC service.")
+            return
+
+        response = self.stub.addPottingRegion(request)
+
+        try:
+            if response.value == -1:
+                raise SherlockAddPottingRegionError(response.message)
+            else:
+                LOG.info(response.message)
+                return response.value
+        except SherlockAddPottingRegionError as e:
+            LOG.error(str(e))
+            raise e
+
+    def update_mount_points_by_file(
+        self,
+        project,
+        cca_name,
+        file_path,
+    ):
+        """Update mount point properties of a CCA from a CSV file.
+
+        Parameters
+        ----------
+        project : str
+            Name of the Sherlock project.
+        cca_name : str
+            Name of the CCA.
+        file_path : str
+            Path for the CSV file with the mount point properties.
+
+        Returns
+        -------
+        int
+            Status code of the response. 0 for success.
+
+        Examples
+        --------
+        >>> from ansys.sherlock.core.launcher import launch_sherlock
+        >>> sherlock = launch_sherlock()
+        >>> sherlock.project.import_odb_archive(
+            "ODB++ Tutorial.tgz",
+            True,
+            True,
+            True,
+            True,
+            project="Test",
+            cca_name="Card",
+        )
+        >>> sherlock.layer.update_mount_points_by_file(
+            "Test",
+            "Card",
+            "MountPointImport.csv",
+        )
+        """
+        try:
+            if project == "":
+                raise SherlockUpdateMountPointsByFileError(message="Project name is invalid.")
+            if cca_name == "":
+                raise SherlockUpdateMountPointsByFileError(message="CCA name is invalid.")
+            if file_path == "":
+                raise SherlockUpdateMountPointsByFileError(message="File path is required.")
+        except SherlockUpdateMountPointsByFileError as e:
+            for error in e.str_itr():
+                LOG.error(error)
+            raise e
+
+        if not self._is_connection_up():
+            LOG.error("There is no connection to a gRPC service.")
+            return
+
+        request = SherlockLayerService_pb2.UpdateMountPointsByFileRequest(
+            project=project,
+            ccaName=cca_name,
+            filePath=file_path,
+        )
+
+        response = self.stub.updateMountPointsByFile(request)
+
+        return_code = response.returnCode
+
+        try:
+            if return_code.value == -1:
+                if return_code.message == "":
+                    raise SherlockUpdateMountPointsByFileError(error_array=response.updateError)
+
+                raise SherlockUpdateMountPointsByFileError(message=return_code.message)
+            else:
+                LOG.info(return_code.message)
+                return return_code.value
+        except SherlockUpdateMountPointsByFileError as e:
+            for error in e.str_itr():
+                LOG.error(error)
+            raise e
+
+    def delete_all_mount_points(self, project, cca_name):
+        """Delete all mount points for a CCA.
+
+        Parameters
+        ----------
+        project : str
+            Name of the Sherlock project.
+        cca_name : str
+            Name of the CCA.
+
+        Returns
+        -------
+        int
+            Status code of the response. 0 for success.
+
+        Examples
+        --------
+        >>> from ansys.sherlock.core.launcher import launch_sherlock
+        >>> sherlock = launch_sherlock()
+        >>> sherlock.project.import_odb_archive(
+            "ODB++ Tutorial.tgz",
+            True,
+            True,
+            True,
+            True,
+            project="Test",
+            cca_name="Card",
+        )
+        >>> sherlock.layer.update_mount_points_by_file(
+            "Test",
+            "Card",
+            "MountPointImport.csv",
+        )
+        >>> sherlock.layer.delete_all_mount_points("Test", "Card")
+        """
+        try:
+            if project == "":
+                raise SherlockDeleteAllMountPointsError(message="Project name is invalid.")
+            if cca_name == "":
+                raise SherlockDeleteAllMountPointsError(message="CCA name is invalid.")
+
+            if not self._is_connection_up():
+                LOG.error("There is no connection to a gRPC service.")
+                return
+
+            request = SherlockLayerService_pb2.DeleteAllMountPointsRequest(
+                project=project,
+                ccaName=cca_name,
+            )
+
+            response = self.stub.deleteAllMountPoints(request)
+
+            if response.value == -1:
+                raise SherlockDeleteAllMountPointsError(message=response.message)
+
+        except SherlockDeleteAllMountPointsError as e:
+            LOG.error(str(e))
+            raise e
+
+        return response.value
+
+    def delete_all_ict_fixtures(self, project, cca_name):
+        """Delete all ICT fixtures for a CCA.
+
+        Parameters
+        ----------
+        project : str
+            Name of the Sherlock project.
+        cca_name : str
+            Name of the CCA.
+
+        Returns
+        -------
+        int
+            Status code of the response. 0 for success.
+
+        Examples
+        --------
+        >>> from ansys.sherlock.core.launcher import launch_sherlock
+        >>> sherlock = launch_sherlock()
+        >>> sherlock.project.import_odb_archive(
+            "ODB++ Tutorial.tgz",
+            True,
+            True,
+            True,
+            True,
+            project="Test",
+            cca_name="Card",
+        )
+        >>> sherlock.layer.update_ict_fixtures_by_file(
+            "Test",
+            "Card",
+            "ICTFixturesImport.csv",
+        )
+        >>> sherlock.layer.delete_all_ict_fixtures("Test", "Card")
+        """
+        try:
+            if project == "":
+                raise SherlockDeleteAllICTFixturesError(message="Project name is invalid.")
+            if cca_name == "":
+                raise SherlockDeleteAllICTFixturesError(message="CCA name is invalid.")
+
+            if not self._is_connection_up():
+                LOG.error("There is no connection to a gRPC service.")
+                return
+
+            request = SherlockLayerService_pb2.DeleteAllICTFixturesRequest(
+                project=project,
+                ccaName=cca_name,
+            )
+
+            response = self.stub.deleteAllICTFixtures(request)
+
+            if response.value == -1:
+                raise SherlockDeleteAllICTFixturesError(message=response.message)
+
+        except SherlockDeleteAllICTFixturesError as e:
+            LOG.error(str(e))
+            raise e
+
+        return response.value
+
+    def delete_all_test_points(self, project, cca_name):
+        """Delete all test points for a CCA.
+
+        Parameters
+        ----------
+        project : str
+            Name of the Sherlock project.
+        cca_name : str
+            Name of the CCA.
+
+        Returns
+        -------
+        int
+            Status code of the response. 0 for success.
+
+        Examples
+        --------
+        >>> from ansys.sherlock.core.launcher import launch_sherlock
+        >>> sherlock = launch_sherlock()
+        >>> sherlock.project.import_odb_archive(
+            "ODB++ Tutorial.tgz",
+            True,
+            True,
+            True,
+            True,
+            project="Test",
+            cca_name="Card",
+        )
+        >>> sherlock.layer.update_test_points_by_file(
+            "Test",
+            "Card",
+            "TestPointsImport.csv",
+        )
+        >>> sherlock.layer.delete_all_test_points("Test", "Card")
+        """
+        try:
+            if project == "":
+                raise SherlockDeleteAllTestPointsError(message="Project name is invalid.")
+            if cca_name == "":
+                raise SherlockDeleteAllTestPointsError(message="CCA name is invalid.")
+
+            if not self._is_connection_up():
+                LOG.error("There is no connection to a gRPC service.")
+                return
+
+            request = SherlockLayerService_pb2.DeleteAllTestPointsRequest(
+                project=project,
+                ccaName=cca_name,
+            )
+
+            response = self.stub.deleteAllTestPoints(request)
+
+            if response.value == -1:
+                raise SherlockDeleteAllTestPointsError(message=response.message)
+
+        except SherlockDeleteAllTestPointsError as e:
+            LOG.error(str(e))
+            raise e
+
+        return response.value
+
+    def update_test_points_by_file(
+        self,
+        project,
+        cca_name,
+        file_path,
+    ):
+        """Update test point properties of a CCA from a CSV file.
+
+        Parameters
+        ----------
+        project : str
+            Name of the Sherlock project.
+        cca_name : str
+            Name of the CCA.
+        file_path : str
+            Path for the CSV file with the test point properties.
+
+        Returns
+        -------
+        int
+            Status code of the response. 0 for success.
+
+        Examples
+        --------
+        >>> from ansys.sherlock.core.launcher import launch_sherlock
+        >>> sherlock = launch_sherlock()
+        >>> sherlock.project.import_odb_archive(
+            "ODB++ Tutorial.tgz",
+            True,
+            True,
+            True,
+            True,
+            project="Test",
+            cca_name="Card",
+        )
+        >>> sherlock.layer.update_test_points_by_file(
+            "Test",
+            "Card",
+            "TestPointsImport.csv",
+        )
+        """
+        try:
+            if project == "":
+                raise SherlockUpdateTestPointsByFileError(message="Project name is invalid.")
+            if cca_name == "":
+                raise SherlockUpdateTestPointsByFileError(message="CCA name is invalid.")
+            if file_path == "":
+                raise SherlockUpdateTestPointsByFileError(message="File path is required.")
+
+            if not self._is_connection_up():
+                LOG.error("There is no connection to a gRPC service.")
+                return
+
+            request = SherlockLayerService_pb2.UpdateTestPointsByFileRequest(
+                project=project,
+                ccaName=cca_name,
+                filePath=file_path,
+            )
+
+            response = self.stub.updateTestPointsByFile(request)
+
+            return_code = response.returnCode
+
+            if return_code.value == -1:
+                if return_code.message == "":
+                    raise SherlockUpdateTestPointsByFileError(error_array=response.updateError)
+
+                raise SherlockUpdateTestPointsByFileError(message=return_code.message)
+
+            else:
+                LOG.info(return_code.message)
+                return return_code.value
+
+        except SherlockUpdateTestPointsByFileError as e:
+            for error in e.str_itr():
+                LOG.error(error)
+            raise e
+
+    def update_test_fixtures_by_file(
+        self,
+        project,
+        cca_name,
+        file_path,
+    ):
+        """Update test fixture properties of a CCA from a CSV file.
+
+        Parameters
+        ----------
+        project : str
+            Name of the Sherlock project.
+        cca_name : str
+            Name of the CCA.
+        file_path : str
+            Path for the CSV file with the test fixture properties.
+
+        Returns
+        -------
+        int
+            Status code of the response. 0 for success.
+
+        Examples
+        --------
+        >>> from ansys.sherlock.core.launcher import launch_sherlock
+        >>> sherlock = launch_sherlock()
+        >>> sherlock.project.import_odb_archive(
+            "ODB++ Tutorial.tgz",
+            True,
+            True,
+            True,
+            True,
+            project="Test",
+            cca_name="Card",
+        )
+        >>> sherlock.layer.update_test_fixtures_by_file(
+            "Test",
+            "Card",
+            "TestFixturesImport.csv",
+        )
+        """
+        try:
+            if project == "":
+                raise SherlockUpdateTestFixturesByFileError(message="Project name is invalid.")
+            if cca_name == "":
+                raise SherlockUpdateTestFixturesByFileError(message="CCA name is invalid.")
+            if file_path == "":
+                raise SherlockUpdateTestFixturesByFileError(message="File path is required.")
+
+            if not self._is_connection_up():
+                LOG.error("There is no connection to a gRPC service.")
+                return
+
+            request = SherlockLayerService_pb2.UpdateICTFixturesByFileRequest(
+                project=project,
+                ccaName=cca_name,
+                filePath=file_path,
+            )
+
+            response = self.stub.updateICTFixturesByFile(request)
+
+            return_code = response.returnCode
+
+            if return_code.value == -1:
+                if return_code.message == "":
+                    raise SherlockUpdateTestFixturesByFileError(error_array=response.updateError)
+
+                raise SherlockUpdateTestFixturesByFileError(message=return_code.message)
+
+            else:
+                LOG.info(return_code.message)
+                return return_code.value
+
+        except SherlockUpdateTestFixturesByFileError as e:
+            for error in e.str_itr():
+                LOG.error(error)
+            raise e
+
+    def export_all_test_points(
+        self,
+        project,
+        cca_name,
+        export_file,
+        length_units="DEFAULT",
+        displacement_units="DEFAULT",
+        force_units="DEFAULT",
+    ):
+        """Export the test point properties for a CCA.
+
+        Parameters
+        ----------
+        project : str
+            Name of the Sherlock project.
+        cca_name : str
+            Name of the CCA.
+        export_file : str
+            Full path for the CSV file to export the test points list to.
+        length_units : str, optional
+            Length units to use when exporting the test points.
+            The default is ``DEFAULT``.
+        displacement_units : str, optional
+            Displacement units to use when exporting the test points.
+            The default is ``DEFAULT``.
+        force_units : str, optional
+            Force units to use when exporting the test points.
+            The default is ``DEFAULT``.
+
+        Returns
+        -------
+        int
+            Status code of the response. 0 for success.
+
+        Examples
+        --------
+        >>> from ansys.sherlock.core.launcher import launch_sherlock
+        >>> sherlock = launch_sherlock()
+        >>> sherlock.project.import_odb_archive(
+            "ODB++ Tutorial.tgz",
+            True,
+            True,
+            True,
+            True,
+            project="Tutorial Project",
+            cca_name="Card",
+        )
+        >>> sherlock.layer.export_all_test_points(
+            "Tutorial Project",
+            "Card",
+            "TestPointsExport.csv",
+            "DEFAULT",
+            "DEFAULT",
+            "DEFAULT",
+        )
+        """
+        try:
+            if project == "":
+                raise SherlockExportAllTestPoints(message="Project name is invalid.")
+            if cca_name == "":
+                raise SherlockExportAllTestPoints(message="CCA name is invalid.")
+            if export_file == "":
+                raise SherlockExportAllTestPoints(message="File path is required.")
+
+            if not self._is_connection_up():
+                LOG.error("There is no connection to a gRPC service.")
+                return
+
+            request = SherlockLayerService_pb2.ExportAllTestPointsRequest(
+                project=project,
+                ccaName=cca_name,
+                filePath=export_file,
+                lengthUnits=length_units,
+                displacementUnits=displacement_units,
+                forceUnits=force_units,
+            )
+
+            return_code = self.stub.exportAllTestPoints(request)
+
+            if return_code.value != 0:
+                raise SherlockExportAllTestPoints(error_array=return_code.message)
+
+            return return_code.value
+
+        except SherlockExportAllTestPoints as e:
+            for error in e.str_itr():
+                LOG.error(error)
+            raise e
+
+    def export_all_test_fixtures(
+        self,
+        project,
+        cca_name,
+        export_file,
+        units="DEFAULT",
+    ):
+        """Export the test fixture properties for a CCA.
+
+        Parameters
+        ----------
+        project : str
+            Name of the Sherlock project.
+        cca_name : str
+            Name of the CCA.
+        export_file : str
+            Full path for the CSV file to export the text fixtures list to.
+        units : str, optional
+            Units to use when exporting the test fixtures.
+            The default is ``DEFAULT``.
+
+
+        Returns
+        -------
+        int
+            Status code of the response. 0 for success.
+
+        Examples
+        --------
+        >>> from ansys.sherlock.core.launcher import launch_sherlock
+        >>> sherlock = launch_sherlock()
+        >>> sherlock.project.import_odb_archive(
+            "ODB++ Tutorial.tgz",
+            True,
+            True,
+            True,
+            True,
+            project="Tutorial Project",
+            cca_name="Card",
+        )
+        >>> sherlock.layer.export_all_test_fixtures(
+            "Tutorial Project",
+            "Card",
+            "TestFixturesExport.csv",
+            "DEFAULT",
+        )
+        """
+        try:
+            if project == "":
+                raise SherlockExportAllTestFixtures(message="Project name is invalid.")
+            if cca_name == "":
+                raise SherlockExportAllTestFixtures(message="CCA name is invalid.")
+            if export_file == "":
+                raise SherlockExportAllTestFixtures(message="File path is required.")
+
+            if not self._is_connection_up():
+                LOG.error("There is no connection to a gRPC service.")
+                return
+
+            request = SherlockLayerService_pb2.ExportAllICTFixturesRequest(
+                project=project,
+                ccaName=cca_name,
+                filePath=export_file,
+                units=units,
+            )
+
+            response = self.stub.exportAllICTFixtures(request)
+
+            if response.value == -1:
+                raise SherlockExportAllTestFixtures(message=response.message)
+
+        except SherlockExportAllTestFixtures as e:
+            LOG.error(str(e))
+            raise e
+
+        return response.value
+
+    def export_all_mount_points(
+        self,
+        project,
+        cca_name,
+        export_file,
+        units="DEFAULT",
+    ):
+        """Export the mount point properties for a CCA.
+
+        Parameters
+        ----------
+        project : str
+            Name of the Sherlock project.
+        cca_name : str
+            Name of the CCA.
+        export_file : str
+            Full path for the CSV file to export the mount points list to.
+        units : str, optional
+            Units to use when exporting the mount points.
+            The default is ``DEFAULT``.
+
+
+        Returns
+        -------
+        int
+            Status code of the response. 0 for success.
+
+        Examples
+        --------
+        >>> from ansys.sherlock.core.launcher import launch_sherlock
+        >>> sherlock = launch_sherlock()
+        >>> sherlock.project.import_odb_archive(
+            "ODB++ Tutorial.tgz",
+            True,
+            True,
+            True,
+            True,
+            project="Tutorial Project",
+            cca_name="Card",
+        )
+        >>> sherlock.layer.export_all_mount_points(
+            "Tutorial Project",
+            "Card",
+            "MountPointsExport.csv",
+            "DEFAULT",
+        )
+        """
+        try:
+            if project == "":
+                raise SherlockExportAllMountPoints(message="Project name is invalid.")
+            if cca_name == "":
+                raise SherlockExportAllMountPoints(message="CCA name is invalid.")
+            if export_file == "":
+                raise SherlockExportAllMountPoints(message="File path is required.")
+
+            if not self._is_connection_up():
+                LOG.error("There is no connection to a gRPC service.")
+                return
+
+            request = SherlockLayerService_pb2.ExportAllMountPointsRequest(
+                project=project,
+                ccaName=cca_name,
+                filePath=export_file,
+                units=units,
+            )
+
+            response = self.stub.exportAllMountPoints(request)
+
+            if response.value == -1:
+                raise SherlockExportAllMountPoints(message=response.message)
+
+        except SherlockExportAllMountPoints as e:
+            LOG.error(str(e))
+            raise e
+
+        return response.value
+
+    def add_modeling_region(
+        self,
+        project: str,
+        modeling_regions: List[Dict[str, Union[str, float, bool, dict]]],
+    ):
+        """
+        Add one or more modeling regions to a specific project.
+
+        Parameters
+        ----------
+        project : str
+            Name of the Sherlock project.
+        modeling_regions : list of dict
+            List of modeling regions to add. Each dictionary should contain:
+
+            - cca_name : str
+                Name of the CCA.
+            - region_id : str
+                Unique region ID of the modeling region.
+            - region_units : str
+                Units of the modeling region.
+            - model_mode : str
+                Mode that specifies how the region is used. Valid values are ``Enabled``,
+                ``Disabled`` and ``Excluded``.
+            - shape: PolygonalShape|RectangularShape|SlotShape|CircularShape|PCBShape
+                The shape of the modeling region.
+            - pcb_model_props : list
+                List of the PCB model parameters consisting of these properties:
+
+                    - export_model_type : str
+                        The type of model to be generated for a given modeling region.
+                        Valid values are ``Default``, ``Sherlock``, ``Sweep`` and ``None``.
+                    - elem_order: str
+                        The type of 3D elements to be created for the PCB in the modeling region.
+                        Valid values are ``First_Order``, ``Second_Order`` and ``Solid_Shell``.
+                    - max_mesh_size : float
+                        The maximum size of the mesh to be used in the region.
+                    - max_mesh_size_units : str
+                        Units for the maximum mesh size.
+                    - quads_preferred : bool
+                        Whether to generate quad-shaped elements when creating the mesh if true.
+            - trace_model_props : list
+                List of the trace model parameters consisting of these properties:
+
+                    - trace_model_type : str
+                        The specification of whether trace modeling should be performed
+                        within the region. Valid values are ``Default``, ``Enabled`` and
+                        ``Disabled``.
+                    - elem_order: str, optional
+                        The type of 3D elements to be created for the PCB in the modeling region.
+                        Valid values are ``First_Order``, ``Second_Order`` and ``Solid_Shell``.
+                    - trace_mesh_size : float, optional
+                        The maximum mesh size to be used in the region when trace modeling
+                        is enabled.
+                    - trace_mesh_size_units: str, optional
+                        Units for the maximum mesh size when trace modeling is enabled.
+
+
+        Returns
+        -------
+        int
+            Status code of the response. 0 for success.
+
+        Examples
+        --------
+        >>> from ansys.sherlock.core.launcher import launch_sherlock
+        >>> sherlock = launch_sherlock()
+        >>> sherlock.project.import_odb_archive(
+            "ODB++ Tutorial.tgz",
+            True,
+            True,
+            True,
+            True,
+            project="Tutorial Project",
+            cca_name="Card",
+        )
+        >>> modeling_regions = [
+            {
+                "cca_name": "Card",
+                "region_id": "Region001",
+                "region_units": "mm",
+                "model_mode": "Enabled",
+                "shape": PolygonalShape(points=[
+                    (0, 0),
+                    (0, 6.35),
+                    (9.77, 0)
+                ], rotation=87.8),
+                "pcb_model_props": {
+                    "export_model_type": "Sherlock",
+                    "elem_order": "First_Order",
+                    "max_mesh_size": 0.5,
+                    "max_mesh_size_units": "mm",
+                    "quads_preferred": True
+                },
+                "trace_model_props": {
+                    "trace_model_type": "Enabled",
+                    "elem_order": "Second_Order",
+                    "trace_mesh_size": 0.3,
+                    "trace_mesh_size_units": "mm"
+                }
+            }
+        ]
+        >>> result = sherlock.project.add_modeling_region("Tutorial Project", modeling_regions)
+        """
+        try:
+            if not project:
+                raise SherlockAddModelingRegionError(message="Project name is invalid.")
+
+            if not modeling_regions:
+                raise SherlockAddModelingRegionError(message="Modeling regions list is empty.")
+
+            for region in modeling_regions:
+                if "cca_name" not in region or not region["cca_name"]:
+                    raise SherlockAddModelingRegionError(message="CCA name is invalid.")
+                if "region_id" not in region or not region["region_id"]:
+                    raise SherlockAddModelingRegionError(message="Region ID is invalid.")
+                if "region_units" not in region or not region["region_units"]:
+                    raise SherlockAddModelingRegionError(message="Region units are invalid.")
+                if "shape" not in region:
+                    raise SherlockAddModelingRegionError(message="Shape is missing.")
+                elif not isinstance(
+                    region["shape"],
+                    (
+                        PolygonalShape,
+                        RectangularShape,
+                        SlotShape,
+                        CircularShape,
+                        PCBShape,
+                    ),
+                ):
+                    raise SherlockAddModelingRegionError(message="Shape is not of a valid type.")
+
+                pcb_model_props = region.get("pcb_model_props", {})
+                if pcb_model_props:
+                    if (
+                        "export_model_type" not in pcb_model_props
+                        or pcb_model_props["export_model_type"] == ""
+                    ):
+                        raise SherlockAddModelingRegionError(
+                            message="PCB model export type is invalid."
+                        )
+                    if "elem_order" not in pcb_model_props or pcb_model_props["elem_order"] == "":
+                        raise SherlockAddModelingRegionError(
+                            message="PCB element order is invalid."
+                        )
+                    if "max_mesh_size" not in pcb_model_props or not isinstance(
+                        pcb_model_props["max_mesh_size"], float
+                    ):
+                        raise SherlockAddModelingRegionError(
+                            message="PCB max mesh size is invalid."
+                        )
+                    if "quads_preferred" not in pcb_model_props or not isinstance(
+                        pcb_model_props["quads_preferred"], bool
+                    ):
+                        raise SherlockAddModelingRegionError(
+                            message="PCB quads preferred is invalid."
+                        )
+
+                trace_model_props = region.get("trace_model_props", {})
+                if trace_model_props:
+                    if (
+                        "trace_model_type" not in trace_model_props
+                        or trace_model_props["trace_model_type"] == ""
+                    ):
+                        raise SherlockAddModelingRegionError(message="Trace model type is invalid.")
+
+                if not self._is_connection_up():
+                    LOG.error("There is no connection to a gRPC service.")
+                    return
+
+                add_modeling_region_request = SherlockLayerService_pb2.AddModelingRegionRequest()
+                add_modeling_region_request.project = project
+
+                for region_request in modeling_regions:
+                    modeling_region = add_modeling_region_request.modelingRegions.add()
+                    modeling_region.ccaName = region_request["cca_name"]
+                    modeling_region.regionId = region_request["region_id"]
+                    modeling_region.regionUnits = region_request["region_units"]
+                    modeling_region.modelMode = (
+                        SherlockLayerService_pb2.ModelingRegion.ModelingMode.Value(
+                            region_request["model_mode"]
+                        )
+                    )
+
+                    shape = region_request["shape"]
+                    if isinstance(shape, PolygonalShape):
+                        polygonal_shape = modeling_region.polygonalShape
+                        for point in shape.points:
+                            polygonal_point = polygonal_shape.points.add()
+                            polygonal_point.x = point[0]
+                            polygonal_point.y = point[1]
+                        polygonal_shape.rotation = shape.rotation
+                    elif isinstance(shape, RectangularShape):
+                        rectangular_shape = modeling_region.rectangularShape
+                        for point in shape.points:
+                            rectangular_point = rectangular_shape.points.add()
+                            rectangular_point.x = point[0]
+                            rectangular_point.y = point[1]
+                        rectangular_shape.rotation = shape.rotation
+                    elif isinstance(shape, SlotShape):
+                        slot_shape = modeling_region.slotShape
+                        for point in shape.points:
+                            slot_point = slot_shape.points.add()
+                            slot_point.x = point[0]
+                            slot_point.y = point[1]
+                        slot_shape.rotation = shape.rotation
+                    elif isinstance(shape, CircularShape):
+                        circular_shape = modeling_region.circularShape
+                        for point in shape.points:
+                            circular_point = circular_shape.points.add()
+                            circular_point.x = point[0]
+                            circular_point.y = point[1]
+                        circular_shape.rotation = shape.rotation
+                    else:
+                        raise SherlockAddModelingRegionError(
+                            message="Shape is not of a valid type."
+                        )
+
+                    ExportModelType = ModelingRegion.PCBModelingProperties.ExportModelType
+                    pcb_model_props = region_request.get("pcb_model_props", {})
+                    modeling_region.pcbModelProps.exportModelType = getattr(
+                        ExportModelType,
+                        pcb_model_props["export_model_type"],
+                    )
+                    modeling_region.pcbModelProps.elemOrder = getattr(
+                        SherlockLayerService_pb2.ModelingRegion.ElementOrder,
+                        pcb_model_props["elem_order"],
+                    )
+                    modeling_region.pcbModelProps.maxMeshSize = pcb_model_props["max_mesh_size"]
+                    modeling_region.pcbModelProps.maxMeshSizeUnits = pcb_model_props[
+                        "max_mesh_size_units"
+                    ]
+                    modeling_region.pcbModelProps.quadsPreferred = pcb_model_props[
+                        "quads_preferred"
+                    ]
+
+                    TraceModelingType = ModelingRegion.TraceModelingProperties.TraceModelingType
+                    trace_model_props = region_request.get("trace_model_props", {})
+                    modeling_region.traceModelProps.traceModelType = getattr(
+                        TraceModelingType,
+                        trace_model_props["trace_model_type"],
+                    )
+                    if "elem_order" in trace_model_props:
+                        modeling_region.traceModelProps.elemOrder = getattr(
+                            SherlockLayerService_pb2.ModelingRegion.ElementOrder,
+                            trace_model_props["elem_order"],
+                        )
+                    if "trace_mesh_size" in trace_model_props:
+                        modeling_region.traceModelProps.traceMeshSize = trace_model_props[
+                            "trace_mesh_size"
+                        ]
+                    if "trace_mesh_size_units" in trace_model_props:
+                        modeling_region.traceModelProps.traceMeshSizeUnits = trace_model_props[
+                            "trace_mesh_size_units"
+                        ]
+
+                return_code = self.stub.addModelingRegion(add_modeling_region_request)
+                if return_code.value != 0:
+                    raise SherlockAddModelingRegionError(message=return_code.message)
+
+                return return_code.value
+
+        except SherlockAddModelingRegionError as e:
+            LOG.error(str(e))
+            raise e