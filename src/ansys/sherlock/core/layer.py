--- conflicted
+++ resolved
@@ -1,2039 +1,2034 @@
-# Copyright (C) 2023-2024 ANSYS, Inc. and/or its affiliates.
-
-"""Module containing all layer management capabilities."""
-import grpc
-
-from ansys.sherlock.core.types.layer_types import (
-    CircularShape,
-    CopyPottingRegionRequest,
-    DeletePottingRegionRequest,
-    PCBShape,
-    PolygonalShape,
-    RectangularShape,
-    SlotShape,
-    UpdatePottingRegionRequest,
-)
-
-try:
-    import SherlockCommonService_pb2
-    import SherlockLayerService_pb2
-    from SherlockLayerService_pb2 import ModelingRegion
-    import SherlockLayerService_pb2_grpc
-except ModuleNotFoundError:
-    from ansys.api.sherlock.v0 import SherlockCommonService_pb2
-    from ansys.api.sherlock.v0 import SherlockLayerService_pb2
-    from ansys.api.sherlock.v0 import SherlockLayerService_pb2_grpc
-    from ansys.api.sherlock.v0.SherlockLayerService_pb2 import ModelingRegion
-
-from ansys.sherlock.core import LOG
-from ansys.sherlock.core.errors import (
-    SherlockAddModelingRegionError,
-    SherlockAddPottingRegionError,
-    SherlockCopyModelingRegionError,
-    SherlockDeleteAllICTFixturesError,
-    SherlockDeleteAllMountPointsError,
-    SherlockDeleteAllTestPointsError,
-    SherlockDeleteModelingRegionError,
-    SherlockExportAllMountPoints,
-    SherlockExportAllTestFixtures,
-    SherlockExportAllTestPointsError,
-<<<<<<< HEAD
-    SherlockExportLayerImageError,
-    SherlockListLayersError,
-=======
-    SherlockNoGrpcConnectionException,
->>>>>>> df5a1de7
-    SherlockUpdateModelingRegionError,
-    SherlockUpdateMountPointsByFileError,
-    SherlockUpdateTestFixturesByFileError,
-    SherlockUpdateTestPointsByFileError,
-)
-from ansys.sherlock.core.grpc_stub import GrpcStub
-from ansys.sherlock.core.utils.version_check import require_version
-
-
-class Layer(GrpcStub):
-    """Module containing all the layer management capabilities."""
-
-    def __init__(self, channel: grpc.Channel, server_version: int):
-        """Initialize a gRPC stub for SherlockLayerService."""
-        super().__init__(channel, server_version)
-        self.stub = SherlockLayerService_pb2_grpc.SherlockLayerServiceStub(channel)
-
-    @require_version(241)
-    def add_potting_region(
-        self,
-        project: str,
-        potting_regions: list[
-            dict[
-                str,
-                float
-                | str
-                | PolygonalShape
-                | RectangularShape
-                | SlotShape
-                | CircularShape
-                | PCBShape,
-            ]
-        ],
-    ) -> int:
-        """Add one or more potting regions to a given project.
-
-        Available Since: 2024R1
-
-        Parameters
-        ----------
-        project: str
-            Name of the Sherlock project.
-        potting_regions: list[dict[str, float | str | PolygonalShape | RectangularShape | SlotShape\
- | CircularShape | PCBShape]]
-            Potting region properties consisting of these properties:
-
-            - cca_name: str
-                Name of the CCA.
-            - potting_id: str
-                Potting ID. The default is ``None``.
-            - side: str
-                The side to add the potting region to. The default is ``None``.
-                Options are ``"TOP"``, ``"BOTTOM"``, and ``"BOT"``.
-            - material: str
-                The potting material. The default is ``None``.
-            - potting_units: str
-                The potting region units. The default is ``None``.
-            - thickness: float
-                The potting thickness. The default is ``None``.
-            - standoff: float
-                The potting standoff. The default is ``None``.
-            - shape: PolygonalShape|RectangularShape|SlotShape|CircularShape|PCBShape
-                The shape of the potting region.
-
-
-        Returns
-        -------
-        int
-            Status code of the response. 0 for success.
-
-        Examples
-        --------
-        >>> from ansys.sherlock.core.launcher import launch_sherlock
-        >>> from ansys.sherlock.core.types.layer_types import PolygonalShape
-        >>> sherlock = launch_sherlock()
-        >>> sherlock.project.import_odb_archive(
-            "ODB++ Tutorial.tgz",
-            True,
-            True,
-            True,
-            True,
-            project="Test",
-            cca_name="Card",
-        )
-        >>> polygonal_shape = PolygonalShape(points=[
-                        (0, 0),
-                        (0, 6.35),
-                        (9.77, 0)
-                    ], rotation=87.8)
-        >>> sherlock.layer.add_potting_region(
-            "Test",
-            [{
-                'cca_name': 'Card',
-                'potting_id': 'Test Region',
-                'side': 'TOP',
-                'material': 'epoxyencapsulant',
-                'potting_units': 'in',
-                'thickness': 0.1,
-                'standoff': 0.2,
-                'shape': polygonal_shape
-            },
-            ]
-        )
-
-        """
-        try:
-            if project == "":
-                raise SherlockAddPottingRegionError(message="Project name is invalid.")
-
-            if not isinstance(potting_regions, list):
-                raise SherlockAddPottingRegionError(message="Potting regions argument is invalid.")
-
-            if len(potting_regions) == 0:
-                raise SherlockAddPottingRegionError(
-                    message="One or more potting regions are required."
-                )
-
-            request = SherlockLayerService_pb2.AddPottingRegionRequest(project=project)
-
-            for i, potting_region in enumerate(potting_regions):
-                if not isinstance(potting_region, dict):
-                    raise SherlockAddPottingRegionError(
-                        message=f"Potting region argument is invalid for potting region {i}."
-                    )
-
-                if "cca_name" not in potting_region.keys():
-                    raise SherlockAddPottingRegionError(
-                        message=f"CCA name is missing for potting region {i}."
-                    )
-
-                region_request = request.pottingRegions.add()
-                region_request.ccaName = potting_region["cca_name"]
-
-                if region_request.ccaName == "":
-                    raise SherlockAddPottingRegionError(
-                        message=f"CCA name is invalid for potting region {i}."
-                    )
-
-                if "potting_id" in potting_region.keys():
-                    region_request.pottingID = potting_region["potting_id"]
-                if "side" in potting_region.keys():
-                    region_request.pottingSide = potting_region["side"]
-                if "material" in potting_region.keys():
-                    region_request.pottingMaterial = potting_region["material"]
-                if "potting_units" in potting_region.keys():
-                    region_request.pottingUnits = potting_region["potting_units"]
-                if "thickness" in potting_region.keys():
-                    region_request.pottingThickness = potting_region["thickness"]
-                if "standoff" in potting_region.keys():
-                    region_request.pottingStandoff = potting_region["standoff"]
-                if "shape" not in potting_region.keys():
-                    raise SherlockAddPottingRegionError(
-                        message=f"Shape missing for potting region {i}."
-                    )
-
-                shape = potting_region["shape"]
-
-                if isinstance(shape, PolygonalShape):
-                    if not isinstance(shape.points, list):
-                        raise SherlockAddPottingRegionError(
-                            message=f"Invalid points argument for potting region {i}."
-                        )
-
-                    for j, point in enumerate(shape.points):
-                        point_message = region_request.polygonalShape.points.add()
-
-                        if not isinstance(point, tuple) or len(point) != 2:
-                            raise SherlockAddPottingRegionError(
-                                message=f"Point {j} invalid for potting region {i}."
-                            )
-                        point_message.x = point[0]
-                        point_message.y = point[1]
-                    region_request.polygonalShape.rotation = shape.rotation
-                elif isinstance(shape, RectangularShape):
-                    region_request.rectangularShape.length = shape.length
-                    region_request.rectangularShape.width = shape.width
-                    region_request.rectangularShape.centerX = shape.center_x
-                    region_request.rectangularShape.centerY = shape.center_y
-                    region_request.rectangularShape.rotation = shape.rotation
-                elif isinstance(shape, SlotShape):
-                    region_request.slotShape.length = shape.length
-                    region_request.slotShape.width = shape.width
-                    region_request.slotShape.nodeCount = shape.node_count
-                    region_request.slotShape.centerX = shape.center_x
-                    region_request.slotShape.centerY = shape.center_y
-                    region_request.slotShape.rotation = shape.rotation
-                elif isinstance(shape, CircularShape):
-                    region_request.circularShape.diameter = shape.diameter
-                    region_request.circularShape.nodeCount = shape.node_count
-                    region_request.circularShape.centerX = shape.center_x
-                    region_request.circularShape.centerY = shape.center_y
-                    region_request.circularShape.rotation = shape.rotation
-                elif isinstance(shape, PCBShape):
-                    region_request.pCBShape.CopyFrom(SherlockLayerService_pb2.PCBShape())
-                else:
-                    raise SherlockAddPottingRegionError(
-                        message=f"Shape invalid for potting region {i}."
-                    )
-
-        except SherlockAddPottingRegionError as e:
-            LOG.error(str(e))
-            raise e
-
-        if not self._is_connection_up():
-            raise SherlockNoGrpcConnectionException()
-
-        response = self.stub.addPottingRegion(request)
-
-        try:
-            if response.value == -1:
-                raise SherlockAddPottingRegionError(response.message)
-            else:
-                LOG.info(response.message)
-                return response.value
-        except SherlockAddPottingRegionError as e:
-            LOG.error(str(e))
-            raise e
-
-    @require_version(251)
-    def update_potting_region(
-        self, request: UpdatePottingRegionRequest
-    ) -> list[SherlockCommonService_pb2.ReturnCode]:
-        """Update one or more potting regions in a specific project.
-
-        Available Since: 2025R1
-
-        Parameters
-        ----------
-        request: UpdatePottingRegionRequest
-            Contains all the information needed to update one or more potting regions per project.
-
-        Returns
-        -------
-        list[SherlockCommonService_pb2.ReturnCode]
-            Return codes for each request.
-
-        Examples
-        --------
-        >>> from ansys.sherlock.core.launcher import launch_sherlock
-        >>> from ansys.sherlock.core.types.layer_types import PolygonalShape
-        >>> from ansys.sherlock.core.types.layer_types import PottingRegionUpdateData
-        >>> from ansys.sherlock.core.types.layer_types import PottingRegion
-        >>> sherlock = launch_sherlock()
-        >>>
-        >>> update_request1 = PottingRegionUpdateData(
-            potting_region_id_to_update=potting_id,
-            potting_region=PottingRegionData(
-                cca_name=cca_name,
-                potting_id=potting_id,
-                potting_side=potting_side,
-                potting_material=potting_material,
-                potting_units=potting_units,
-                potting_thickness=potting_thickness,
-                potting_standoff=potting_standoff,
-                shape=PolygonalShape(
-                    points=[(0, 1), (5, 1), (5, 5), (1, 5)],
-                    rotation=45.0
-                )
-            )
-        )
-        >>> update_request2 = PottingRegionUpdateData(
-            potting_region_id_to_update=potting_id,
-            potting_region=PottingRegionData(
-                cca_name=cca_name,
-                potting_id=potting_id,
-                potting_side=potting_side,
-                potting_material=potting_material,
-                potting_units=potting_units,
-                potting_thickness=potting_thickness,
-                potting_standoff=potting_standoff,
-                shape=PolygonalShape(
-                    points=[(0, 1), (5, 1), (5, 5), (1, 5)],
-                    rotation=0.0
-                )
-            )
-        )
-        >>> potting_region_requests = [
-            update_request1,
-            update_request2
-        ]
-        >>> return_codes = sherlock.layer.update_potting_region(request)
-        """
-        update_request = request._convert_to_grpc()
-
-        responses = []
-        for grpc_return_code in self.stub.updatePottingRegion(update_request):
-            responses.append(grpc_return_code)
-        return responses
-
-    @require_version(251)
-    def copy_potting_region(
-        self, request: CopyPottingRegionRequest
-    ) -> list[SherlockCommonService_pb2.ReturnCode]:
-        """Copy one or more potting regions in a specific project.
-
-        Available Since: 2025R1
-
-        Parameters
-        ----------
-        request: CopyPottingRegionRequest
-             Contains all the information needed to copy one or more potting regions per project.
-
-        Returns
-        -------
-        list[SherlockCommonService_pb2.ReturnCode]
-            Return codes for each request.
-
-        Examples
-        --------
-        >>> from ansys.sherlock.core.launcher import launch_sherlock
-        >>> from ansys.sherlock.core.types.layer_types import CopyPottingRegionRequest
-        >>> from ansys.sherlock.core.types.layer_types import PottingRegionCopyData
-        >>> sherlock = launch_sherlock()
-        >>>
-        >>> copy_request_example = CopyPottingRegionRequest(
-            project=project,
-            potting_region_copy_data=[
-                PottingRegionCopyData(
-                    cca_name=cca_name,
-                    potting_id=potting_id,
-                    copy_potting_id=new_id,
-                    center_x=center_x,
-                    center_y=center_y
-                ),
-                PottingRegionCopyData(
-                    cca_name=cca_name,
-                    potting_id=new_id,
-                    copy_potting_id=new_id+"1",
-                    center_x=center_x,
-                    center_y=center_y
-                )
-            ]
-        )
-        >>> responses_example = sherlock.layer.copy_potting_region(copy_request_example)
-        """
-        copy_request = request._convert_to_grpc()
-
-        responses = []
-        for grpc_return_code in self.stub.copyPottingRegion(copy_request):
-            responses.append(grpc_return_code)
-        return responses
-
-    @require_version(251)
-    def delete_potting_region(
-        self, request: DeletePottingRegionRequest
-    ) -> list[SherlockCommonService_pb2.ReturnCode]:
-        """Delete on or more potting regions in a specific project.
-
-        Available Since: 2025R1
-
-        Parameters
-        ----------
-        request: DeletePottingRegionRequest
-             Contains all the information needed to delete one or more potting regions per project.
-
-        Returns
-        -------
-        list[SherlockCommonService_pb2.ReturnCode]
-            Return codes for each request.
-
-        Examples
-        --------
-        >>> from ansys.sherlock.core.launcher import launch_sherlock
-        >>> from ansys.sherlock.core.types.layer_types import DeletePottingRegionRequest
-        >>> from ansys.sherlock.core.types.layer_types import PottingRegionDeleteData
-        >>> sherlock = launch_sherlock()
-        >>>
-        >>> delete_request_example = DeletePottingRegionRequest(
-            project=project,
-            potting_region_delete_data=[
-                PottingRegionDeleteData(
-                    cca_name=cca_name,
-                    potting_id=potting_id
-                )
-            ]
-        )
-        >>> responses_example = sherlock.layer.delete_potting_region(delete_request_example)
-        """
-        delete_request = request._convert_to_grpc()
-
-        responses = []
-        for grpc_return_code in self.stub.deletePottingRegion(delete_request):
-            responses.append(grpc_return_code)
-        return responses
-
-    @require_version()
-    def update_mount_points_by_file(
-        self,
-        project: str,
-        cca_name: str,
-        file_path: str,
-    ) -> int:
-        """Update mount point properties of a CCA from a CSV file.
-
-        Available Since: 2023R1
-
-        Parameters
-        ----------
-        project: str
-            Name of the Sherlock project.
-        cca_name: str
-            Name of the CCA.
-        file_path: str
-            Path for the CSV file with the mount point properties.
-
-        Returns
-        -------
-        int
-            Status code of the response. 0 for success.
-
-        Examples
-        --------
-        >>> from ansys.sherlock.core.launcher import launch_sherlock
-        >>> sherlock = launch_sherlock()
-        >>> sherlock.project.import_odb_archive(
-            "ODB++ Tutorial.tgz",
-            True,
-            True,
-            True,
-            True,
-            project="Test",
-            cca_name="Card",
-        )
-        >>> sherlock.layer.update_mount_points_by_file(
-            "Test",
-            "Card",
-            "MountPointImport.csv"
-        )
-        """
-        try:
-            if project == "":
-                raise SherlockUpdateMountPointsByFileError(message="Project name is invalid.")
-            if cca_name == "":
-                raise SherlockUpdateMountPointsByFileError(message="CCA name is invalid.")
-            if file_path == "":
-                raise SherlockUpdateMountPointsByFileError(message="File path is required.")
-        except SherlockUpdateMountPointsByFileError as e:
-            for error in e.str_itr():
-                LOG.error(error)
-            raise e
-
-        if not self._is_connection_up():
-            raise SherlockNoGrpcConnectionException()
-
-        request = SherlockLayerService_pb2.UpdateMountPointsByFileRequest(
-            project=project,
-            ccaName=cca_name,
-            filePath=file_path,
-        )
-
-        response = self.stub.updateMountPointsByFile(request)
-
-        return_code = response.returnCode
-
-        try:
-            if return_code.value == -1:
-                if return_code.message == "":
-                    raise SherlockUpdateMountPointsByFileError(error_array=response.updateError)
-
-                raise SherlockUpdateMountPointsByFileError(message=return_code.message)
-            else:
-                LOG.info(return_code.message)
-                return return_code.value
-        except SherlockUpdateMountPointsByFileError as e:
-            for error in e.str_itr():
-                LOG.error(error)
-            raise e
-
-    @require_version(222)
-    def delete_all_mount_points(self, project: str, cca_name: str) -> int:
-        """Delete all mount points for a CCA.
-
-        Available Since: 2022R2
-
-        Parameters
-        ----------
-        project: str
-            Name of the Sherlock project.
-        cca_name: str
-            Name of the CCA.
-
-        Returns
-        -------
-        int
-            Status code of the response. 0 for success.
-
-        Examples
-        --------
-        >>> from ansys.sherlock.core.launcher import launch_sherlock
-        >>> sherlock = launch_sherlock()
-        >>> sherlock.project.import_odb_archive(
-            "ODB++ Tutorial.tgz",
-            True,
-            True,
-            True,
-            True,
-            project="Test",
-            cca_name="Card",
-        )
-        >>> sherlock.layer.update_mount_points_by_file(
-            "Test",
-            "Card",
-            "MountPointImport.csv",
-        )
-        >>> sherlock.layer.delete_all_mount_points("Test", "Card")
-        """
-        try:
-            if project == "":
-                raise SherlockDeleteAllMountPointsError(message="Project name is invalid.")
-            if cca_name == "":
-                raise SherlockDeleteAllMountPointsError(message="CCA name is invalid.")
-
-            if not self._is_connection_up():
-                raise SherlockNoGrpcConnectionException()
-
-            request = SherlockLayerService_pb2.DeleteAllMountPointsRequest(
-                project=project,
-                ccaName=cca_name,
-            )
-
-            response = self.stub.deleteAllMountPoints(request)
-
-            if response.value == -1:
-                raise SherlockDeleteAllMountPointsError(message=response.message)
-
-        except SherlockDeleteAllMountPointsError as e:
-            LOG.error(str(e))
-            raise e
-
-        return response.value
-
-    @require_version(231)
-    def delete_all_ict_fixtures(self, project: str, cca_name: str) -> int:
-        """Delete all ICT fixtures for a CCA.
-
-        Available Since: 2023R1
-
-        Parameters
-        ----------
-        project: str
-            Name of the Sherlock project.
-        cca_name: str
-            Name of the CCA.
-
-        Returns
-        -------
-        int
-            Status code of the response. 0 for success.
-
-        Examples
-        --------
-        >>> from ansys.sherlock.core.launcher import launch_sherlock
-        >>> sherlock = launch_sherlock()
-        >>> sherlock.project.import_odb_archive(
-            "ODB++ Tutorial.tgz",
-            True,
-            True,
-            True,
-            True,
-            project="Test",
-            cca_name="Card",
-        )
-        >>> sherlock.layer.update_ict_fixtures_by_file(
-            "Test",
-            "Card",
-            "ICTFixturesImport.csv",
-        )
-        >>> sherlock.layer.delete_all_ict_fixtures("Test", "Card")
-        """
-        try:
-            if project == "":
-                raise SherlockDeleteAllICTFixturesError(message="Project name is invalid.")
-            if cca_name == "":
-                raise SherlockDeleteAllICTFixturesError(message="CCA name is invalid.")
-
-            if not self._is_connection_up():
-                raise SherlockNoGrpcConnectionException()
-
-            request = SherlockLayerService_pb2.DeleteAllICTFixturesRequest(
-                project=project,
-                ccaName=cca_name,
-            )
-
-            response = self.stub.deleteAllICTFixtures(request)
-
-            if response.value == -1:
-                raise SherlockDeleteAllICTFixturesError(message=response.message)
-
-        except SherlockDeleteAllICTFixturesError as e:
-            LOG.error(str(e))
-            raise e
-
-        return response.value
-
-    @require_version(231)
-    def delete_all_test_points(self, project: str, cca_name: str) -> int:
-        """Delete all test points for a CCA.
-
-        Available Since: 2023R1
-
-        Parameters
-        ----------
-        project: str
-            Name of the Sherlock project.
-        cca_name: str
-            Name of the CCA.
-
-        Returns
-        -------
-        int
-            Status code of the response. 0 for success.
-
-        Examples
-        --------
-        >>> from ansys.sherlock.core.launcher import launch_sherlock
-        >>> sherlock = launch_sherlock()
-        >>> sherlock.project.import_odb_archive(
-            "ODB++ Tutorial.tgz",
-            True,
-            True,
-            True,
-            True,
-            project="Test",
-            cca_name="Card",
-        )
-        >>> sherlock.layer.update_test_points_by_file(
-            "Test",
-            "Card",
-            "TestPointsImport.csv",
-        )
-        >>> sherlock.layer.delete_all_test_points("Test", "Card")
-        """
-        try:
-            if project == "":
-                raise SherlockDeleteAllTestPointsError(message="Project name is invalid.")
-            if cca_name == "":
-                raise SherlockDeleteAllTestPointsError(message="CCA name is invalid.")
-
-            if not self._is_connection_up():
-                raise SherlockNoGrpcConnectionException()
-
-            request = SherlockLayerService_pb2.DeleteAllTestPointsRequest(
-                project=project,
-                ccaName=cca_name,
-            )
-
-            response = self.stub.deleteAllTestPoints(request)
-
-            if response.value == -1:
-                raise SherlockDeleteAllTestPointsError(message=response.message)
-
-        except SherlockDeleteAllTestPointsError as e:
-            LOG.error(str(e))
-            raise e
-
-        return response.value
-
-    @require_version(231)
-    def update_test_points_by_file(
-        self,
-        project: str,
-        cca_name: str,
-        file_path: str,
-    ) -> int:
-        """Update test point properties of a CCA from a CSV file.
-
-        Available Since: 2023R1
-
-        Parameters
-        ----------
-        project: str
-            Name of the Sherlock project.
-        cca_name: str
-            Name of the CCA.
-        file_path: str
-            Path for the CSV file with the test point properties.
-
-        Returns
-        -------
-        int
-            Status code of the response. 0 for success.
-
-        Examples
-        --------
-        >>> from ansys.sherlock.core.launcher import launch_sherlock
-        >>> sherlock = launch_sherlock()
-        >>> sherlock.project.import_odb_archive(
-            "ODB++ Tutorial.tgz",
-            True,
-            True,
-            True,
-            True,
-            project="Test",
-            cca_name="Card",
-        )
-        >>> sherlock.layer.update_test_points_by_file(
-            "Test",
-            "Card",
-            "TestPointsImport.csv"
-        )
-        """
-        try:
-            if project == "":
-                raise SherlockUpdateTestPointsByFileError(message="Project name is invalid.")
-            if cca_name == "":
-                raise SherlockUpdateTestPointsByFileError(message="CCA name is invalid.")
-            if file_path == "":
-                raise SherlockUpdateTestPointsByFileError(message="File path is required.")
-
-            if not self._is_connection_up():
-                raise SherlockNoGrpcConnectionException()
-
-            request = SherlockLayerService_pb2.UpdateTestPointsByFileRequest(
-                project=project,
-                ccaName=cca_name,
-                filePath=file_path,
-            )
-
-            response = self.stub.updateTestPointsByFile(request)
-
-            return_code = response.returnCode
-
-            if return_code.value == -1:
-                if return_code.message == "":
-                    raise SherlockUpdateTestPointsByFileError(error_array=response.updateError)
-
-                raise SherlockUpdateTestPointsByFileError(message=return_code.message)
-
-            else:
-                LOG.info(return_code.message)
-                return return_code.value
-
-        except SherlockUpdateTestPointsByFileError as e:
-            for error in e.str_itr():
-                LOG.error(error)
-            raise e
-
-    @require_version(231)
-    def update_test_fixtures_by_file(
-        self,
-        project: str,
-        cca_name: str,
-        file_path: str,
-    ) -> int:
-        """Update test fixture properties of a CCA from a CSV file.
-
-        Available Since: 2023R1
-
-        Parameters
-        ----------
-        project: str
-            Name of the Sherlock project.
-        cca_name: str
-            Name of the CCA.
-        file_path: str
-            Path for the CSV file with the test fixture properties.
-
-        Returns
-        -------
-        int
-            Status code of the response. 0 for success.
-
-        Examples
-        --------
-        >>> from ansys.sherlock.core.launcher import launch_sherlock
-        >>> sherlock = launch_sherlock()
-        >>> sherlock.project.import_odb_archive(
-            "ODB++ Tutorial.tgz",
-            True,
-            True,
-            True,
-            True,
-            project="Test",
-            cca_name="Card",
-        )
-        >>> sherlock.layer.update_test_fixtures_by_file(
-            "Test",
-            "Card",
-            "TestFixturesImport.csv"
-        )
-        """
-        try:
-            if project == "":
-                raise SherlockUpdateTestFixturesByFileError(message="Project name is invalid.")
-            if cca_name == "":
-                raise SherlockUpdateTestFixturesByFileError(message="CCA name is invalid.")
-            if file_path == "":
-                raise SherlockUpdateTestFixturesByFileError(message="File path is required.")
-
-            if not self._is_connection_up():
-                raise SherlockNoGrpcConnectionException()
-
-            request = SherlockLayerService_pb2.UpdateICTFixturesByFileRequest(
-                project=project,
-                ccaName=cca_name,
-                filePath=file_path,
-            )
-
-            response = self.stub.updateICTFixturesByFile(request)
-
-            return_code = response.returnCode
-
-            if return_code.value == -1:
-                if return_code.message == "":
-                    raise SherlockUpdateTestFixturesByFileError(error_array=response.updateError)
-
-                raise SherlockUpdateTestFixturesByFileError(message=return_code.message)
-
-            else:
-                LOG.info(return_code.message)
-                return return_code.value
-
-        except SherlockUpdateTestFixturesByFileError as e:
-            for error in e.str_itr():
-                LOG.error(error)
-            raise e
-
-    @require_version(231)
-    def export_all_test_points(
-        self,
-        project: str,
-        cca_name: str,
-        export_file: str,
-        length_units: str = "DEFAULT",
-        displacement_units: str = "DEFAULT",
-        force_units: str = "DEFAULT",
-    ) -> int:
-        """Export the test point properties for a CCA.
-
-        Available Since: 2023R1
-
-        Parameters
-        ----------
-        project: str
-            Name of the Sherlock project.
-        cca_name: str
-            Name of the CCA.
-        export_file: str
-            Full path for the CSV file to export the test points list to.
-        length_units: str, optional
-            Length units to use when exporting the test points.
-            The default is ``DEFAULT``.
-        displacement_units: str, optional
-            Displacement units to use when exporting the test points.
-            The default is ``DEFAULT``.
-        force_units: str, optional
-            Force units to use when exporting the test points.
-            The default is ``DEFAULT``.
-
-        Returns
-        -------
-        int
-            Status code of the response. 0 for success.
-
-        Examples
-        --------
-        >>> from ansys.sherlock.core.launcher import launch_sherlock
-        >>> sherlock = launch_sherlock()
-        >>> sherlock.project.import_odb_archive(
-            "ODB++ Tutorial.tgz",
-            True,
-            True,
-            True,
-            True,
-            project="Tutorial Project",
-            cca_name="Card",
-        )
-        >>> sherlock.layer.export_all_test_points(
-            "Tutorial Project",
-            "Card",
-            "TestPointsExport.csv",
-            "DEFAULT",
-            "DEFAULT",
-            "DEFAULT"
-        )
-        """
-        try:
-            if project == "":
-                raise SherlockExportAllTestPointsError(message="Project name is invalid.")
-            if cca_name == "":
-                raise SherlockExportAllTestPointsError(message="CCA name is invalid.")
-            if export_file == "":
-                raise SherlockExportAllTestPointsError(message="File path is required.")
-
-            if not self._is_connection_up():
-                raise SherlockNoGrpcConnectionException()
-
-            request = SherlockLayerService_pb2.ExportAllTestPointsRequest(
-                project=project,
-                ccaName=cca_name,
-                filePath=export_file,
-                lengthUnits=length_units,
-                displacementUnits=displacement_units,
-                forceUnits=force_units,
-            )
-
-            response = self.stub.exportAllTestPoints(request)
-
-            if response.value == -1:
-                raise SherlockExportAllTestPointsError(message=response.message)
-
-        except SherlockExportAllTestPointsError as e:
-            LOG.error(str(e))
-            raise e
-
-        return response.value
-
-    @require_version(231)
-    def export_all_test_fixtures(
-        self,
-        project: str,
-        cca_name: str,
-        export_file: str,
-        units: str = "DEFAULT",
-    ) -> int:
-        """Export the test fixture properties for a CCA.
-
-        Parameters
-        ----------
-        project: str
-            Name of the Sherlock project.
-        cca_name: str
-            Name of the CCA.
-        export_file: str
-            Full path for the CSV file to export the text fixtures list to.
-        units: str, optional
-            Units to use when exporting the test fixtures.
-            The default is ``DEFAULT``.
-
-
-        Returns
-        -------
-        int
-            Status code of the response. 0 for success.
-
-        Examples
-        --------
-        >>> from ansys.sherlock.core.launcher import launch_sherlock
-        >>> sherlock = launch_sherlock()
-        >>> sherlock.project.import_odb_archive(
-            "ODB++ Tutorial.tgz",
-            True,
-            True,
-            True,
-            True,
-            project="Tutorial Project",
-            cca_name="Card",
-        )
-        >>> sherlock.layer.export_all_test_fixtures(
-            "Tutorial Project",
-            "Card",
-            "TestFixturesExport.csv",
-            "DEFAULT"
-        )
-        """
-        try:
-            if project == "":
-                raise SherlockExportAllTestFixtures(message="Project name is invalid.")
-            if cca_name == "":
-                raise SherlockExportAllTestFixtures(message="CCA name is invalid.")
-            if export_file == "":
-                raise SherlockExportAllTestFixtures(message="File path is required.")
-
-            if not self._is_connection_up():
-                raise SherlockNoGrpcConnectionException()
-
-            request = SherlockLayerService_pb2.ExportAllICTFixturesRequest(
-                project=project,
-                ccaName=cca_name,
-                filePath=export_file,
-                units=units,
-            )
-
-            response = self.stub.exportAllICTFixtures(request)
-
-            if response.value == -1:
-                raise SherlockExportAllTestFixtures(message=response.message)
-
-        except SherlockExportAllTestFixtures as e:
-            LOG.error(str(e))
-            raise e
-
-        return response.value
-
-    @require_version(222)
-    def export_all_mount_points(
-        self,
-        project: str,
-        cca_name: str,
-        export_file: str,
-        units: str = "DEFAULT",
-    ) -> int:
-        """Export the mount point properties for a CCA.
-
-        Parameters
-        ----------
-        project: str
-            Name of the Sherlock project.
-        cca_name: str
-            Name of the CCA.
-        export_file: str
-            Full path for the CSV file to export the mount points list to.
-        units: str, optional
-            Units to use when exporting the mount points.
-            The default is ``DEFAULT``.
-
-
-        Returns
-        -------
-        int
-            Status code of the response. 0 for success.
-
-        Examples
-        --------
-        >>> from ansys.sherlock.core.launcher import launch_sherlock
-        >>> sherlock = launch_sherlock()
-        >>> sherlock.project.import_odb_archive(
-            "ODB++ Tutorial.tgz",
-            True,
-            True,
-            True,
-            True,
-            project="Tutorial Project",
-            cca_name="Card",
-        )
-        >>> sherlock.layer.export_all_mount_points(
-            "Tutorial Project",
-            "Card",
-            "MountPointsExport.csv",
-            "DEFAULT"
-        )
-        """
-        try:
-            if project == "":
-                raise SherlockExportAllMountPoints(message="Project name is invalid.")
-            if cca_name == "":
-                raise SherlockExportAllMountPoints(message="CCA name is invalid.")
-            if export_file == "":
-                raise SherlockExportAllMountPoints(message="File path is required.")
-
-            if not self._is_connection_up():
-                raise SherlockNoGrpcConnectionException()
-
-            request = SherlockLayerService_pb2.ExportAllMountPointsRequest(
-                project=project,
-                ccaName=cca_name,
-                filePath=export_file,
-                units=units,
-            )
-
-            response = self.stub.exportAllMountPoints(request)
-
-            if response.value == -1:
-                raise SherlockExportAllMountPoints(message=response.message)
-
-        except SherlockExportAllMountPoints as e:
-            LOG.error(str(e))
-            raise e
-
-        return response.value
-
-    @require_version(251)
-    def add_modeling_region(
-        self,
-        project: str,
-        modeling_regions: list[
-            dict[str, bool | float | str | dict[str, bool | float | str] | dict[str, float | str]]
-        ],
-    ) -> int:
-        """
-        Add one or more modeling regions to a specific project.
-
-        Parameters
-        ----------
-        project: str
-            Name of the Sherlock project.
-        modeling_regions: list[dict[str, bool | float | str | dict[str, bool | float | str]\
-                | dict[str, float | str]]]
-            Modeling regions to add. Each dictionary should contain:
-
-            - cca_name: str
-                Name of the CCA.
-            - region_id: str
-                Unique region ID of the modeling region.
-            - region_units: str
-                Units of the modeling region.
-            - model_mode: str
-                Mode that specifies how the region is used. Valid values are ``Enabled``,
-                ``Disabled`` and ``Excluded``.
-            - shape: PolygonalShape|RectangularShape|SlotShape|CircularShape|PCBShape
-                The shape of the modeling region.
-            - pcb_model_props: dict[str, bool | float | str]
-                PCB model parameters consisting of these properties:
-
-                    - export_model_type: str
-                        The type of model to be generated for a given modeling region.
-                        Valid values are ``Default``, ``Sherlock``, ``Sweep`` and ``None``.
-                    - elem_order: str
-                        The type of 3D elements to be created for the PCB in the modeling region.
-                        Valid values are ``First_Order``, ``Second_Order`` and ``Solid_Shell``.
-                    - max_mesh_size: float
-                        The maximum size of the mesh to be used in the region.
-                    - max_mesh_size_units: str
-                        Units for the maximum mesh size.
-                    - quads_preferred: bool
-                        Whether to generate quad-shaped elements when creating the mesh if true.
-            - trace_model_props: dict[str, float | str]
-                Trace model parameters consisting of these properties:
-
-                    - trace_model_type : str
-                        The specification of whether trace modeling should be performed
-                        within the region. Valid values are ``Default``, ``Enabled`` and
-                        ``Disabled``.
-                    - elem_order: str, optional
-                        The type of 3D elements to be created for the PCB in the modeling region.
-                        Valid values are ``First_Order``, ``Second_Order`` and ``Solid_Shell``.
-                    - trace_mesh_size : float, optional
-                        The maximum mesh size to be used in the region when trace modeling
-                        is enabled.
-                    - trace_mesh_size_units: str, optional
-                        Units for the maximum mesh size when trace modeling is enabled.
-
-
-        Returns
-        -------
-        int
-            Status code of the response. 0 for success.
-
-        Examples
-        --------
-        >>> from ansys.sherlock.core.launcher import launch_sherlock
-        >>> sherlock = launch_sherlock()
-        >>> sherlock.project.import_odb_archive(
-            "ODB++ Tutorial.tgz",
-            True,
-            True,
-            True,
-            True,
-            project="Tutorial Project",
-            cca_name="Card",
-        )
-        >>> modeling_regions = [
-            {
-                "cca_name": "Card",
-                "region_id": "Region001",
-                "region_units": "mm",
-                "model_mode": "Enabled",
-                "shape": PolygonalShape(points=[
-                    (0, 0),
-                    (0, 6.35),
-                    (9.77, 0)
-                ], rotation=87.8),
-                "pcb_model_props": {
-                    "export_model_type": "Sherlock",
-                    "elem_order": "First_Order",
-                    "max_mesh_size": 0.5,
-                    "max_mesh_size_units": "mm",
-                    "quads_preferred": True
-                },
-                "trace_model_props": {
-                    "trace_model_type": "Enabled",
-                    "elem_order": "Second_Order",
-                    "trace_mesh_size": 0.3,
-                    "trace_mesh_size_units": "mm"
-                }
-            }
-        ]
-        >>> result = sherlock.layer.add_modeling_region("Tutorial Project", modeling_regions)
-        """
-        try:
-            if not project:
-                raise SherlockAddModelingRegionError(message="Project name is invalid.")
-
-            if not modeling_regions:
-                raise SherlockAddModelingRegionError(message="Modeling regions list is empty.")
-
-            for region in modeling_regions:
-                if "cca_name" not in region or not region["cca_name"]:
-                    raise SherlockAddModelingRegionError(message="CCA name is invalid.")
-                if "region_id" not in region or not region["region_id"]:
-                    raise SherlockAddModelingRegionError(message="Region ID is invalid.")
-                if "region_units" not in region or not region["region_units"]:
-                    raise SherlockAddModelingRegionError(message="Region units are invalid.")
-                if "shape" not in region:
-                    raise SherlockAddModelingRegionError(message="Shape is missing.")
-                elif not isinstance(
-                    region["shape"],
-                    (
-                        PolygonalShape,
-                        RectangularShape,
-                        SlotShape,
-                        CircularShape,
-                        PCBShape,
-                    ),
-                ):
-                    raise SherlockAddModelingRegionError(message="Shape is not of a valid type.")
-
-                pcb_model_props = region.get("pcb_model_props", {})
-                if pcb_model_props:
-                    if (
-                        "export_model_type" not in pcb_model_props
-                        or pcb_model_props["export_model_type"] == ""
-                    ):
-                        raise SherlockAddModelingRegionError(
-                            message="PCB model export type is invalid."
-                        )
-                    if "elem_order" not in pcb_model_props or pcb_model_props["elem_order"] == "":
-                        raise SherlockAddModelingRegionError(
-                            message="PCB element order is invalid."
-                        )
-                    if "max_mesh_size" not in pcb_model_props or not isinstance(
-                        pcb_model_props["max_mesh_size"], float
-                    ):
-                        raise SherlockAddModelingRegionError(
-                            message="PCB max mesh size is invalid."
-                        )
-                    if "quads_preferred" not in pcb_model_props or not isinstance(
-                        pcb_model_props["quads_preferred"], bool
-                    ):
-                        raise SherlockAddModelingRegionError(
-                            message="PCB quads preferred is invalid."
-                        )
-
-                trace_model_props = region.get("trace_model_props", {})
-                if trace_model_props:
-                    if (
-                        "trace_model_type" not in trace_model_props
-                        or trace_model_props["trace_model_type"] == ""
-                    ):
-                        raise SherlockAddModelingRegionError(message="Trace model type is invalid.")
-
-                if not self._is_connection_up():
-                    raise SherlockNoGrpcConnectionException()
-
-                add_modeling_region_request = SherlockLayerService_pb2.AddModelingRegionRequest()
-                add_modeling_region_request.project = project
-
-                for region_request in modeling_regions:
-                    modeling_region = add_modeling_region_request.modelingRegions.add()
-                    modeling_region.ccaName = region_request["cca_name"]
-                    modeling_region.regionId = region_request["region_id"]
-                    modeling_region.regionUnits = region_request["region_units"]
-                    modeling_region.modelMode = ModelingRegion.ModelingMode.Value(
-                        region_request["model_mode"]
-                    )
-
-                    shape = region_request["shape"]
-                    if isinstance(shape, PolygonalShape):
-                        polygonal_shape = modeling_region.polygonalShape
-                        for point in shape.points:
-                            polygonal_point = polygonal_shape.points.add()
-                            polygonal_point.x = point[0]
-                            polygonal_point.y = point[1]
-                        polygonal_shape.rotation = shape.rotation
-                    elif isinstance(shape, RectangularShape):
-                        rectangular_shape = modeling_region.rectangularShape
-                        rectangular_shape.length = shape.length
-                        rectangular_shape.width = shape.width
-                        rectangular_shape.centerX = shape.center_x
-                        rectangular_shape.centerY = shape.center_y
-                        rectangular_shape.rotation = shape.rotation
-                    elif isinstance(shape, SlotShape):
-                        slot_shape = modeling_region.slotShape
-                        slot_shape.length = shape.length
-                        slot_shape.width = shape.width
-                        slot_shape.nodeCount = shape.node_count
-                        slot_shape.centerX = shape.center_x
-                        slot_shape.centerY = shape.center_y
-                        slot_shape.rotation = shape.rotation
-                    elif isinstance(shape, CircularShape):
-                        circular_shape = modeling_region.circularShape
-                        circular_shape.diameter = shape.diameter
-                        circular_shape.nodeCount = shape.node_count
-                        circular_shape.centerX = shape.center_x
-                        circular_shape.centerY = shape.center_y
-                        circular_shape.rotation = shape.rotation
-                    else:
-                        raise SherlockAddModelingRegionError(
-                            message="Shape is not of a valid type."
-                        )
-
-                    export_model_type = ModelingRegion.PCBModelingProperties.ExportModelType
-                    pcb_model_props = region_request.get("pcb_model_props", {})
-                    modeling_region.pcbModelProps.exportModelType = getattr(
-                        export_model_type,
-                        pcb_model_props["export_model_type"],
-                    )
-                    modeling_region.pcbModelProps.elemOrder = getattr(
-                        ModelingRegion.ElementOrder,
-                        pcb_model_props["elem_order"],
-                    )
-                    modeling_region.pcbModelProps.maxMeshSize = pcb_model_props["max_mesh_size"]
-                    modeling_region.pcbModelProps.maxMeshSizeUnits = pcb_model_props[
-                        "max_mesh_size_units"
-                    ]
-                    modeling_region.pcbModelProps.quadsPreferred = pcb_model_props[
-                        "quads_preferred"
-                    ]
-
-                    trace_modeling_type = ModelingRegion.TraceModelingProperties.TraceModelingType
-                    trace_model_props = region_request.get("trace_model_props", {})
-                    modeling_region.traceModelProps.traceModelType = getattr(
-                        trace_modeling_type,
-                        trace_model_props["trace_model_type"],
-                    )
-                    if "elem_order" in trace_model_props:
-                        modeling_region.traceModelProps.elemOrder = getattr(
-                            ModelingRegion.ElementOrder,
-                            trace_model_props["elem_order"],
-                        )
-                    if "trace_mesh_size" in trace_model_props:
-                        modeling_region.traceModelProps.traceMeshSize = trace_model_props[
-                            "trace_mesh_size"
-                        ]
-                    if "trace_mesh_size_units" in trace_model_props:
-                        modeling_region.traceModelProps.traceMeshSizeUnits = trace_model_props[
-                            "trace_mesh_size_units"
-                        ]
-
-                return_code = self.stub.addModelingRegion(add_modeling_region_request)
-                if return_code.value != 0:
-                    raise SherlockAddModelingRegionError(message=return_code.message)
-
-                return return_code.value
-
-        except SherlockAddModelingRegionError as e:
-            for error in e.str_itr():
-                LOG.error(error)
-            raise e
-
-    @require_version(251)
-    def update_modeling_region(
-        self,
-        project: str,
-        modeling_regions: list[
-            dict[
-                str,
-                bool | float | str | dict[str, bool | float | str] | dict[str, bool | float | str],
-            ]
-        ],
-    ) -> int:
-        """
-        Update one or more modeling regions in a specific project.
-
-        Parameters
-        ----------
-        project: str
-            Name of the Sherlock project.
-        modeling_regions : list[dict]
-            Modeling regions to update. Each dictionary should contain:
-
-            - cca_name: str
-                Name of the CCA.
-            - region_id: str
-                Unique region ID of the modeling region.
-            - region_units: str
-                Units of the modeling region.
-            - model_mode: str
-                Mode that specifies how the region is used. Valid values are ``Enabled``,
-                ``Disabled`` and ``Excluded``.
-            - shape: PolygonalShape|RectangularShape|SlotShape|CircularShape|PCBShape
-                The shape of the modeling region.
-            - pcb_model_props: dict[str, bool | float | str]
-                PCB model parameters consisting of these properties:
-
-                    - export_model_type: str
-                        The type of model to be generated for a given modeling region.
-                        Valid values are ``Default``, ``Sherlock``, ``Sweep`` and ``None``.
-                    - elem_order: str
-                        The type of 3D elements to be created for the PCB in the modeling region.
-                        Valid values are ``First_Order``, ``Second_Order`` and ``Solid_Shell``.
-                    - max_mesh_size: float
-                        The maximum size of the mesh to be used in the region.
-                    - max_mesh_size_units: str
-                        Units for the maximum mesh size.
-                    - quads_preferred: bool
-                        Whether to generate quad-shaped elements when creating the mesh if true.
-            - trace_model_props: dict[str, float | str]
-                Trace model parameters consisting of these properties:
-
-                    - trace_model_type: str
-                        The specification of whether trace modeling should be performed
-                        within the region. Valid values are ``Default``, ``Enabled`` and
-                        ``Disabled``.
-                    - elem_order: str, optional
-                        The type of 3D elements to be created for the PCB in the modeling region.
-                        Valid values are ``First_Order``, ``Second_Order`` and ``Solid_Shell``.
-                    - trace_mesh_size: float, optional
-                        The maximum mesh size to be used in the region when trace modeling
-                        is enabled.
-                    - trace_mesh_size_units: str, optional
-                        Units for the maximum mesh size when trace modeling is enabled.
-            - region_id_replacement: str, optional
-                Represents a unique region id that will replace the existing regionId value during
-                a modeling region update if a value exists.
-
-        Returns
-        -------
-        int
-            Status code of the response. 0 for success.
-
-         Example
-        -------
-        >>> from ansys.sherlock.core.launcher import launch_sherlock
-        >>> sherlock = launch_sherlock()
-        >>> sherlock.project.import_odb_archive(
-            "ODB++ Tutorial.tgz",
-            True,
-            True,
-            True,
-            True,
-            project="Tutorial Project",
-            cca_name="Card",
-        )
-        >>> modeling_regions = [
-        >>>     {
-        >>>         "cca_name": "Card",
-        >>>         "region_id": "Region001",
-        >>>         "region_units": "mm",
-        >>>         "model_mode": "Enabled",
-        >>>         "shape": PolygonalShape(points=[(0, 0), (1, 1)], rotation=0),
-        >>>         "pcb_model_props": {
-        >>>             "export_model_type": "Sherlock",
-        >>>             "elem_order": "Second_Order",
-        >>>             "max_mesh_size": 0.5,
-        >>>             "max_mesh_size_units": "mm",
-        >>>             "quads_preferred": True,
-        >>>         },
-        >>>         "trace_model_props": {
-        >>>             "trace_model_type": "Enabled",
-        >>>             "elem_order": "Second_Order",
-        >>>             "trace_mesh_size": 0.1,
-        >>>             "trace_mesh_size_units": "mm",
-        >>>         },
-        >>>         "region_id_replacement": "NewRegion001",
-        >>>     }
-        >>> ]
-        >>> result = sherlock.layer.update_modeling_region("Tutorial Project", modeling_regions)
-        """
-        try:
-            if not project:
-                raise SherlockUpdateModelingRegionError(message="Project name is invalid.")
-
-            if not modeling_regions:
-                raise SherlockUpdateModelingRegionError(message="Modeling regions list is empty.")
-
-            for region in modeling_regions:
-                if "cca_name" not in region:
-                    raise SherlockUpdateModelingRegionError(message="CCA name is invalid.")
-                if "region_id" not in region:
-                    raise SherlockUpdateModelingRegionError(message="Region ID is invalid.")
-                if "region_units" not in region:
-                    raise SherlockUpdateModelingRegionError(message="Region units are invalid.")
-                if "shape" not in region:
-                    raise SherlockUpdateModelingRegionError(message="Shape is missing.")
-                elif not isinstance(
-                    region["shape"],
-                    (
-                        PolygonalShape,
-                        RectangularShape,
-                        SlotShape,
-                        CircularShape,
-                        PCBShape,
-                    ),
-                ):
-                    raise SherlockUpdateModelingRegionError(message="Shape is not of a valid type.")
-
-                pcb_model_props = region.get("pcb_model_props", {})
-                if pcb_model_props:
-                    if (
-                        "export_model_type" not in pcb_model_props
-                        or pcb_model_props["export_model_type"] == ""
-                    ):
-                        raise SherlockUpdateModelingRegionError(
-                            message="PCB model export type is invalid."
-                        )
-                    if "elem_order" not in pcb_model_props or pcb_model_props["elem_order"] == "":
-                        raise SherlockUpdateModelingRegionError(
-                            message="PCB element order is invalid."
-                        )
-                    if "max_mesh_size" not in pcb_model_props or not isinstance(
-                        pcb_model_props["max_mesh_size"], float
-                    ):
-                        raise SherlockUpdateModelingRegionError(
-                            message="PCB max mesh size is invalid."
-                        )
-                    if "quads_preferred" not in pcb_model_props or not isinstance(
-                        pcb_model_props["quads_preferred"], bool
-                    ):
-                        raise SherlockUpdateModelingRegionError(
-                            message="PCB quads preferred is invalid."
-                        )
-
-                trace_model_props = region.get("trace_model_props", {})
-                if trace_model_props:
-                    if (
-                        "trace_model_type" not in trace_model_props
-                        or trace_model_props["trace_model_type"] == ""
-                    ):
-                        raise SherlockUpdateModelingRegionError(
-                            message="Trace model type is invalid."
-                        )
-
-            if not self._is_connection_up():
-                raise SherlockNoGrpcConnectionException()
-
-            update_modeling_region_request = SherlockLayerService_pb2.UpdateModelingRegionRequest()
-            update_modeling_region_request.project = project
-
-            for region_request in modeling_regions:
-                modeling_region = update_modeling_region_request.modelingRegions.add()
-                modeling_region.ccaName = region_request["cca_name"]
-                modeling_region.regionId = region_request["region_id"]
-                modeling_region.regionUnits = region_request["region_units"]
-                modeling_region.modelMode = ModelingRegion.ModelingMode.Value(
-                    region_request["model_mode"]
-                )
-
-                shape = region_request["shape"]
-                if isinstance(shape, PolygonalShape):
-                    polygonal_shape = modeling_region.polygonalShape
-                    for point in shape.points:
-                        polygonal_point = polygonal_shape.points.add()
-                        polygonal_point.x = point[0]
-                        polygonal_point.y = point[1]
-                    polygonal_shape.rotation = shape.rotation
-                elif isinstance(shape, RectangularShape):
-                    rectangular_shape = modeling_region.rectangularShape
-                    rectangular_shape.length = shape.length
-                    rectangular_shape.width = shape.width
-                    rectangular_shape.centerX = shape.center_x
-                    rectangular_shape.centerY = shape.center_y
-                    rectangular_shape.rotation = shape.rotation
-                elif isinstance(shape, SlotShape):
-                    slot_shape = modeling_region.slotShape
-                    slot_shape.length = shape.length
-                    slot_shape.width = shape.width
-                    slot_shape.nodeCount = shape.node_count
-                    slot_shape.centerX = shape.center_x
-                    slot_shape.centerY = shape.center_y
-                    slot_shape.rotation = shape.rotation
-                elif isinstance(shape, CircularShape):
-                    circular_shape = modeling_region.circularShape
-                    circular_shape.diameter = shape.diameter
-                    circular_shape.nodeCount = shape.node_count
-                    circular_shape.centerX = shape.center_x
-                    circular_shape.centerY = shape.center_y
-                    circular_shape.rotation = shape.rotation
-
-                export_model_type = ModelingRegion.PCBModelingProperties.ExportModelType
-                pcb_model_props = region_request.get("pcb_model_props", {})
-                modeling_region.pcbModelProps.exportModelType = getattr(
-                    export_model_type,
-                    pcb_model_props["export_model_type"],
-                )
-                modeling_region.pcbModelProps.elemOrder = getattr(
-                    ModelingRegion.ElementOrder,
-                    pcb_model_props["elem_order"],
-                )
-                modeling_region.pcbModelProps.maxMeshSize = pcb_model_props["max_mesh_size"]
-                modeling_region.pcbModelProps.maxMeshSizeUnits = pcb_model_props[
-                    "max_mesh_size_units"
-                ]
-                modeling_region.pcbModelProps.quadsPreferred = pcb_model_props["quads_preferred"]
-
-                trace_modeling_type = ModelingRegion.TraceModelingProperties.TraceModelingType
-                trace_model_props = region_request.get("trace_model_props", {})
-                modeling_region.traceModelProps.traceModelType = getattr(
-                    trace_modeling_type,
-                    trace_model_props["trace_model_type"],
-                )
-                if "elem_order" in trace_model_props:
-                    modeling_region.traceModelProps.elemOrder = getattr(
-                        ModelingRegion.ElementOrder,
-                        trace_model_props["elem_order"],
-                    )
-                if "trace_mesh_size" in trace_model_props:
-                    modeling_region.traceModelProps.traceMeshSize = trace_model_props[
-                        "trace_mesh_size"
-                    ]
-                if "trace_mesh_size_units" in trace_model_props:
-                    modeling_region.traceModelProps.traceMeshSizeUnits = trace_model_props[
-                        "trace_mesh_size_units"
-                    ]
-
-                if "region_id_replacement" in region_request:
-                    modeling_region.regionIdReplacement = region_request["region_id_replacement"]
-
-            return_code = self.stub.updateModelingRegion(update_modeling_region_request)
-            if return_code.value != 0:
-                raise SherlockUpdateModelingRegionError(message=return_code.message)
-
-            return return_code.value
-
-        except SherlockUpdateModelingRegionError as e:
-            for error in e.str_itr():
-                LOG.error(error)
-            raise e
-
-    @require_version(251)
-    def copy_modeling_region(
-        self,
-        project: str,
-        copy_regions: list[dict[str, float | str]],
-    ) -> int:
-        """
-        Copy one or more modeling regions in a specific project.
-
-        Parameters
-        ----------
-        project : str
-            Name of the Sherlock project.
-        copy_regions : list[dict[str, float | str]]
-            Modeling regions to copy along with their corresponding "copy to" parameters.
-            Each dictionary should contain:
-
-            - cca_name : str
-                Name of the CCA.
-            - region_id : str
-                Region ID of the existing modeling region to copy.
-            - region_id_copy : str
-                Region ID of the modeling region copy. Must be unique.
-            - center_x : float
-                The center x coordinate of the modeling region copy. Used for location placement in
-                the Layer Viewer.
-            - center_y : float
-                The center y coordinate of the modeling region copy. Used for location placement in
-                the Layer Viewer.
-
-        Returns
-        -------
-        int
-            Status code of the response. 0 for success.
-
-        Example
-        -------
-        >>> from ansys.sherlock.core.launcher import launch_sherlock
-        >>> sherlock = launch_sherlock()
-        >>> sherlock.project.import_odb_archive(
-            "ODB++ Tutorial.tgz",
-            True,
-            True,
-            True,
-            True,
-            project="Tutorial Project",
-            cca_name="Card",
-        )
-        >>> modeling_regions = [
-        >>>     {
-        >>>         "cca_name": "Card",
-        >>>         "region_id": "Region001",
-        >>>         "region_id_copy": "RegionCopy001",
-        >>>         "center_x": 10.0,
-        >>>         "center_y": 20.0,
-        >>>     }
-        >>> ]
-        >>> result = sherlock.layer.copy_modeling_region("Tutorial Project", modeling_regions)
-        """
-        try:
-            if not project:
-                raise SherlockCopyModelingRegionError(message="Project name is invalid.")
-
-            if not copy_regions:
-                raise SherlockCopyModelingRegionError(message="Copy regions list is empty.")
-
-            for region in copy_regions:
-                if "cca_name" not in region or region["cca_name"] == "":
-                    raise SherlockCopyModelingRegionError(message="CCA name is invalid.")
-                if "region_id" not in region or region["region_id"] == "":
-                    raise SherlockCopyModelingRegionError(message="Region ID is invalid.")
-                if "region_id_copy" not in region or region["region_id_copy"] == "":
-                    raise SherlockCopyModelingRegionError(message="Region ID copy is invalid.")
-                if "center_x" not in region or not isinstance(region["center_x"], float):
-                    raise SherlockCopyModelingRegionError(message="Center X coordinate is invalid.")
-                if "center_y" not in region or not isinstance(region["center_y"], float):
-                    raise SherlockCopyModelingRegionError(message="Center Y coordinate is invalid.")
-
-            if not self._is_connection_up():
-                raise SherlockNoGrpcConnectionException()
-
-            copy_regions_request = []
-
-            for region in copy_regions:
-                copy_region = (
-                    SherlockLayerService_pb2.CopyModelingRegionRequest.CopyModelingRegionInfo(
-                        ccaName=region["cca_name"],
-                        regionId=region["region_id"],
-                        regionIdCopy=region["region_id_copy"],
-                        centerX=region["center_x"],
-                        centerY=region["center_y"],
-                    )
-                )
-                copy_regions_request.append(copy_region)
-
-            request = SherlockLayerService_pb2.CopyModelingRegionRequest(
-                project=project,
-                copyRegions=copy_regions_request,
-            )
-
-            response = self.stub.copyModelingRegion(request)
-
-            if response.value == -1:
-                raise SherlockCopyModelingRegionError(message=response.message)
-
-            return response.value
-
-        except SherlockCopyModelingRegionError as e:
-            for error in e.str_itr():
-                LOG.error(error)
-            raise e
-
-    @require_version(251)
-    def delete_modeling_region(self, project: str, delete_regions: list[dict[str, str]]) -> int:
-        """Delete one or more modeling regions for a specific project.
-
-        Parameters
-        ----------
-        project: str
-            Name of the Sherlock project.
-        delete_regions: list[dict[str, str]]
-            Modeling regions to delete. Each dictionary should contain:
-            - "cca_name": str, Name of the CCA.
-            - "region_id": str, Unique region ID of the modeling region to delete.
-
-        Returns
-        -------
-        int
-            Status code of the response. 0 for success.
-
-        Examples
-        --------
-        >>> from ansys.sherlock.core.launcher import launch_sherlock
-        >>> sherlock = launch_sherlock()
-        >>> sherlock.project.import_odb_archive(
-                "ODB++ Tutorial.tgz",
-                True,
-                True,
-                True,
-                True,
-                project="Test",
-                cca_name="Card",
-            )
-        >>> modeling_regions = [{"cca_name": "Card", "region_id": "12345"}]
-        >>> sherlock.layer.delete_modeling_region("Test", modeling_regions)
-        """
-        try:
-            if project == "":
-                raise SherlockDeleteModelingRegionError(message="Project name is invalid.")
-            if not isinstance(delete_regions, list):
-                raise SherlockDeleteModelingRegionError(message="Delete regions should be a list.")
-            if not delete_regions:
-                raise SherlockDeleteModelingRegionError(message="Delete regions list is empty.")
-
-            for region in delete_regions:
-                if not isinstance(region, dict):
-                    raise SherlockDeleteModelingRegionError(
-                        message="Each region should be a dictionary."
-                    )
-                if "cca_name" not in region or region["cca_name"] == "":
-                    raise SherlockDeleteModelingRegionError(message="CCA name is invalid.")
-                if "region_id" not in region or region["region_id"] == "":
-                    raise SherlockDeleteModelingRegionError(message="Region ID is invalid.")
-
-            if not self._is_connection_up():
-                raise SherlockNoGrpcConnectionException()
-
-            delete_regions_info = [
-                SherlockLayerService_pb2.DeleteModelingRegionRequest.DeleteModelingRegionInfo(
-                    ccaName=region["cca_name"], regionId=region["region_id"]
-                )
-                for region in delete_regions
-            ]
-
-            request = SherlockLayerService_pb2.DeleteModelingRegionRequest(
-                project=project, deleteRegions=delete_regions_info
-            )
-
-            response = self.stub.deleteModelingRegion(request)
-
-            if response.value == -1:
-                raise SherlockDeleteModelingRegionError(message=response.message)
-
-        except SherlockDeleteModelingRegionError as e:
-            LOG.error(str(e))
-            raise e
-
-        return response.value
-
-    def list_layers(self, project, cca_name):
-        """List all layers as seen in the Layer Viewer for a specific project CCA.
-
-        Parameters
-        ----------
-        project : str
-            Name of the Sherlock project.
-        cca_name: str
-            Name of the CCA.
-
-        Returns
-        -------
-        list
-            The layers as seen in the Layer Viewer for the given project CCA.
-
-        Example
-        -------
-        >>> from ansys.sherlock.core.launcher import launch_sherlock
-        >>> sherlock = launch_sherlock()
-        >>> sherlock.project.import_odb_archive(
-            "ODB++ Tutorial.tgz",
-            True,
-            True,
-            True,
-            True,
-            project="Tutorial Project",
-            cca_name="Card"
-        )
-        >>> sherlock.layer.list_layers(
-            project="Tutorial Project",
-            cca_name="Card"
-        )
-        """
-
-        try:
-            if project == "":
-                raise SherlockListLayersError(message="Project name is invalid.")
-
-            if cca_name == "":
-                raise SherlockListLayersError(message="CCA name is invalid.")
-
-            if not self._is_connection_up():
-                LOG.error("There is no connection to a gRPC service.")
-                return
-
-            request = SherlockLayerService_pb2.ListLayersRequest(
-                project=project,
-                ccaName=cca_name
-            )
-
-            response = self.stub.listLayers(request)
-            if response.returnCode.value == -1:
-                raise SherlockListLayersError(response.returnCode.message)
-
-            return response.layer
-
-        except SherlockListLayersError as e:
-            LOG.error(str(e))
-            raise e
-
-    def export_layer_image(
-            self,
-            project: str,
-            cca_name: str,
-            export_layers: List[Dict[str, Union[str, int, bool]]],
-    ):
-        """
-        Export one or more 2D Layer Viewer images from a project CCA.
-
-        Parameters
-        ----------
-        project : str
-            Name of the Sherlock project.
-        cca_name : str
-            Name of the CCA.
-        export_layers : export_layer_image_info
-            List of parameters for the export image specified.
-            Each dictionary should contain:
-
-            - components_enabled: bool, optional
-                Displays the components in the export image. Default to true when not provided.
-            - labels_enabled: bool, optional
-                Displays the component reference designators in the export image. Default to true when not provided.
-            - leads_enabled : bool, optional
-                Displays the component leads and solder balls in the export image. Default to true when not provided.
-            - axes_enabled : bool
-                Displays the x and y axes in the export image.
-            - grid_enabled : bool
-                Displays a grid in the export image.
-            - layer : list of str
-                List of names of the layers to be exported. This cannot be empty.
-            - file_path : str
-                Full file path of the export image.
-            - image_height : int
-                The export image height.
-            - image_width : int
-                The export image width.
-            - overwrite_existing_file : bool
-                If the file path already exists, overwrite the file if this is set to true.
-
-        Returns
-        -------
-        int
-            Status code of the response. 0 for success.
-
-        Example
-        -------
-        >>> from ansys.sherlock.core.launcher import launch_sherlock
-        >>> sherlock = launch_sherlock()
-        >>> sherlock.project.import_odb_archive(
-            "ODB++ Tutorial.tgz",
-            True,
-            True,
-            True,
-            True,
-            project="Tutorial Project",
-            cca_name="Card"
-        )
-        >>> export_layers = [
-        >>> {
-            "components_enabled": True,
-            "labels_enabled": True,
-            "leads_enabled": True,
-            "axes_enabled": True,
-            "grid_enabled": True,
-            "layer": [
-                "Components|comp-top",
-                "Mechanical Shock#|SH Disp @ 5.2ms"
-            ],
-            "file_path": "C:\\Users\\user_id\\Downloads\\SH-image.jpg",
-            "image_height": 600,
-            "image_width": 800,
-            "overwrite_existing_file": True
-        >>> }
-        >>> ]
-        >>> sherlock.layer.export_layer_image("Tutorial Project", "Card", export_layers)
-        """
-        try:
-            if project == "":
-                raise SherlockExportLayerImageError(message="Project name is invalid.")
-
-            if cca_name == "":
-                raise SherlockExportLayerImageError(message="CCA name is invalid.")
-
-            for export_layer in export_layers:
-                if "axes_enabled" not in export_layer:
-                    raise SherlockExportLayerImageError(message="Axes Enabled is invalid.")
-                if "grid_enabled" not in export_layer:
-                    raise SherlockExportLayerImageError(message="Grid Enabled is invalid.")
-                if "layer" not in export_layer or len(export_layer["layer"]) == 0:
-                    raise SherlockExportLayerImageError(message="Layer is invalid.")
-                if "file_path" not in export_layer or export_layer["file_path"] == "":
-                    raise SherlockExportLayerImageError(message="File Path is invalid.")
-                if "image_height" not in export_layer or not isinstance(export_layer["image_height"], int):
-                    raise SherlockExportLayerImageError(message="Image Height is invalid.")
-                if "image_width" not in export_layer or not isinstance(export_layer["image_width"], int):
-                    raise SherlockExportLayerImageError(message="Image Width is invalid.")
-                if "overwrite_existing_file" not in export_layer:
-                    raise SherlockExportLayerImageError(message="Overwrite Existing File is invalid.")
-
-            if not self._is_connection_up():
-                LOG.error("There is no connection to a gRPC service.")
-                return
-
-            export_layer_image_request = []
-
-            for export_layer in export_layers:
-                components_enabled_val = export_layer["components_enabled"] if "components_enabled" in export_layer else None
-                labels_enabled_val = export_layer["labels_enabled"] if "labels_enabled" in export_layer else None
-                leads_enabled_val = export_layer["leads_enabled"] if "leads_enabled" in export_layer else None
-
-                export_layer_info = (
-                    SherlockLayerService_pb2.ExportLayerImageRequest.ExportLayerImageInfo (
-                        componentsEnabled=components_enabled_val,
-                        labelsEnabled=labels_enabled_val,
-                        leadsEnabled=leads_enabled_val,
-                        axesEnabled=export_layer["axes_enabled"],
-                        gridEnabled=export_layer["grid_enabled"],
-                        layer=export_layer["layer"],
-                        filePath=export_layer["file_path"],
-                        imageHeight=export_layer["image_height"],
-                        imageWidth=export_layer["image_width"],
-                        overwriteExistingFile=export_layer["overwrite_existing_file"]
-                    )
-                )
-                export_layer_image_request.append(export_layer_info)
-
-            request = SherlockLayerService_pb2.ExportLayerImageRequest (
-                project=project,
-                ccaName=cca_name,
-                exportLayers=export_layer_image_request
-            )
-
-            response = self.stub.exportLayerImage(request)
-            return_code = response.returnCode
-
-            if return_code.value == -1:
-                raise SherlockExportLayerImageError(message=return_code.message)
-            else:
-                for msg in response.exportMessages:
-                    LOG.info(msg)
-                return return_code.value
-
-        except SherlockExportLayerImageError as e:
-            LOG.error(str(e))
-            raise e
+# Copyright (C) 2023-2024 ANSYS, Inc. and/or its affiliates.
+
+"""Module containing all layer management capabilities."""
+import grpc
+
+from ansys.sherlock.core.types.layer_types import (
+    CircularShape,
+    CopyPottingRegionRequest,
+    DeletePottingRegionRequest,
+    PCBShape,
+    PolygonalShape,
+    RectangularShape,
+    SlotShape,
+    UpdatePottingRegionRequest,
+)
+
+try:
+    import SherlockCommonService_pb2
+    import SherlockLayerService_pb2
+    from SherlockLayerService_pb2 import ModelingRegion
+    import SherlockLayerService_pb2_grpc
+except ModuleNotFoundError:
+    from ansys.api.sherlock.v0 import SherlockCommonService_pb2
+    from ansys.api.sherlock.v0 import SherlockLayerService_pb2
+    from ansys.api.sherlock.v0 import SherlockLayerService_pb2_grpc
+    from ansys.api.sherlock.v0.SherlockLayerService_pb2 import ModelingRegion
+
+from ansys.sherlock.core import LOG
+from ansys.sherlock.core.errors import (
+    SherlockAddModelingRegionError,
+    SherlockAddPottingRegionError,
+    SherlockCopyModelingRegionError,
+    SherlockDeleteAllICTFixturesError,
+    SherlockDeleteAllMountPointsError,
+    SherlockDeleteAllTestPointsError,
+    SherlockDeleteModelingRegionError,
+    SherlockExportAllMountPoints,
+    SherlockExportAllTestFixtures,
+    SherlockExportAllTestPointsError,
+    SherlockNoGrpcConnectionException,
+    SherlockExportLayerImageError,
+    SherlockListLayersError,
+    SherlockUpdateModelingRegionError,
+    SherlockUpdateMountPointsByFileError,
+    SherlockUpdateTestFixturesByFileError,
+    SherlockUpdateTestPointsByFileError,
+)
+from ansys.sherlock.core.grpc_stub import GrpcStub
+from ansys.sherlock.core.utils.version_check import require_version
+
+
+class Layer(GrpcStub):
+    """Module containing all the layer management capabilities."""
+
+    def __init__(self, channel: grpc.Channel, server_version: int):
+        """Initialize a gRPC stub for SherlockLayerService."""
+        super().__init__(channel, server_version)
+        self.stub = SherlockLayerService_pb2_grpc.SherlockLayerServiceStub(channel)
+
+    @require_version(241)
+    def add_potting_region(
+        self,
+        project: str,
+        potting_regions: list[
+            dict[
+                str,
+                float
+                | str
+                | PolygonalShape
+                | RectangularShape
+                | SlotShape
+                | CircularShape
+                | PCBShape,
+            ]
+        ],
+    ) -> int:
+        """Add one or more potting regions to a given project.
+
+        Available Since: 2024R1
+
+        Parameters
+        ----------
+        project: str
+            Name of the Sherlock project.
+        potting_regions: list[dict[str, float | str | PolygonalShape | RectangularShape | SlotShape\
+ | CircularShape | PCBShape]]
+            Potting region properties consisting of these properties:
+
+            - cca_name: str
+                Name of the CCA.
+            - potting_id: str
+                Potting ID. The default is ``None``.
+            - side: str
+                The side to add the potting region to. The default is ``None``.
+                Options are ``"TOP"``, ``"BOTTOM"``, and ``"BOT"``.
+            - material: str
+                The potting material. The default is ``None``.
+            - potting_units: str
+                The potting region units. The default is ``None``.
+            - thickness: float
+                The potting thickness. The default is ``None``.
+            - standoff: float
+                The potting standoff. The default is ``None``.
+            - shape: PolygonalShape|RectangularShape|SlotShape|CircularShape|PCBShape
+                The shape of the potting region.
+
+
+        Returns
+        -------
+        int
+            Status code of the response. 0 for success.
+
+        Examples
+        --------
+        >>> from ansys.sherlock.core.launcher import launch_sherlock
+        >>> from ansys.sherlock.core.types.layer_types import PolygonalShape
+        >>> sherlock = launch_sherlock()
+        >>> sherlock.project.import_odb_archive(
+            "ODB++ Tutorial.tgz",
+            True,
+            True,
+            True,
+            True,
+            project="Test",
+            cca_name="Card",
+        )
+        >>> polygonal_shape = PolygonalShape(points=[
+                        (0, 0),
+                        (0, 6.35),
+                        (9.77, 0)
+                    ], rotation=87.8)
+        >>> sherlock.layer.add_potting_region(
+            "Test",
+            [{
+                'cca_name': 'Card',
+                'potting_id': 'Test Region',
+                'side': 'TOP',
+                'material': 'epoxyencapsulant',
+                'potting_units': 'in',
+                'thickness': 0.1,
+                'standoff': 0.2,
+                'shape': polygonal_shape
+            },
+            ]
+        )
+
+        """
+        try:
+            if project == "":
+                raise SherlockAddPottingRegionError(message="Project name is invalid.")
+
+            if not isinstance(potting_regions, list):
+                raise SherlockAddPottingRegionError(message="Potting regions argument is invalid.")
+
+            if len(potting_regions) == 0:
+                raise SherlockAddPottingRegionError(
+                    message="One or more potting regions are required."
+                )
+
+            request = SherlockLayerService_pb2.AddPottingRegionRequest(project=project)
+
+            for i, potting_region in enumerate(potting_regions):
+                if not isinstance(potting_region, dict):
+                    raise SherlockAddPottingRegionError(
+                        message=f"Potting region argument is invalid for potting region {i}."
+                    )
+
+                if "cca_name" not in potting_region.keys():
+                    raise SherlockAddPottingRegionError(
+                        message=f"CCA name is missing for potting region {i}."
+                    )
+
+                region_request = request.pottingRegions.add()
+                region_request.ccaName = potting_region["cca_name"]
+
+                if region_request.ccaName == "":
+                    raise SherlockAddPottingRegionError(
+                        message=f"CCA name is invalid for potting region {i}."
+                    )
+
+                if "potting_id" in potting_region.keys():
+                    region_request.pottingID = potting_region["potting_id"]
+                if "side" in potting_region.keys():
+                    region_request.pottingSide = potting_region["side"]
+                if "material" in potting_region.keys():
+                    region_request.pottingMaterial = potting_region["material"]
+                if "potting_units" in potting_region.keys():
+                    region_request.pottingUnits = potting_region["potting_units"]
+                if "thickness" in potting_region.keys():
+                    region_request.pottingThickness = potting_region["thickness"]
+                if "standoff" in potting_region.keys():
+                    region_request.pottingStandoff = potting_region["standoff"]
+                if "shape" not in potting_region.keys():
+                    raise SherlockAddPottingRegionError(
+                        message=f"Shape missing for potting region {i}."
+                    )
+
+                shape = potting_region["shape"]
+
+                if isinstance(shape, PolygonalShape):
+                    if not isinstance(shape.points, list):
+                        raise SherlockAddPottingRegionError(
+                            message=f"Invalid points argument for potting region {i}."
+                        )
+
+                    for j, point in enumerate(shape.points):
+                        point_message = region_request.polygonalShape.points.add()
+
+                        if not isinstance(point, tuple) or len(point) != 2:
+                            raise SherlockAddPottingRegionError(
+                                message=f"Point {j} invalid for potting region {i}."
+                            )
+                        point_message.x = point[0]
+                        point_message.y = point[1]
+                    region_request.polygonalShape.rotation = shape.rotation
+                elif isinstance(shape, RectangularShape):
+                    region_request.rectangularShape.length = shape.length
+                    region_request.rectangularShape.width = shape.width
+                    region_request.rectangularShape.centerX = shape.center_x
+                    region_request.rectangularShape.centerY = shape.center_y
+                    region_request.rectangularShape.rotation = shape.rotation
+                elif isinstance(shape, SlotShape):
+                    region_request.slotShape.length = shape.length
+                    region_request.slotShape.width = shape.width
+                    region_request.slotShape.nodeCount = shape.node_count
+                    region_request.slotShape.centerX = shape.center_x
+                    region_request.slotShape.centerY = shape.center_y
+                    region_request.slotShape.rotation = shape.rotation
+                elif isinstance(shape, CircularShape):
+                    region_request.circularShape.diameter = shape.diameter
+                    region_request.circularShape.nodeCount = shape.node_count
+                    region_request.circularShape.centerX = shape.center_x
+                    region_request.circularShape.centerY = shape.center_y
+                    region_request.circularShape.rotation = shape.rotation
+                elif isinstance(shape, PCBShape):
+                    region_request.pCBShape.CopyFrom(SherlockLayerService_pb2.PCBShape())
+                else:
+                    raise SherlockAddPottingRegionError(
+                        message=f"Shape invalid for potting region {i}."
+                    )
+
+        except SherlockAddPottingRegionError as e:
+            LOG.error(str(e))
+            raise e
+
+        if not self._is_connection_up():
+            raise SherlockNoGrpcConnectionException()
+
+        response = self.stub.addPottingRegion(request)
+
+        try:
+            if response.value == -1:
+                raise SherlockAddPottingRegionError(response.message)
+            else:
+                LOG.info(response.message)
+                return response.value
+        except SherlockAddPottingRegionError as e:
+            LOG.error(str(e))
+            raise e
+
+    @require_version(251)
+    def update_potting_region(
+        self, request: UpdatePottingRegionRequest
+    ) -> list[SherlockCommonService_pb2.ReturnCode]:
+        """Update one or more potting regions in a specific project.
+
+        Available Since: 2025R1
+
+        Parameters
+        ----------
+        request: UpdatePottingRegionRequest
+            Contains all the information needed to update one or more potting regions per project.
+
+        Returns
+        -------
+        list[SherlockCommonService_pb2.ReturnCode]
+            Return codes for each request.
+
+        Examples
+        --------
+        >>> from ansys.sherlock.core.launcher import launch_sherlock
+        >>> from ansys.sherlock.core.types.layer_types import PolygonalShape
+        >>> from ansys.sherlock.core.types.layer_types import PottingRegionUpdateData
+        >>> from ansys.sherlock.core.types.layer_types import PottingRegion
+        >>> sherlock = launch_sherlock()
+        >>>
+        >>> update_request1 = PottingRegionUpdateData(
+            potting_region_id_to_update=potting_id,
+            potting_region=PottingRegionData(
+                cca_name=cca_name,
+                potting_id=potting_id,
+                potting_side=potting_side,
+                potting_material=potting_material,
+                potting_units=potting_units,
+                potting_thickness=potting_thickness,
+                potting_standoff=potting_standoff,
+                shape=PolygonalShape(
+                    points=[(0, 1), (5, 1), (5, 5), (1, 5)],
+                    rotation=45.0
+                )
+            )
+        )
+        >>> update_request2 = PottingRegionUpdateData(
+            potting_region_id_to_update=potting_id,
+            potting_region=PottingRegionData(
+                cca_name=cca_name,
+                potting_id=potting_id,
+                potting_side=potting_side,
+                potting_material=potting_material,
+                potting_units=potting_units,
+                potting_thickness=potting_thickness,
+                potting_standoff=potting_standoff,
+                shape=PolygonalShape(
+                    points=[(0, 1), (5, 1), (5, 5), (1, 5)],
+                    rotation=0.0
+                )
+            )
+        )
+        >>> potting_region_requests = [
+            update_request1,
+            update_request2
+        ]
+        >>> return_codes = sherlock.layer.update_potting_region(request)
+        """
+        update_request = request._convert_to_grpc()
+
+        responses = []
+        for grpc_return_code in self.stub.updatePottingRegion(update_request):
+            responses.append(grpc_return_code)
+        return responses
+
+    @require_version(251)
+    def copy_potting_region(
+        self, request: CopyPottingRegionRequest
+    ) -> list[SherlockCommonService_pb2.ReturnCode]:
+        """Copy one or more potting regions in a specific project.
+
+        Available Since: 2025R1
+
+        Parameters
+        ----------
+        request: CopyPottingRegionRequest
+             Contains all the information needed to copy one or more potting regions per project.
+
+        Returns
+        -------
+        list[SherlockCommonService_pb2.ReturnCode]
+            Return codes for each request.
+
+        Examples
+        --------
+        >>> from ansys.sherlock.core.launcher import launch_sherlock
+        >>> from ansys.sherlock.core.types.layer_types import CopyPottingRegionRequest
+        >>> from ansys.sherlock.core.types.layer_types import PottingRegionCopyData
+        >>> sherlock = launch_sherlock()
+        >>>
+        >>> copy_request_example = CopyPottingRegionRequest(
+            project=project,
+            potting_region_copy_data=[
+                PottingRegionCopyData(
+                    cca_name=cca_name,
+                    potting_id=potting_id,
+                    copy_potting_id=new_id,
+                    center_x=center_x,
+                    center_y=center_y
+                ),
+                PottingRegionCopyData(
+                    cca_name=cca_name,
+                    potting_id=new_id,
+                    copy_potting_id=new_id+"1",
+                    center_x=center_x,
+                    center_y=center_y
+                )
+            ]
+        )
+        >>> responses_example = sherlock.layer.copy_potting_region(copy_request_example)
+        """
+        copy_request = request._convert_to_grpc()
+
+        responses = []
+        for grpc_return_code in self.stub.copyPottingRegion(copy_request):
+            responses.append(grpc_return_code)
+        return responses
+
+    @require_version(251)
+    def delete_potting_region(
+        self, request: DeletePottingRegionRequest
+    ) -> list[SherlockCommonService_pb2.ReturnCode]:
+        """Delete on or more potting regions in a specific project.
+
+        Available Since: 2025R1
+
+        Parameters
+        ----------
+        request: DeletePottingRegionRequest
+             Contains all the information needed to delete one or more potting regions per project.
+
+        Returns
+        -------
+        list[SherlockCommonService_pb2.ReturnCode]
+            Return codes for each request.
+
+        Examples
+        --------
+        >>> from ansys.sherlock.core.launcher import launch_sherlock
+        >>> from ansys.sherlock.core.types.layer_types import DeletePottingRegionRequest
+        >>> from ansys.sherlock.core.types.layer_types import PottingRegionDeleteData
+        >>> sherlock = launch_sherlock()
+        >>>
+        >>> delete_request_example = DeletePottingRegionRequest(
+            project=project,
+            potting_region_delete_data=[
+                PottingRegionDeleteData(
+                    cca_name=cca_name,
+                    potting_id=potting_id
+                )
+            ]
+        )
+        >>> responses_example = sherlock.layer.delete_potting_region(delete_request_example)
+        """
+        delete_request = request._convert_to_grpc()
+
+        responses = []
+        for grpc_return_code in self.stub.deletePottingRegion(delete_request):
+            responses.append(grpc_return_code)
+        return responses
+
+    @require_version()
+    def update_mount_points_by_file(
+        self,
+        project: str,
+        cca_name: str,
+        file_path: str,
+    ) -> int:
+        """Update mount point properties of a CCA from a CSV file.
+
+        Available Since: 2023R1
+
+        Parameters
+        ----------
+        project: str
+            Name of the Sherlock project.
+        cca_name: str
+            Name of the CCA.
+        file_path: str
+            Path for the CSV file with the mount point properties.
+
+        Returns
+        -------
+        int
+            Status code of the response. 0 for success.
+
+        Examples
+        --------
+        >>> from ansys.sherlock.core.launcher import launch_sherlock
+        >>> sherlock = launch_sherlock()
+        >>> sherlock.project.import_odb_archive(
+            "ODB++ Tutorial.tgz",
+            True,
+            True,
+            True,
+            True,
+            project="Test",
+            cca_name="Card",
+        )
+        >>> sherlock.layer.update_mount_points_by_file(
+            "Test",
+            "Card",
+            "MountPointImport.csv"
+        )
+        """
+        try:
+            if project == "":
+                raise SherlockUpdateMountPointsByFileError(message="Project name is invalid.")
+            if cca_name == "":
+                raise SherlockUpdateMountPointsByFileError(message="CCA name is invalid.")
+            if file_path == "":
+                raise SherlockUpdateMountPointsByFileError(message="File path is required.")
+        except SherlockUpdateMountPointsByFileError as e:
+            for error in e.str_itr():
+                LOG.error(error)
+            raise e
+
+        if not self._is_connection_up():
+            raise SherlockNoGrpcConnectionException()
+
+        request = SherlockLayerService_pb2.UpdateMountPointsByFileRequest(
+            project=project,
+            ccaName=cca_name,
+            filePath=file_path,
+        )
+
+        response = self.stub.updateMountPointsByFile(request)
+
+        return_code = response.returnCode
+
+        try:
+            if return_code.value == -1:
+                if return_code.message == "":
+                    raise SherlockUpdateMountPointsByFileError(error_array=response.updateError)
+
+                raise SherlockUpdateMountPointsByFileError(message=return_code.message)
+            else:
+                LOG.info(return_code.message)
+                return return_code.value
+        except SherlockUpdateMountPointsByFileError as e:
+            for error in e.str_itr():
+                LOG.error(error)
+            raise e
+
+    @require_version(222)
+    def delete_all_mount_points(self, project: str, cca_name: str) -> int:
+        """Delete all mount points for a CCA.
+
+        Available Since: 2022R2
+
+        Parameters
+        ----------
+        project: str
+            Name of the Sherlock project.
+        cca_name: str
+            Name of the CCA.
+
+        Returns
+        -------
+        int
+            Status code of the response. 0 for success.
+
+        Examples
+        --------
+        >>> from ansys.sherlock.core.launcher import launch_sherlock
+        >>> sherlock = launch_sherlock()
+        >>> sherlock.project.import_odb_archive(
+            "ODB++ Tutorial.tgz",
+            True,
+            True,
+            True,
+            True,
+            project="Test",
+            cca_name="Card",
+        )
+        >>> sherlock.layer.update_mount_points_by_file(
+            "Test",
+            "Card",
+            "MountPointImport.csv",
+        )
+        >>> sherlock.layer.delete_all_mount_points("Test", "Card")
+        """
+        try:
+            if project == "":
+                raise SherlockDeleteAllMountPointsError(message="Project name is invalid.")
+            if cca_name == "":
+                raise SherlockDeleteAllMountPointsError(message="CCA name is invalid.")
+
+            if not self._is_connection_up():
+                raise SherlockNoGrpcConnectionException()
+
+            request = SherlockLayerService_pb2.DeleteAllMountPointsRequest(
+                project=project,
+                ccaName=cca_name,
+            )
+
+            response = self.stub.deleteAllMountPoints(request)
+
+            if response.value == -1:
+                raise SherlockDeleteAllMountPointsError(message=response.message)
+
+        except SherlockDeleteAllMountPointsError as e:
+            LOG.error(str(e))
+            raise e
+
+        return response.value
+
+    @require_version(231)
+    def delete_all_ict_fixtures(self, project: str, cca_name: str) -> int:
+        """Delete all ICT fixtures for a CCA.
+
+        Available Since: 2023R1
+
+        Parameters
+        ----------
+        project: str
+            Name of the Sherlock project.
+        cca_name: str
+            Name of the CCA.
+
+        Returns
+        -------
+        int
+            Status code of the response. 0 for success.
+
+        Examples
+        --------
+        >>> from ansys.sherlock.core.launcher import launch_sherlock
+        >>> sherlock = launch_sherlock()
+        >>> sherlock.project.import_odb_archive(
+            "ODB++ Tutorial.tgz",
+            True,
+            True,
+            True,
+            True,
+            project="Test",
+            cca_name="Card",
+        )
+        >>> sherlock.layer.update_ict_fixtures_by_file(
+            "Test",
+            "Card",
+            "ICTFixturesImport.csv",
+        )
+        >>> sherlock.layer.delete_all_ict_fixtures("Test", "Card")
+        """
+        try:
+            if project == "":
+                raise SherlockDeleteAllICTFixturesError(message="Project name is invalid.")
+            if cca_name == "":
+                raise SherlockDeleteAllICTFixturesError(message="CCA name is invalid.")
+
+            if not self._is_connection_up():
+                raise SherlockNoGrpcConnectionException()
+
+            request = SherlockLayerService_pb2.DeleteAllICTFixturesRequest(
+                project=project,
+                ccaName=cca_name,
+            )
+
+            response = self.stub.deleteAllICTFixtures(request)
+
+            if response.value == -1:
+                raise SherlockDeleteAllICTFixturesError(message=response.message)
+
+        except SherlockDeleteAllICTFixturesError as e:
+            LOG.error(str(e))
+            raise e
+
+        return response.value
+
+    @require_version(231)
+    def delete_all_test_points(self, project: str, cca_name: str) -> int:
+        """Delete all test points for a CCA.
+
+        Available Since: 2023R1
+
+        Parameters
+        ----------
+        project: str
+            Name of the Sherlock project.
+        cca_name: str
+            Name of the CCA.
+
+        Returns
+        -------
+        int
+            Status code of the response. 0 for success.
+
+        Examples
+        --------
+        >>> from ansys.sherlock.core.launcher import launch_sherlock
+        >>> sherlock = launch_sherlock()
+        >>> sherlock.project.import_odb_archive(
+            "ODB++ Tutorial.tgz",
+            True,
+            True,
+            True,
+            True,
+            project="Test",
+            cca_name="Card",
+        )
+        >>> sherlock.layer.update_test_points_by_file(
+            "Test",
+            "Card",
+            "TestPointsImport.csv",
+        )
+        >>> sherlock.layer.delete_all_test_points("Test", "Card")
+        """
+        try:
+            if project == "":
+                raise SherlockDeleteAllTestPointsError(message="Project name is invalid.")
+            if cca_name == "":
+                raise SherlockDeleteAllTestPointsError(message="CCA name is invalid.")
+
+            if not self._is_connection_up():
+                raise SherlockNoGrpcConnectionException()
+
+            request = SherlockLayerService_pb2.DeleteAllTestPointsRequest(
+                project=project,
+                ccaName=cca_name,
+            )
+
+            response = self.stub.deleteAllTestPoints(request)
+
+            if response.value == -1:
+                raise SherlockDeleteAllTestPointsError(message=response.message)
+
+        except SherlockDeleteAllTestPointsError as e:
+            LOG.error(str(e))
+            raise e
+
+        return response.value
+
+    @require_version(231)
+    def update_test_points_by_file(
+        self,
+        project: str,
+        cca_name: str,
+        file_path: str,
+    ) -> int:
+        """Update test point properties of a CCA from a CSV file.
+
+        Available Since: 2023R1
+
+        Parameters
+        ----------
+        project: str
+            Name of the Sherlock project.
+        cca_name: str
+            Name of the CCA.
+        file_path: str
+            Path for the CSV file with the test point properties.
+
+        Returns
+        -------
+        int
+            Status code of the response. 0 for success.
+
+        Examples
+        --------
+        >>> from ansys.sherlock.core.launcher import launch_sherlock
+        >>> sherlock = launch_sherlock()
+        >>> sherlock.project.import_odb_archive(
+            "ODB++ Tutorial.tgz",
+            True,
+            True,
+            True,
+            True,
+            project="Test",
+            cca_name="Card",
+        )
+        >>> sherlock.layer.update_test_points_by_file(
+            "Test",
+            "Card",
+            "TestPointsImport.csv"
+        )
+        """
+        try:
+            if project == "":
+                raise SherlockUpdateTestPointsByFileError(message="Project name is invalid.")
+            if cca_name == "":
+                raise SherlockUpdateTestPointsByFileError(message="CCA name is invalid.")
+            if file_path == "":
+                raise SherlockUpdateTestPointsByFileError(message="File path is required.")
+
+            if not self._is_connection_up():
+                raise SherlockNoGrpcConnectionException()
+
+            request = SherlockLayerService_pb2.UpdateTestPointsByFileRequest(
+                project=project,
+                ccaName=cca_name,
+                filePath=file_path,
+            )
+
+            response = self.stub.updateTestPointsByFile(request)
+
+            return_code = response.returnCode
+
+            if return_code.value == -1:
+                if return_code.message == "":
+                    raise SherlockUpdateTestPointsByFileError(error_array=response.updateError)
+
+                raise SherlockUpdateTestPointsByFileError(message=return_code.message)
+
+            else:
+                LOG.info(return_code.message)
+                return return_code.value
+
+        except SherlockUpdateTestPointsByFileError as e:
+            for error in e.str_itr():
+                LOG.error(error)
+            raise e
+
+    @require_version(231)
+    def update_test_fixtures_by_file(
+        self,
+        project: str,
+        cca_name: str,
+        file_path: str,
+    ) -> int:
+        """Update test fixture properties of a CCA from a CSV file.
+
+        Available Since: 2023R1
+
+        Parameters
+        ----------
+        project: str
+            Name of the Sherlock project.
+        cca_name: str
+            Name of the CCA.
+        file_path: str
+            Path for the CSV file with the test fixture properties.
+
+        Returns
+        -------
+        int
+            Status code of the response. 0 for success.
+
+        Examples
+        --------
+        >>> from ansys.sherlock.core.launcher import launch_sherlock
+        >>> sherlock = launch_sherlock()
+        >>> sherlock.project.import_odb_archive(
+            "ODB++ Tutorial.tgz",
+            True,
+            True,
+            True,
+            True,
+            project="Test",
+            cca_name="Card",
+        )
+        >>> sherlock.layer.update_test_fixtures_by_file(
+            "Test",
+            "Card",
+            "TestFixturesImport.csv"
+        )
+        """
+        try:
+            if project == "":
+                raise SherlockUpdateTestFixturesByFileError(message="Project name is invalid.")
+            if cca_name == "":
+                raise SherlockUpdateTestFixturesByFileError(message="CCA name is invalid.")
+            if file_path == "":
+                raise SherlockUpdateTestFixturesByFileError(message="File path is required.")
+
+            if not self._is_connection_up():
+                raise SherlockNoGrpcConnectionException()
+
+            request = SherlockLayerService_pb2.UpdateICTFixturesByFileRequest(
+                project=project,
+                ccaName=cca_name,
+                filePath=file_path,
+            )
+
+            response = self.stub.updateICTFixturesByFile(request)
+
+            return_code = response.returnCode
+
+            if return_code.value == -1:
+                if return_code.message == "":
+                    raise SherlockUpdateTestFixturesByFileError(error_array=response.updateError)
+
+                raise SherlockUpdateTestFixturesByFileError(message=return_code.message)
+
+            else:
+                LOG.info(return_code.message)
+                return return_code.value
+
+        except SherlockUpdateTestFixturesByFileError as e:
+            for error in e.str_itr():
+                LOG.error(error)
+            raise e
+
+    @require_version(231)
+    def export_all_test_points(
+        self,
+        project: str,
+        cca_name: str,
+        export_file: str,
+        length_units: str = "DEFAULT",
+        displacement_units: str = "DEFAULT",
+        force_units: str = "DEFAULT",
+    ) -> int:
+        """Export the test point properties for a CCA.
+
+        Available Since: 2023R1
+
+        Parameters
+        ----------
+        project: str
+            Name of the Sherlock project.
+        cca_name: str
+            Name of the CCA.
+        export_file: str
+            Full path for the CSV file to export the test points list to.
+        length_units: str, optional
+            Length units to use when exporting the test points.
+            The default is ``DEFAULT``.
+        displacement_units: str, optional
+            Displacement units to use when exporting the test points.
+            The default is ``DEFAULT``.
+        force_units: str, optional
+            Force units to use when exporting the test points.
+            The default is ``DEFAULT``.
+
+        Returns
+        -------
+        int
+            Status code of the response. 0 for success.
+
+        Examples
+        --------
+        >>> from ansys.sherlock.core.launcher import launch_sherlock
+        >>> sherlock = launch_sherlock()
+        >>> sherlock.project.import_odb_archive(
+            "ODB++ Tutorial.tgz",
+            True,
+            True,
+            True,
+            True,
+            project="Tutorial Project",
+            cca_name="Card",
+        )
+        >>> sherlock.layer.export_all_test_points(
+            "Tutorial Project",
+            "Card",
+            "TestPointsExport.csv",
+            "DEFAULT",
+            "DEFAULT",
+            "DEFAULT"
+        )
+        """
+        try:
+            if project == "":
+                raise SherlockExportAllTestPointsError(message="Project name is invalid.")
+            if cca_name == "":
+                raise SherlockExportAllTestPointsError(message="CCA name is invalid.")
+            if export_file == "":
+                raise SherlockExportAllTestPointsError(message="File path is required.")
+
+            if not self._is_connection_up():
+                raise SherlockNoGrpcConnectionException()
+
+            request = SherlockLayerService_pb2.ExportAllTestPointsRequest(
+                project=project,
+                ccaName=cca_name,
+                filePath=export_file,
+                lengthUnits=length_units,
+                displacementUnits=displacement_units,
+                forceUnits=force_units,
+            )
+
+            response = self.stub.exportAllTestPoints(request)
+
+            if response.value == -1:
+                raise SherlockExportAllTestPointsError(message=response.message)
+
+        except SherlockExportAllTestPointsError as e:
+            LOG.error(str(e))
+            raise e
+
+        return response.value
+
+    @require_version(231)
+    def export_all_test_fixtures(
+        self,
+        project: str,
+        cca_name: str,
+        export_file: str,
+        units: str = "DEFAULT",
+    ) -> int:
+        """Export the test fixture properties for a CCA.
+
+        Parameters
+        ----------
+        project: str
+            Name of the Sherlock project.
+        cca_name: str
+            Name of the CCA.
+        export_file: str
+            Full path for the CSV file to export the text fixtures list to.
+        units: str, optional
+            Units to use when exporting the test fixtures.
+            The default is ``DEFAULT``.
+
+
+        Returns
+        -------
+        int
+            Status code of the response. 0 for success.
+
+        Examples
+        --------
+        >>> from ansys.sherlock.core.launcher import launch_sherlock
+        >>> sherlock = launch_sherlock()
+        >>> sherlock.project.import_odb_archive(
+            "ODB++ Tutorial.tgz",
+            True,
+            True,
+            True,
+            True,
+            project="Tutorial Project",
+            cca_name="Card",
+        )
+        >>> sherlock.layer.export_all_test_fixtures(
+            "Tutorial Project",
+            "Card",
+            "TestFixturesExport.csv",
+            "DEFAULT"
+        )
+        """
+        try:
+            if project == "":
+                raise SherlockExportAllTestFixtures(message="Project name is invalid.")
+            if cca_name == "":
+                raise SherlockExportAllTestFixtures(message="CCA name is invalid.")
+            if export_file == "":
+                raise SherlockExportAllTestFixtures(message="File path is required.")
+
+            if not self._is_connection_up():
+                raise SherlockNoGrpcConnectionException()
+
+            request = SherlockLayerService_pb2.ExportAllICTFixturesRequest(
+                project=project,
+                ccaName=cca_name,
+                filePath=export_file,
+                units=units,
+            )
+
+            response = self.stub.exportAllICTFixtures(request)
+
+            if response.value == -1:
+                raise SherlockExportAllTestFixtures(message=response.message)
+
+        except SherlockExportAllTestFixtures as e:
+            LOG.error(str(e))
+            raise e
+
+        return response.value
+
+    @require_version(222)
+    def export_all_mount_points(
+        self,
+        project: str,
+        cca_name: str,
+        export_file: str,
+        units: str = "DEFAULT",
+    ) -> int:
+        """Export the mount point properties for a CCA.
+
+        Parameters
+        ----------
+        project: str
+            Name of the Sherlock project.
+        cca_name: str
+            Name of the CCA.
+        export_file: str
+            Full path for the CSV file to export the mount points list to.
+        units: str, optional
+            Units to use when exporting the mount points.
+            The default is ``DEFAULT``.
+
+
+        Returns
+        -------
+        int
+            Status code of the response. 0 for success.
+
+        Examples
+        --------
+        >>> from ansys.sherlock.core.launcher import launch_sherlock
+        >>> sherlock = launch_sherlock()
+        >>> sherlock.project.import_odb_archive(
+            "ODB++ Tutorial.tgz",
+            True,
+            True,
+            True,
+            True,
+            project="Tutorial Project",
+            cca_name="Card",
+        )
+        >>> sherlock.layer.export_all_mount_points(
+            "Tutorial Project",
+            "Card",
+            "MountPointsExport.csv",
+            "DEFAULT"
+        )
+        """
+        try:
+            if project == "":
+                raise SherlockExportAllMountPoints(message="Project name is invalid.")
+            if cca_name == "":
+                raise SherlockExportAllMountPoints(message="CCA name is invalid.")
+            if export_file == "":
+                raise SherlockExportAllMountPoints(message="File path is required.")
+
+            if not self._is_connection_up():
+                raise SherlockNoGrpcConnectionException()
+
+            request = SherlockLayerService_pb2.ExportAllMountPointsRequest(
+                project=project,
+                ccaName=cca_name,
+                filePath=export_file,
+                units=units,
+            )
+
+            response = self.stub.exportAllMountPoints(request)
+
+            if response.value == -1:
+                raise SherlockExportAllMountPoints(message=response.message)
+
+        except SherlockExportAllMountPoints as e:
+            LOG.error(str(e))
+            raise e
+
+        return response.value
+
+    @require_version(251)
+    def add_modeling_region(
+        self,
+        project: str,
+        modeling_regions: list[
+            dict[str, bool | float | str | dict[str, bool | float | str] | dict[str, float | str]]
+        ],
+    ) -> int:
+        """
+        Add one or more modeling regions to a specific project.
+
+        Parameters
+        ----------
+        project: str
+            Name of the Sherlock project.
+        modeling_regions: list[dict[str, bool | float | str | dict[str, bool | float | str]\
+                | dict[str, float | str]]]
+            Modeling regions to add. Each dictionary should contain:
+
+            - cca_name: str
+                Name of the CCA.
+            - region_id: str
+                Unique region ID of the modeling region.
+            - region_units: str
+                Units of the modeling region.
+            - model_mode: str
+                Mode that specifies how the region is used. Valid values are ``Enabled``,
+                ``Disabled`` and ``Excluded``.
+            - shape: PolygonalShape|RectangularShape|SlotShape|CircularShape|PCBShape
+                The shape of the modeling region.
+            - pcb_model_props: dict[str, bool | float | str]
+                PCB model parameters consisting of these properties:
+
+                    - export_model_type: str
+                        The type of model to be generated for a given modeling region.
+                        Valid values are ``Default``, ``Sherlock``, ``Sweep`` and ``None``.
+                    - elem_order: str
+                        The type of 3D elements to be created for the PCB in the modeling region.
+                        Valid values are ``First_Order``, ``Second_Order`` and ``Solid_Shell``.
+                    - max_mesh_size: float
+                        The maximum size of the mesh to be used in the region.
+                    - max_mesh_size_units: str
+                        Units for the maximum mesh size.
+                    - quads_preferred: bool
+                        Whether to generate quad-shaped elements when creating the mesh if true.
+            - trace_model_props: dict[str, float | str]
+                Trace model parameters consisting of these properties:
+
+                    - trace_model_type : str
+                        The specification of whether trace modeling should be performed
+                        within the region. Valid values are ``Default``, ``Enabled`` and
+                        ``Disabled``.
+                    - elem_order: str, optional
+                        The type of 3D elements to be created for the PCB in the modeling region.
+                        Valid values are ``First_Order``, ``Second_Order`` and ``Solid_Shell``.
+                    - trace_mesh_size : float, optional
+                        The maximum mesh size to be used in the region when trace modeling
+                        is enabled.
+                    - trace_mesh_size_units: str, optional
+                        Units for the maximum mesh size when trace modeling is enabled.
+
+
+        Returns
+        -------
+        int
+            Status code of the response. 0 for success.
+
+        Examples
+        --------
+        >>> from ansys.sherlock.core.launcher import launch_sherlock
+        >>> sherlock = launch_sherlock()
+        >>> sherlock.project.import_odb_archive(
+            "ODB++ Tutorial.tgz",
+            True,
+            True,
+            True,
+            True,
+            project="Tutorial Project",
+            cca_name="Card",
+        )
+        >>> modeling_regions = [
+            {
+                "cca_name": "Card",
+                "region_id": "Region001",
+                "region_units": "mm",
+                "model_mode": "Enabled",
+                "shape": PolygonalShape(points=[
+                    (0, 0),
+                    (0, 6.35),
+                    (9.77, 0)
+                ], rotation=87.8),
+                "pcb_model_props": {
+                    "export_model_type": "Sherlock",
+                    "elem_order": "First_Order",
+                    "max_mesh_size": 0.5,
+                    "max_mesh_size_units": "mm",
+                    "quads_preferred": True
+                },
+                "trace_model_props": {
+                    "trace_model_type": "Enabled",
+                    "elem_order": "Second_Order",
+                    "trace_mesh_size": 0.3,
+                    "trace_mesh_size_units": "mm"
+                }
+            }
+        ]
+        >>> result = sherlock.layer.add_modeling_region("Tutorial Project", modeling_regions)
+        """
+        try:
+            if not project:
+                raise SherlockAddModelingRegionError(message="Project name is invalid.")
+
+            if not modeling_regions:
+                raise SherlockAddModelingRegionError(message="Modeling regions list is empty.")
+
+            for region in modeling_regions:
+                if "cca_name" not in region or not region["cca_name"]:
+                    raise SherlockAddModelingRegionError(message="CCA name is invalid.")
+                if "region_id" not in region or not region["region_id"]:
+                    raise SherlockAddModelingRegionError(message="Region ID is invalid.")
+                if "region_units" not in region or not region["region_units"]:
+                    raise SherlockAddModelingRegionError(message="Region units are invalid.")
+                if "shape" not in region:
+                    raise SherlockAddModelingRegionError(message="Shape is missing.")
+                elif not isinstance(
+                    region["shape"],
+                    (
+                        PolygonalShape,
+                        RectangularShape,
+                        SlotShape,
+                        CircularShape,
+                        PCBShape,
+                    ),
+                ):
+                    raise SherlockAddModelingRegionError(message="Shape is not of a valid type.")
+
+                pcb_model_props = region.get("pcb_model_props", {})
+                if pcb_model_props:
+                    if (
+                        "export_model_type" not in pcb_model_props
+                        or pcb_model_props["export_model_type"] == ""
+                    ):
+                        raise SherlockAddModelingRegionError(
+                            message="PCB model export type is invalid."
+                        )
+                    if "elem_order" not in pcb_model_props or pcb_model_props["elem_order"] == "":
+                        raise SherlockAddModelingRegionError(
+                            message="PCB element order is invalid."
+                        )
+                    if "max_mesh_size" not in pcb_model_props or not isinstance(
+                        pcb_model_props["max_mesh_size"], float
+                    ):
+                        raise SherlockAddModelingRegionError(
+                            message="PCB max mesh size is invalid."
+                        )
+                    if "quads_preferred" not in pcb_model_props or not isinstance(
+                        pcb_model_props["quads_preferred"], bool
+                    ):
+                        raise SherlockAddModelingRegionError(
+                            message="PCB quads preferred is invalid."
+                        )
+
+                trace_model_props = region.get("trace_model_props", {})
+                if trace_model_props:
+                    if (
+                        "trace_model_type" not in trace_model_props
+                        or trace_model_props["trace_model_type"] == ""
+                    ):
+                        raise SherlockAddModelingRegionError(message="Trace model type is invalid.")
+
+                if not self._is_connection_up():
+                    raise SherlockNoGrpcConnectionException()
+
+                add_modeling_region_request = SherlockLayerService_pb2.AddModelingRegionRequest()
+                add_modeling_region_request.project = project
+
+                for region_request in modeling_regions:
+                    modeling_region = add_modeling_region_request.modelingRegions.add()
+                    modeling_region.ccaName = region_request["cca_name"]
+                    modeling_region.regionId = region_request["region_id"]
+                    modeling_region.regionUnits = region_request["region_units"]
+                    modeling_region.modelMode = ModelingRegion.ModelingMode.Value(
+                        region_request["model_mode"]
+                    )
+
+                    shape = region_request["shape"]
+                    if isinstance(shape, PolygonalShape):
+                        polygonal_shape = modeling_region.polygonalShape
+                        for point in shape.points:
+                            polygonal_point = polygonal_shape.points.add()
+                            polygonal_point.x = point[0]
+                            polygonal_point.y = point[1]
+                        polygonal_shape.rotation = shape.rotation
+                    elif isinstance(shape, RectangularShape):
+                        rectangular_shape = modeling_region.rectangularShape
+                        rectangular_shape.length = shape.length
+                        rectangular_shape.width = shape.width
+                        rectangular_shape.centerX = shape.center_x
+                        rectangular_shape.centerY = shape.center_y
+                        rectangular_shape.rotation = shape.rotation
+                    elif isinstance(shape, SlotShape):
+                        slot_shape = modeling_region.slotShape
+                        slot_shape.length = shape.length
+                        slot_shape.width = shape.width
+                        slot_shape.nodeCount = shape.node_count
+                        slot_shape.centerX = shape.center_x
+                        slot_shape.centerY = shape.center_y
+                        slot_shape.rotation = shape.rotation
+                    elif isinstance(shape, CircularShape):
+                        circular_shape = modeling_region.circularShape
+                        circular_shape.diameter = shape.diameter
+                        circular_shape.nodeCount = shape.node_count
+                        circular_shape.centerX = shape.center_x
+                        circular_shape.centerY = shape.center_y
+                        circular_shape.rotation = shape.rotation
+                    else:
+                        raise SherlockAddModelingRegionError(
+                            message="Shape is not of a valid type."
+                        )
+
+                    export_model_type = ModelingRegion.PCBModelingProperties.ExportModelType
+                    pcb_model_props = region_request.get("pcb_model_props", {})
+                    modeling_region.pcbModelProps.exportModelType = getattr(
+                        export_model_type,
+                        pcb_model_props["export_model_type"],
+                    )
+                    modeling_region.pcbModelProps.elemOrder = getattr(
+                        ModelingRegion.ElementOrder,
+                        pcb_model_props["elem_order"],
+                    )
+                    modeling_region.pcbModelProps.maxMeshSize = pcb_model_props["max_mesh_size"]
+                    modeling_region.pcbModelProps.maxMeshSizeUnits = pcb_model_props[
+                        "max_mesh_size_units"
+                    ]
+                    modeling_region.pcbModelProps.quadsPreferred = pcb_model_props[
+                        "quads_preferred"
+                    ]
+
+                    trace_modeling_type = ModelingRegion.TraceModelingProperties.TraceModelingType
+                    trace_model_props = region_request.get("trace_model_props", {})
+                    modeling_region.traceModelProps.traceModelType = getattr(
+                        trace_modeling_type,
+                        trace_model_props["trace_model_type"],
+                    )
+                    if "elem_order" in trace_model_props:
+                        modeling_region.traceModelProps.elemOrder = getattr(
+                            ModelingRegion.ElementOrder,
+                            trace_model_props["elem_order"],
+                        )
+                    if "trace_mesh_size" in trace_model_props:
+                        modeling_region.traceModelProps.traceMeshSize = trace_model_props[
+                            "trace_mesh_size"
+                        ]
+                    if "trace_mesh_size_units" in trace_model_props:
+                        modeling_region.traceModelProps.traceMeshSizeUnits = trace_model_props[
+                            "trace_mesh_size_units"
+                        ]
+
+                return_code = self.stub.addModelingRegion(add_modeling_region_request)
+                if return_code.value != 0:
+                    raise SherlockAddModelingRegionError(message=return_code.message)
+
+                return return_code.value
+
+        except SherlockAddModelingRegionError as e:
+            for error in e.str_itr():
+                LOG.error(error)
+            raise e
+
+    @require_version(251)
+    def update_modeling_region(
+        self,
+        project: str,
+        modeling_regions: list[
+            dict[
+                str,
+                bool | float | str | dict[str, bool | float | str] | dict[str, bool | float | str],
+            ]
+        ],
+    ) -> int:
+        """
+        Update one or more modeling regions in a specific project.
+
+        Parameters
+        ----------
+        project: str
+            Name of the Sherlock project.
+        modeling_regions : list[dict]
+            Modeling regions to update. Each dictionary should contain:
+
+            - cca_name: str
+                Name of the CCA.
+            - region_id: str
+                Unique region ID of the modeling region.
+            - region_units: str
+                Units of the modeling region.
+            - model_mode: str
+                Mode that specifies how the region is used. Valid values are ``Enabled``,
+                ``Disabled`` and ``Excluded``.
+            - shape: PolygonalShape|RectangularShape|SlotShape|CircularShape|PCBShape
+                The shape of the modeling region.
+            - pcb_model_props: dict[str, bool | float | str]
+                PCB model parameters consisting of these properties:
+
+                    - export_model_type: str
+                        The type of model to be generated for a given modeling region.
+                        Valid values are ``Default``, ``Sherlock``, ``Sweep`` and ``None``.
+                    - elem_order: str
+                        The type of 3D elements to be created for the PCB in the modeling region.
+                        Valid values are ``First_Order``, ``Second_Order`` and ``Solid_Shell``.
+                    - max_mesh_size: float
+                        The maximum size of the mesh to be used in the region.
+                    - max_mesh_size_units: str
+                        Units for the maximum mesh size.
+                    - quads_preferred: bool
+                        Whether to generate quad-shaped elements when creating the mesh if true.
+            - trace_model_props: dict[str, float | str]
+                Trace model parameters consisting of these properties:
+
+                    - trace_model_type: str
+                        The specification of whether trace modeling should be performed
+                        within the region. Valid values are ``Default``, ``Enabled`` and
+                        ``Disabled``.
+                    - elem_order: str, optional
+                        The type of 3D elements to be created for the PCB in the modeling region.
+                        Valid values are ``First_Order``, ``Second_Order`` and ``Solid_Shell``.
+                    - trace_mesh_size: float, optional
+                        The maximum mesh size to be used in the region when trace modeling
+                        is enabled.
+                    - trace_mesh_size_units: str, optional
+                        Units for the maximum mesh size when trace modeling is enabled.
+            - region_id_replacement: str, optional
+                Represents a unique region id that will replace the existing regionId value during
+                a modeling region update if a value exists.
+
+        Returns
+        -------
+        int
+            Status code of the response. 0 for success.
+
+         Example
+        -------
+        >>> from ansys.sherlock.core.launcher import launch_sherlock
+        >>> sherlock = launch_sherlock()
+        >>> sherlock.project.import_odb_archive(
+            "ODB++ Tutorial.tgz",
+            True,
+            True,
+            True,
+            True,
+            project="Tutorial Project",
+            cca_name="Card",
+        )
+        >>> modeling_regions = [
+        >>>     {
+        >>>         "cca_name": "Card",
+        >>>         "region_id": "Region001",
+        >>>         "region_units": "mm",
+        >>>         "model_mode": "Enabled",
+        >>>         "shape": PolygonalShape(points=[(0, 0), (1, 1)], rotation=0),
+        >>>         "pcb_model_props": {
+        >>>             "export_model_type": "Sherlock",
+        >>>             "elem_order": "Second_Order",
+        >>>             "max_mesh_size": 0.5,
+        >>>             "max_mesh_size_units": "mm",
+        >>>             "quads_preferred": True,
+        >>>         },
+        >>>         "trace_model_props": {
+        >>>             "trace_model_type": "Enabled",
+        >>>             "elem_order": "Second_Order",
+        >>>             "trace_mesh_size": 0.1,
+        >>>             "trace_mesh_size_units": "mm",
+        >>>         },
+        >>>         "region_id_replacement": "NewRegion001",
+        >>>     }
+        >>> ]
+        >>> result = sherlock.layer.update_modeling_region("Tutorial Project", modeling_regions)
+        """
+        try:
+            if not project:
+                raise SherlockUpdateModelingRegionError(message="Project name is invalid.")
+
+            if not modeling_regions:
+                raise SherlockUpdateModelingRegionError(message="Modeling regions list is empty.")
+
+            for region in modeling_regions:
+                if "cca_name" not in region:
+                    raise SherlockUpdateModelingRegionError(message="CCA name is invalid.")
+                if "region_id" not in region:
+                    raise SherlockUpdateModelingRegionError(message="Region ID is invalid.")
+                if "region_units" not in region:
+                    raise SherlockUpdateModelingRegionError(message="Region units are invalid.")
+                if "shape" not in region:
+                    raise SherlockUpdateModelingRegionError(message="Shape is missing.")
+                elif not isinstance(
+                    region["shape"],
+                    (
+                        PolygonalShape,
+                        RectangularShape,
+                        SlotShape,
+                        CircularShape,
+                        PCBShape,
+                    ),
+                ):
+                    raise SherlockUpdateModelingRegionError(message="Shape is not of a valid type.")
+
+                pcb_model_props = region.get("pcb_model_props", {})
+                if pcb_model_props:
+                    if (
+                        "export_model_type" not in pcb_model_props
+                        or pcb_model_props["export_model_type"] == ""
+                    ):
+                        raise SherlockUpdateModelingRegionError(
+                            message="PCB model export type is invalid."
+                        )
+                    if "elem_order" not in pcb_model_props or pcb_model_props["elem_order"] == "":
+                        raise SherlockUpdateModelingRegionError(
+                            message="PCB element order is invalid."
+                        )
+                    if "max_mesh_size" not in pcb_model_props or not isinstance(
+                        pcb_model_props["max_mesh_size"], float
+                    ):
+                        raise SherlockUpdateModelingRegionError(
+                            message="PCB max mesh size is invalid."
+                        )
+                    if "quads_preferred" not in pcb_model_props or not isinstance(
+                        pcb_model_props["quads_preferred"], bool
+                    ):
+                        raise SherlockUpdateModelingRegionError(
+                            message="PCB quads preferred is invalid."
+                        )
+
+                trace_model_props = region.get("trace_model_props", {})
+                if trace_model_props:
+                    if (
+                        "trace_model_type" not in trace_model_props
+                        or trace_model_props["trace_model_type"] == ""
+                    ):
+                        raise SherlockUpdateModelingRegionError(
+                            message="Trace model type is invalid."
+                        )
+
+            if not self._is_connection_up():
+                raise SherlockNoGrpcConnectionException()
+
+            update_modeling_region_request = SherlockLayerService_pb2.UpdateModelingRegionRequest()
+            update_modeling_region_request.project = project
+
+            for region_request in modeling_regions:
+                modeling_region = update_modeling_region_request.modelingRegions.add()
+                modeling_region.ccaName = region_request["cca_name"]
+                modeling_region.regionId = region_request["region_id"]
+                modeling_region.regionUnits = region_request["region_units"]
+                modeling_region.modelMode = ModelingRegion.ModelingMode.Value(
+                    region_request["model_mode"]
+                )
+
+                shape = region_request["shape"]
+                if isinstance(shape, PolygonalShape):
+                    polygonal_shape = modeling_region.polygonalShape
+                    for point in shape.points:
+                        polygonal_point = polygonal_shape.points.add()
+                        polygonal_point.x = point[0]
+                        polygonal_point.y = point[1]
+                    polygonal_shape.rotation = shape.rotation
+                elif isinstance(shape, RectangularShape):
+                    rectangular_shape = modeling_region.rectangularShape
+                    rectangular_shape.length = shape.length
+                    rectangular_shape.width = shape.width
+                    rectangular_shape.centerX = shape.center_x
+                    rectangular_shape.centerY = shape.center_y
+                    rectangular_shape.rotation = shape.rotation
+                elif isinstance(shape, SlotShape):
+                    slot_shape = modeling_region.slotShape
+                    slot_shape.length = shape.length
+                    slot_shape.width = shape.width
+                    slot_shape.nodeCount = shape.node_count
+                    slot_shape.centerX = shape.center_x
+                    slot_shape.centerY = shape.center_y
+                    slot_shape.rotation = shape.rotation
+                elif isinstance(shape, CircularShape):
+                    circular_shape = modeling_region.circularShape
+                    circular_shape.diameter = shape.diameter
+                    circular_shape.nodeCount = shape.node_count
+                    circular_shape.centerX = shape.center_x
+                    circular_shape.centerY = shape.center_y
+                    circular_shape.rotation = shape.rotation
+
+                export_model_type = ModelingRegion.PCBModelingProperties.ExportModelType
+                pcb_model_props = region_request.get("pcb_model_props", {})
+                modeling_region.pcbModelProps.exportModelType = getattr(
+                    export_model_type,
+                    pcb_model_props["export_model_type"],
+                )
+                modeling_region.pcbModelProps.elemOrder = getattr(
+                    ModelingRegion.ElementOrder,
+                    pcb_model_props["elem_order"],
+                )
+                modeling_region.pcbModelProps.maxMeshSize = pcb_model_props["max_mesh_size"]
+                modeling_region.pcbModelProps.maxMeshSizeUnits = pcb_model_props[
+                    "max_mesh_size_units"
+                ]
+                modeling_region.pcbModelProps.quadsPreferred = pcb_model_props["quads_preferred"]
+
+                trace_modeling_type = ModelingRegion.TraceModelingProperties.TraceModelingType
+                trace_model_props = region_request.get("trace_model_props", {})
+                modeling_region.traceModelProps.traceModelType = getattr(
+                    trace_modeling_type,
+                    trace_model_props["trace_model_type"],
+                )
+                if "elem_order" in trace_model_props:
+                    modeling_region.traceModelProps.elemOrder = getattr(
+                        ModelingRegion.ElementOrder,
+                        trace_model_props["elem_order"],
+                    )
+                if "trace_mesh_size" in trace_model_props:
+                    modeling_region.traceModelProps.traceMeshSize = trace_model_props[
+                        "trace_mesh_size"
+                    ]
+                if "trace_mesh_size_units" in trace_model_props:
+                    modeling_region.traceModelProps.traceMeshSizeUnits = trace_model_props[
+                        "trace_mesh_size_units"
+                    ]
+
+                if "region_id_replacement" in region_request:
+                    modeling_region.regionIdReplacement = region_request["region_id_replacement"]
+
+            return_code = self.stub.updateModelingRegion(update_modeling_region_request)
+            if return_code.value != 0:
+                raise SherlockUpdateModelingRegionError(message=return_code.message)
+
+            return return_code.value
+
+        except SherlockUpdateModelingRegionError as e:
+            for error in e.str_itr():
+                LOG.error(error)
+            raise e
+
+    @require_version(251)
+    def copy_modeling_region(
+        self,
+        project: str,
+        copy_regions: list[dict[str, float | str]],
+    ) -> int:
+        """
+        Copy one or more modeling regions in a specific project.
+
+        Parameters
+        ----------
+        project : str
+            Name of the Sherlock project.
+        copy_regions : list[dict[str, float | str]]
+            Modeling regions to copy along with their corresponding "copy to" parameters.
+            Each dictionary should contain:
+
+            - cca_name : str
+                Name of the CCA.
+            - region_id : str
+                Region ID of the existing modeling region to copy.
+            - region_id_copy : str
+                Region ID of the modeling region copy. Must be unique.
+            - center_x : float
+                The center x coordinate of the modeling region copy. Used for location placement in
+                the Layer Viewer.
+            - center_y : float
+                The center y coordinate of the modeling region copy. Used for location placement in
+                the Layer Viewer.
+
+        Returns
+        -------
+        int
+            Status code of the response. 0 for success.
+
+        Example
+        -------
+        >>> from ansys.sherlock.core.launcher import launch_sherlock
+        >>> sherlock = launch_sherlock()
+        >>> sherlock.project.import_odb_archive(
+            "ODB++ Tutorial.tgz",
+            True,
+            True,
+            True,
+            True,
+            project="Tutorial Project",
+            cca_name="Card",
+        )
+        >>> modeling_regions = [
+        >>>     {
+        >>>         "cca_name": "Card",
+        >>>         "region_id": "Region001",
+        >>>         "region_id_copy": "RegionCopy001",
+        >>>         "center_x": 10.0,
+        >>>         "center_y": 20.0,
+        >>>     }
+        >>> ]
+        >>> result = sherlock.layer.copy_modeling_region("Tutorial Project", modeling_regions)
+        """
+        try:
+            if not project:
+                raise SherlockCopyModelingRegionError(message="Project name is invalid.")
+
+            if not copy_regions:
+                raise SherlockCopyModelingRegionError(message="Copy regions list is empty.")
+
+            for region in copy_regions:
+                if "cca_name" not in region or region["cca_name"] == "":
+                    raise SherlockCopyModelingRegionError(message="CCA name is invalid.")
+                if "region_id" not in region or region["region_id"] == "":
+                    raise SherlockCopyModelingRegionError(message="Region ID is invalid.")
+                if "region_id_copy" not in region or region["region_id_copy"] == "":
+                    raise SherlockCopyModelingRegionError(message="Region ID copy is invalid.")
+                if "center_x" not in region or not isinstance(region["center_x"], float):
+                    raise SherlockCopyModelingRegionError(message="Center X coordinate is invalid.")
+                if "center_y" not in region or not isinstance(region["center_y"], float):
+                    raise SherlockCopyModelingRegionError(message="Center Y coordinate is invalid.")
+
+            if not self._is_connection_up():
+                raise SherlockNoGrpcConnectionException()
+
+            copy_regions_request = []
+
+            for region in copy_regions:
+                copy_region = (
+                    SherlockLayerService_pb2.CopyModelingRegionRequest.CopyModelingRegionInfo(
+                        ccaName=region["cca_name"],
+                        regionId=region["region_id"],
+                        regionIdCopy=region["region_id_copy"],
+                        centerX=region["center_x"],
+                        centerY=region["center_y"],
+                    )
+                )
+                copy_regions_request.append(copy_region)
+
+            request = SherlockLayerService_pb2.CopyModelingRegionRequest(
+                project=project,
+                copyRegions=copy_regions_request,
+            )
+
+            response = self.stub.copyModelingRegion(request)
+
+            if response.value == -1:
+                raise SherlockCopyModelingRegionError(message=response.message)
+
+            return response.value
+
+        except SherlockCopyModelingRegionError as e:
+            for error in e.str_itr():
+                LOG.error(error)
+            raise e
+
+    @require_version(251)
+    def delete_modeling_region(self, project: str, delete_regions: list[dict[str, str]]) -> int:
+        """Delete one or more modeling regions for a specific project.
+
+        Parameters
+        ----------
+        project: str
+            Name of the Sherlock project.
+        delete_regions: list[dict[str, str]]
+            Modeling regions to delete. Each dictionary should contain:
+            - "cca_name": str, Name of the CCA.
+            - "region_id": str, Unique region ID of the modeling region to delete.
+
+        Returns
+        -------
+        int
+            Status code of the response. 0 for success.
+
+        Examples
+        --------
+        >>> from ansys.sherlock.core.launcher import launch_sherlock
+        >>> sherlock = launch_sherlock()
+        >>> sherlock.project.import_odb_archive(
+                "ODB++ Tutorial.tgz",
+                True,
+                True,
+                True,
+                True,
+                project="Test",
+                cca_name="Card",
+            )
+        >>> modeling_regions = [{"cca_name": "Card", "region_id": "12345"}]
+        >>> sherlock.layer.delete_modeling_region("Test", modeling_regions)
+        """
+        try:
+            if project == "":
+                raise SherlockDeleteModelingRegionError(message="Project name is invalid.")
+            if not isinstance(delete_regions, list):
+                raise SherlockDeleteModelingRegionError(message="Delete regions should be a list.")
+            if not delete_regions:
+                raise SherlockDeleteModelingRegionError(message="Delete regions list is empty.")
+
+            for region in delete_regions:
+                if not isinstance(region, dict):
+                    raise SherlockDeleteModelingRegionError(
+                        message="Each region should be a dictionary."
+                    )
+                if "cca_name" not in region or region["cca_name"] == "":
+                    raise SherlockDeleteModelingRegionError(message="CCA name is invalid.")
+                if "region_id" not in region or region["region_id"] == "":
+                    raise SherlockDeleteModelingRegionError(message="Region ID is invalid.")
+
+            if not self._is_connection_up():
+                raise SherlockNoGrpcConnectionException()
+
+            delete_regions_info = [
+                SherlockLayerService_pb2.DeleteModelingRegionRequest.DeleteModelingRegionInfo(
+                    ccaName=region["cca_name"], regionId=region["region_id"]
+                )
+                for region in delete_regions
+            ]
+
+            request = SherlockLayerService_pb2.DeleteModelingRegionRequest(
+                project=project, deleteRegions=delete_regions_info
+            )
+
+            response = self.stub.deleteModelingRegion(request)
+
+            if response.value == -1:
+                raise SherlockDeleteModelingRegionError(message=response.message)
+
+        except SherlockDeleteModelingRegionError as e:
+            LOG.error(str(e))
+            raise e
+
+        return response.value
+
+    def list_layers(self, project, cca_name):
+        """List all layers as seen in the Layer Viewer for a specific project CCA.
+
+        Parameters
+        ----------
+        project : str
+            Name of the Sherlock project.
+        cca_name: str
+            Name of the CCA.
+
+        Returns
+        -------
+        list
+            The layers as seen in the Layer Viewer for the given project CCA.
+
+        Example
+        -------
+        >>> from ansys.sherlock.core.launcher import launch_sherlock
+        >>> sherlock = launch_sherlock()
+        >>> sherlock.project.import_odb_archive(
+            "ODB++ Tutorial.tgz",
+            True,
+            True,
+            True,
+            True,
+            project="Tutorial Project",
+            cca_name="Card"
+        )
+        >>> sherlock.layer.list_layers(
+            project="Tutorial Project",
+            cca_name="Card"
+        )
+        """
+
+        try:
+            if project == "":
+                raise SherlockListLayersError(message="Project name is invalid.")
+
+            if cca_name == "":
+                raise SherlockListLayersError(message="CCA name is invalid.")
+
+            if not self._is_connection_up():
+                raise SherlockNoGrpcConnectionException()
+
+            request = SherlockLayerService_pb2.ListLayersRequest(
+                project=project,
+                ccaName=cca_name
+            )
+
+            response = self.stub.listLayers(request)
+            if response.returnCode.value == -1:
+                raise SherlockListLayersError(response.returnCode.message)
+
+            return response.layer
+
+        except SherlockListLayersError as e:
+            LOG.error(str(e))
+            raise e
+
+    def export_layer_image(
+            self,
+            project: str,
+            cca_name: str,
+            export_layers: List[Dict[str, Union[str, int, bool]]],
+    ):
+        """
+        Export one or more 2D Layer Viewer images from a project CCA.
+
+        Parameters
+        ----------
+        project : str
+            Name of the Sherlock project.
+        cca_name : str
+            Name of the CCA.
+        export_layers : export_layer_image_info
+            List of parameters for the export image specified.
+            Each dictionary should contain:
+
+            - components_enabled: bool, optional
+                Displays the components in the export image. Default to true when not provided.
+            - labels_enabled: bool, optional
+                Displays the component reference designators in the export image. Default to true when not provided.
+            - leads_enabled : bool, optional
+                Displays the component leads and solder balls in the export image. Default to true when not provided.
+            - axes_enabled : bool
+                Displays the x and y axes in the export image.
+            - grid_enabled : bool
+                Displays a grid in the export image.
+            - layer : list of str
+                List of names of the layers to be exported. This cannot be empty.
+            - file_path : str
+                Full file path of the export image.
+            - image_height : int
+                The export image height.
+            - image_width : int
+                The export image width.
+            - overwrite_existing_file : bool
+                If the file path already exists, overwrite the file if this is set to true.
+
+        Returns
+        -------
+        int
+            Status code of the response. 0 for success.
+
+        Example
+        -------
+        >>> from ansys.sherlock.core.launcher import launch_sherlock
+        >>> sherlock = launch_sherlock()
+        >>> sherlock.project.import_odb_archive(
+            "ODB++ Tutorial.tgz",
+            True,
+            True,
+            True,
+            True,
+            project="Tutorial Project",
+            cca_name="Card"
+        )
+        >>> export_layers = [
+        >>> {
+            "components_enabled": True,
+            "labels_enabled": True,
+            "leads_enabled": True,
+            "axes_enabled": True,
+            "grid_enabled": True,
+            "layer": [
+                "Components|comp-top",
+                "Mechanical Shock#|SH Disp @ 5.2ms"
+            ],
+            "file_path": "C:\\Users\\user_id\\Downloads\\SH-image.jpg",
+            "image_height": 600,
+            "image_width": 800,
+            "overwrite_existing_file": True
+        >>> }
+        >>> ]
+        >>> sherlock.layer.export_layer_image("Tutorial Project", "Card", export_layers)
+        """
+        try:
+            if project == "":
+                raise SherlockExportLayerImageError(message="Project name is invalid.")
+
+            if cca_name == "":
+                raise SherlockExportLayerImageError(message="CCA name is invalid.")
+
+            for export_layer in export_layers:
+                if "axes_enabled" not in export_layer:
+                    raise SherlockExportLayerImageError(message="Axes Enabled is invalid.")
+                if "grid_enabled" not in export_layer:
+                    raise SherlockExportLayerImageError(message="Grid Enabled is invalid.")
+                if "layer" not in export_layer or len(export_layer["layer"]) == 0:
+                    raise SherlockExportLayerImageError(message="Layer is invalid.")
+                if "file_path" not in export_layer or export_layer["file_path"] == "":
+                    raise SherlockExportLayerImageError(message="File Path is invalid.")
+                if "image_height" not in export_layer or not isinstance(export_layer["image_height"], int):
+                    raise SherlockExportLayerImageError(message="Image Height is invalid.")
+                if "image_width" not in export_layer or not isinstance(export_layer["image_width"], int):
+                    raise SherlockExportLayerImageError(message="Image Width is invalid.")
+                if "overwrite_existing_file" not in export_layer:
+                    raise SherlockExportLayerImageError(message="Overwrite Existing File is invalid.")
+
+            if not self._is_connection_up():
+                raise SherlockNoGrpcConnectionException()
+
+            export_layer_image_request = []
+
+            for export_layer in export_layers:
+                components_enabled_val = export_layer["components_enabled"] if "components_enabled" in export_layer else None
+                labels_enabled_val = export_layer["labels_enabled"] if "labels_enabled" in export_layer else None
+                leads_enabled_val = export_layer["leads_enabled"] if "leads_enabled" in export_layer else None
+
+                export_layer_info = (
+                    SherlockLayerService_pb2.ExportLayerImageRequest.ExportLayerImageInfo (
+                        componentsEnabled=components_enabled_val,
+                        labelsEnabled=labels_enabled_val,
+                        leadsEnabled=leads_enabled_val,
+                        axesEnabled=export_layer["axes_enabled"],
+                        gridEnabled=export_layer["grid_enabled"],
+                        layer=export_layer["layer"],
+                        filePath=export_layer["file_path"],
+                        imageHeight=export_layer["image_height"],
+                        imageWidth=export_layer["image_width"],
+                        overwriteExistingFile=export_layer["overwrite_existing_file"]
+                    )
+                )
+                export_layer_image_request.append(export_layer_info)
+
+            request = SherlockLayerService_pb2.ExportLayerImageRequest (
+                project=project,
+                ccaName=cca_name,
+                exportLayers=export_layer_image_request
+            )
+
+            response = self.stub.exportLayerImage(request)
+            return_code = response.returnCode
+
+            if return_code.value == -1:
+                raise SherlockExportLayerImageError(message=return_code.message)
+            else:
+                for msg in response.exportMessages:
+                    LOG.info(msg)
+                return return_code.value
+
+        except SherlockExportLayerImageError as e:
+            LOG.error(str(e))
+            raise e