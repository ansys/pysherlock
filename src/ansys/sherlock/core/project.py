--- conflicted
+++ resolved
@@ -1,551 +1,529 @@
-# Copyright (c) 2023 ANSYS, Inc. and/or its affiliates.
-
-"""Module containing all project management capabilities."""
-import os
-
-try:
-    import SherlockProjectService_pb2
-    import SherlockProjectService_pb2_grpc
-except ModuleNotFoundError:
-    from ansys.api.sherlock.v0 import SherlockProjectService_pb2
-    from ansys.api.sherlock.v0 import SherlockProjectService_pb2_grpc
-
-from ansys.sherlock.core import LOG
-from ansys.sherlock.core.errors import (
-    SherlockAddStrainMapsError,
-    SherlockDeleteProjectError,
-    SherlockGenerateProjectReportError,
-    SherlockImportIpc2581Error,
-    SherlockImportODBError,
-    SherlockListCCAsError,
-    SherlockListStrainMapsError,
-)
-from ansys.sherlock.core.grpc_stub import GrpcStub
-
-
-class Project(GrpcStub):
-    """Contains all project management capabilities."""
-
-    def __init__(self, channel):
-        """Initialize a gRPC stub for Sherlock Project service."""
-        self.channel = channel
-        self.stub = SherlockProjectService_pb2_grpc.SherlockProjectServiceStub(channel)
-
-    def delete_project(self, project):
-        """Delete a project from Sherlock.
-
-        Parameters
-        ----------
-        project : str
-            Name of the Sherlock project.
-
-        Examples
-        --------
-        >>> from ansys.sherlock.core.launcher import launch_sherlock
-        >>> sherlock = launch_sherlock()
-        >>> sherlock.project.delete_project("Test Project")
-        """
-        try:
-            if project == "":
-                raise SherlockDeleteProjectError("Project name is blank. Specify a project name.")
-        except SherlockDeleteProjectError as e:
-            LOG.error(str(e))
-            raise e
-
-        if not self._is_connection_up():
-            LOG.error("There is no connection to a gRPC service.")
-            return
-
-        request = SherlockProjectService_pb2.DeleteProjectRequest(project=project)
-
-        response = self.stub.deleteProject(request)
-
-        try:
-            if response.value == -1:
-                raise SherlockDeleteProjectError(response.message)
-
-            LOG.info(response.message)
-            return
-        except SherlockDeleteProjectError as e:
-            LOG.error(str(e))
-            raise e
-
-    def import_odb_archive(
-        self,
-        archive_file,
-        process_layer_thickness,
-        include_other_layers,
-        process_cutout_file,
-        guess_part_properties,
-        project=None,
-        cca_name=None,
-    ):
-        """Import an ODB++ archive.
-
-        Parameters
-        ----------
-        archive_file : str
-            Full path to the ODB++ archive file.
-        process_layer_thickness : bool
-            Whether to assign stackup thickness.
-        include_other_layers : bool
-            Whether to include other layers.
-        process_cutout_file : bool
-            Whether to process cutouts.
-        guess_part_properties: bool
-            Whether to guess part properties.
-        project: str, optional
-            Name of the Sherlock project. The default is ``None``, in which
-            case the filename is used for the project name.
-        cca_name : str, optional
-            Name of the CCA name. The default is ``None``, in which case
-            the filename is used for the CCA name.
-
-        Examples
-        --------
-        >>> from ansys.sherlock.core.launcher import launch_sherlock
-        >>> sherlock = launch_sherlock()
-        >>> sherlock.project.import_odb_archive("ODB++ Tutorial.tgz", True, True,
-                                True, True,
-                                project="Tutorial",
-                                cca_name="Card")
-        """
-        try:
-            if archive_file == "":
-                raise SherlockImportODBError(message="Archive file path is required.")
-            if len(archive_file) <= 1 or archive_file[1] != ":":
-                archive_file = f"{os.getcwd()}\\{archive_file}"
-            if not os.path.exists(archive_file):
-                raise SherlockImportODBError("File path is invalid.")
-        except SherlockImportODBError as e:
-            LOG.error(str(e))
-            raise e
-
-        if not self._is_connection_up():
-            LOG.error("There is no connection to a gRPC service.")
-            return
-
-        if project is None:
-            project = os.path.splitext(os.path.basename(archive_file))[0]
-        if cca_name is None:
-            cca_name = os.path.splitext(os.path.basename(archive_file))[0]
-
-        request = SherlockProjectService_pb2.ImportODBRequest(
-            archiveFile=archive_file,
-            processLayerThickness=process_layer_thickness,
-            includeOtherLayers=include_other_layers,
-            processCutoutFile=process_cutout_file,
-            guessPartProperties=guess_part_properties,
-            project=project,
-            ccaName=cca_name,
-        )
-
-        response = self.stub.importODBArchive(request)
-
-        try:
-            if response.value == -1:
-                raise SherlockImportODBError(response.message)
-
-            LOG.info(response.message)
-            return
-        except SherlockImportODBError as e:
-            LOG.error(str(e))
-            raise e
-
-    def import_ipc2581_archive(
-        self, archive_file, include_other_layers, guess_part_properties, project=None, cca_name=None
-    ):
-        """Import an IPC2581 archive.
-
-        Parameters
-        ----------
-        archive_file : str
-            Full path to the ODB++ archive file.
-        include_other_layers : bool
-            Whether to include other layers.
-        guess_part_properties: bool
-            Whether to guess part properties
-        project: str, optional
-            Name of the Sherlock project. The default is ``None``, in which case
-            the filename is used for the project name.
-        cca_name : str, optional
-            Name of the CCA. The default is ``None``, in which case the filename
-            is be used for the CCA name.
-
-        Examples
-        --------
-        >>> from ansys.sherlock.core.launcher import launch_sherlock
-        >>> sherlock = launch_sherlock()
-        >>> sherlock.project.import_ipc2581_archive("Tutorial.zip", True, True,
-                                project="Tutorial",
-                                cca_name="Card")
-        """
-        try:
-            if archive_file == "":
-                raise SherlockImportIpc2581Error(message="Archive file path is required.")
-            if len(archive_file) <= 1 or archive_file[1] != ":":
-                archive_file = f"{os.getcwd()}\\{archive_file}"
-            if not os.path.exists(archive_file):
-                raise SherlockImportIpc2581Error("File path is invalid.")
-        except SherlockImportIpc2581Error as e:
-            LOG.error(str(e))
-            raise e
-
-        if not self._is_connection_up():
-            LOG.error("There is no connection to a gRPC service.")
-            return
-
-        if project is None:
-            project = os.path.splitext(os.path.basename(archive_file))[0]
-        if cca_name is None:
-            cca_name = os.path.splitext(os.path.basename(archive_file))[0]
-
-        request = SherlockProjectService_pb2.ImportIPC2581Request(
-            archiveFile=archive_file,
-            includeOtherLayers=include_other_layers,
-            guessPartProperties=guess_part_properties,
-            project=project,
-            ccaName=cca_name,
-        )
-
-        response = self.stub.importIPC2581Archive(request)
-
-        try:
-            if response.value == -1:
-                raise SherlockImportIpc2581Error(response.message)
-
-            LOG.info(response.message)
-            return
-        except SherlockImportIpc2581Error as e:
-            LOG.error(str(e))
-            raise e
-
-    def generate_project_report(self, project, author, company, export_file):
-        """Generate a project report.
-
-        Parameters
-        ----------
-        project : str
-            Name of the Sherlock project.
-        author : str
-            Name of the author who is generating the report.
-        company : str
-            Name of the author's company.
-        export_file: str
-            Full path to where the report is to be written.
-
-        Examples
-        --------
-        >>> from ansys.sherlock.core.launcher import launch_sherlock
-        >>> sherlock = launch_sherlock()
-        >>> sherlock.project.import_odb_archive("ODB++ Tutorial.tgz", True, True,
-                                True, True,
-                                project="Tutorial",
-                                cca_name="Card")
-        >>> sherlock.project.generate_project_report(
-            "Tutorial",
-            "John Doe",
-            "Example",
-            "example.pdf",
-        )
-        """
-        try:
-            if project == "":
-                raise SherlockGenerateProjectReportError(message="Project name is invalid.")
-            if author == "":
-                raise SherlockGenerateProjectReportError(message="Author name is invalid.")
-            if company == "":
-                raise SherlockGenerateProjectReportError(message="Company name is invalid.")
-            if export_file == "":
-                raise SherlockGenerateProjectReportError(message="Export file path is required.")
-            if len(export_file) <= 1 or export_file[1] != ":":
-                export_file = f"{os.getcwd()}\\{export_file}"
-            else:  # For locally rooted path
-                if not os.path.exists(os.path.dirname(export_file)):
-                    raise SherlockGenerateProjectReportError(
-                        message=("Export file directory does not exist.")
-                    )
-        except SherlockGenerateProjectReportError as e:
-            LOG.error(str(e))
-            raise e
-
-        if not self._is_connection_up():
-            LOG.error("There is no connection to a gRPC service.")
-            return
-
-        request = SherlockProjectService_pb2.GenReportRequest(
-            project=project,
-            author=author,
-            company=company,
-        )
-
-        try:
-            with open(export_file, "wb") as dest:
-                for response in self.stub.genReport(request):
-                    if response.returnCode.value == -1:
-                        raise SherlockGenerateProjectReportError(
-                            message=response.returnCode.message
-                        )
-                    else:
-                        dest.write(response.content)
-                else:
-                    LOG.info(response.returnCode.message)
-        except SherlockGenerateProjectReportError as e:
-            LOG.error(str(e))
-            raise e
-
-    def list_ccas(self, project, cca_names=None):
-<<<<<<< HEAD
-        """
-        Return a list of the available CCA's according to inputs.
-
-        Notes
-        -----
-        Return the available CCA's and sub-assembly CCA's assigned to each CCA or the requested
-        CCA's from the given project.
-=======
-        """Get a list of CCAs and subassembly CCAs assigned to each CCA or requested CCAs.
->>>>>>> 9a2099f2
-
-        Parameters
-        ----------
-        project: str
-            Name of the Sherlock project to provide strain maps for.
-        cca_name : List of str, optional
-            List of CCA names. The default is ``None``, in which case all CCAs
-            in the project are returned.
-
-        Examples
-        --------
-        >>> from ansys.sherlock.core.launcher import launch_sherlock
-        >>> sherlock = launch_sherlock()
-        >>> ccas = project.list_ccas("AssemblyTutorial",["Main Board"])
-        """
-        try:
-            if project == "":
-                raise SherlockListCCAsError(message="Project name is invalid.")
-
-            if cca_names is not None and type(cca_names) is not list:
-                raise SherlockListCCAsError(message="cca_names is not a list.")
-
-            if not self._is_connection_up():
-                LOG.error("There is no connection to a gRPC service.")
-                return
-
-            request = SherlockProjectService_pb2.ListCCAsRequest(project=project)
-
-            """Add the CCA names to the request."""
-            if cca_names is not None:
-                for cca_name in cca_names:
-                    request.cca.append(cca_name)
-
-            response = self.stub.listCCAs(request)
-
-            return_code = response.returnCode
-
-            if return_code.value == -1:
-                if return_code.message == "":
-                    raise SherlockListCCAsError(error_array=response.errors)
-
-                raise SherlockListCCAsError(message=return_code.message)
-
-        except SherlockListCCAsError as e:
-            LOG.error(str(e))
-            raise e
-
-        return response.ccas
-
-    def add_strain_maps(self, project, strain_maps):
-<<<<<<< HEAD
-        """Add strain map CSV files to the CCA's of the given project.
-=======
-        """Add CSV files with strain maps to the CCAs.
->>>>>>> 9a2099f2
-
-        Parameters
-        ----------
-        project: str
-            Name of the Sherlock project to add strain maps to.
-        strain_maps : List of (strain_map_file, file_comment, header_row_count, \
-            reference_id_column, strain_column, strain_units, ccas) required
-            strain_map_file : str
-                Full path to the strain map file to add to the project.
-            file_comment : str
-                File comment to associate with the strain map file.
-            header_row_count : int
-                Number of rows before the file's column header.
-            reference_id_column : str
-                Name of the column in the file with the reference IDs.
-            strain_column : str
-                Name of the column in the file with the strain values.
-            strain_units : str
-                Strain units: Options are ``µε`` and ``ε``.
-            ccas : List of (cca_name), optional
-                List of CCA names to assign the strain map file to. When no list is
-                specified, the strain  map is assigned to all CCAs in the project.
-
-        Examples
-        --------
-        >>> from ansys.sherlock.core.launcher import launch_sherlock
-        >>> sherlock = launch_sherlock()
-        >>> project.add_strain_maps("Tutorial Project",
-            [("StrainMap.csv",
-            "This is the strain map file for the project",
-            0,
-            "refDes",
-            "strain",
-            "µε"
-            ["Main Board"])
-            )],
-        """
-        try:
-            if project == "":
-                raise SherlockAddStrainMapsError(message="Project name is invalid.")
-
-            if len(strain_maps) == 0:
-                raise SherlockAddStrainMapsError(message="Strain maps are missing.")
-
-            # Validate first
-            for i, strain_map in enumerate(strain_maps):
-                if len(strain_map) < 6 or len(strain_map) > 7:
-                    raise SherlockAddStrainMapsError(
-                        f"Number of arguments ({str(len(strain_maps))}) is wrong for strain map {i}."  # noqa: E501
-                    )
-                elif not isinstance(strain_map[0], str) or strain_map[0] == "":
-<<<<<<< HEAD
-                    raise SherlockAddStrainMapsError(f"File path is required for strain map {i}")
-=======
-                    raise SherlockAddStrainMapsError(f"File path is required for strain map {i}.")
->>>>>>> 9a2099f2
-                elif not isinstance(strain_map[2], int) or strain_map[2] == "":
-                    raise SherlockAddStrainMapsError(
-                        f"Header row count is required for strain map {i}."
-                    )
-                elif strain_map[2] < 0:
-                    raise SherlockAddStrainMapsError(
-                        f"Header row count must be greater than or equal to 0 for strain map {i}."
-                    )
-                elif not isinstance(strain_map[3], str) or strain_map[3] == "":
-                    raise SherlockAddStrainMapsError(
-                        f"Reference ID column is required for strain map {i}."
-                    )
-                elif not isinstance(strain_map[4], str) or strain_map[4] == "":
-                    raise SherlockAddStrainMapsError(
-                        f"Strain column is required for strain map {i}."
-                    )
-                elif not isinstance(strain_map[5], str) or strain_map[5] == "":
-                    raise SherlockAddStrainMapsError(
-                        f"Strain units are required for strain map {i}."
-                    )
-                elif strain_map[5] != "µε" and strain_map[5] != "ε":
-                    raise SherlockAddStrainMapsError(
-                        f"Strain units '{strain_map[5]}' are invalid for strain map {i}."
-                    )
-                elif (
-                    len(strain_maps) == 7
-                    and strain_map[6] is not None
-                    and type(strain_map[6]) is not list
-                ):
-                    raise SherlockAddStrainMapsError(
-                        message="cca_names is not a list for strain map {i}."
-                    )
-
-                strain_map_file = strain_map[0]
-
-                if not os.path.exists(strain_map_file):
-                    raise SherlockAddStrainMapsError(
-                        message=f"File '{strain_map_file}' doesn't exist for strain map {i}."
-                    )
-
-            if not self._is_connection_up():
-                LOG.error("There is no connection to a gRPC service.")
-                return
-
-            request = SherlockProjectService_pb2.AddStrainMapRequest(project=project)
-
-            # Add the strain maps to the request
-            for s in strain_maps:
-                strain_map = request.strainMapFiles.add()
-                strain_map.strainMapFile = s[0]
-                strain_map.fileComment = s[1]
-                strain_map.headerRowCount = s[2]
-                strain_map.referenceIDColumn = s[3]
-                strain_map.strainColumn = s[4]
-                strain_map.strainUnits = s[5]
-
-                """Add the CCA names to the request."""
-                if len(s) == 7:
-                    cca_names = s[6]
-                    if cca_names is not None:
-                        for cca_name in cca_names:
-                            strain_map.cca.append(cca_name)
-
-            response = self.stub.addStrainMap(request)
-
-            return_code = response.returnCode
-
-            if return_code.value == -1:
-                if return_code.message == "":
-                    raise SherlockAddStrainMapsError(error_array=response.errors)
-
-                raise SherlockAddStrainMapsError(message=return_code.message)
-
-        except SherlockAddStrainMapsError as e:
-            for error in e.str_itr():
-                LOG.error(error)
-            raise e
-
-    def list_strain_maps(self, project, cca_names=None):
-<<<<<<< HEAD
-        """Return the strain maps assigned to each CCA or the requested CCA's from the project.
-=======
-        """Get the strain maps assigned to each CCA or the requested CCAs.
->>>>>>> 9a2099f2
-
-        Parameters
-        ----------
-        project: str
-            Name of the Sherlock project.
-        cca_name : List of str, optional
-            List of CCA names to provide strain maps for. The default is ``None``,
-            in which case all CCAs in the project are returned.
-
-        Examples
-        --------
-        >>> from ansys.sherlock.core.launcher import launch_sherlock
-        >>> sherlock = launch_sherlock()
-        >>> strain_maps = project.list_strain_maps("AssemblyTutorial",["Main Board","Power Module"])
-        """
-        try:
-            if project == "":
-                raise SherlockListStrainMapsError(message="Project name is invalid.")
-
-            if cca_names is not None and type(cca_names) is not list:
-                raise SherlockListStrainMapsError(message="cca_names is not a list.")
-
-            if not self._is_connection_up():
-                LOG.error("There is no connection to a gRPC service.")
-                return
-
-            request = SherlockProjectService_pb2.ListStrainMapsRequest(project=project)
-
-            """Add the CCA names to the request."""
-            if cca_names is not None:
-                for cca_name in cca_names:
-                    request.cca.append(cca_name)
-
-            response = self.stub.listStrainMaps(request)
-
-            return_code = response.returnCode
-
-            if return_code.value == -1:
-                if return_code.message == "":
-                    raise SherlockListStrainMapsError(error_array=response.errors)
-
-                raise SherlockListStrainMapsError(message=return_code.message)
-
-        except SherlockListStrainMapsError as e:
-            LOG.error(str(e))
-            raise e
-
-        return response.ccaStrainMaps
+# Copyright (c) 2023 ANSYS, Inc. and/or its affiliates.
+
+"""Module containing all project management capabilities."""
+import os
+
+try:
+    import SherlockProjectService_pb2
+    import SherlockProjectService_pb2_grpc
+except ModuleNotFoundError:
+    from ansys.api.sherlock.v0 import SherlockProjectService_pb2
+    from ansys.api.sherlock.v0 import SherlockProjectService_pb2_grpc
+
+from ansys.sherlock.core import LOG
+from ansys.sherlock.core.errors import (
+    SherlockAddStrainMapsError,
+    SherlockDeleteProjectError,
+    SherlockGenerateProjectReportError,
+    SherlockImportIpc2581Error,
+    SherlockImportODBError,
+    SherlockListCCAsError,
+    SherlockListStrainMapsError,
+)
+from ansys.sherlock.core.grpc_stub import GrpcStub
+
+
+class Project(GrpcStub):
+    """Contains all project management capabilities."""
+
+    def __init__(self, channel):
+        """Initialize a gRPC stub for Sherlock Project service."""
+        self.channel = channel
+        self.stub = SherlockProjectService_pb2_grpc.SherlockProjectServiceStub(channel)
+
+    def delete_project(self, project):
+        """Delete a project from Sherlock.
+
+        Parameters
+        ----------
+        project : str
+            Name of the Sherlock project.
+
+        Examples
+        --------
+        >>> from ansys.sherlock.core.launcher import launch_sherlock
+        >>> sherlock = launch_sherlock()
+        >>> sherlock.project.delete_project("Test Project")
+        """
+        try:
+            if project == "":
+                raise SherlockDeleteProjectError("Project name is blank. Specify a project name.")
+        except SherlockDeleteProjectError as e:
+            LOG.error(str(e))
+            raise e
+
+        if not self._is_connection_up():
+            LOG.error("There is no connection to a gRPC service.")
+            return
+
+        request = SherlockProjectService_pb2.DeleteProjectRequest(project=project)
+
+        response = self.stub.deleteProject(request)
+
+        try:
+            if response.value == -1:
+                raise SherlockDeleteProjectError(response.message)
+
+            LOG.info(response.message)
+            return
+        except SherlockDeleteProjectError as e:
+            LOG.error(str(e))
+            raise e
+
+    def import_odb_archive(
+        self,
+        archive_file,
+        process_layer_thickness,
+        include_other_layers,
+        process_cutout_file,
+        guess_part_properties,
+        project=None,
+        cca_name=None,
+    ):
+        """Import an ODB++ archive.
+
+        Parameters
+        ----------
+        archive_file : str
+            Full path to the ODB++ archive file.
+        process_layer_thickness : bool
+            Whether to assign stackup thickness.
+        include_other_layers : bool
+            Whether to include other layers.
+        process_cutout_file : bool
+            Whether to process cutouts.
+        guess_part_properties: bool
+            Whether to guess part properties.
+        project: str, optional
+            Name of the Sherlock project. The default is ``None``, in which
+            case the filename is used for the project name.
+        cca_name : str, optional
+            Name of the CCA name. The default is ``None``, in which case
+            the filename is used for the CCA name.
+
+        Examples
+        --------
+        >>> from ansys.sherlock.core.launcher import launch_sherlock
+        >>> sherlock = launch_sherlock()
+        >>> sherlock.project.import_odb_archive("ODB++ Tutorial.tgz", True, True,
+                                True, True,
+                                project="Tutorial",
+                                cca_name="Card")
+        """
+        try:
+            if archive_file == "":
+                raise SherlockImportODBError(message="Archive file path is required.")
+            if len(archive_file) <= 1 or archive_file[1] != ":":
+                archive_file = f"{os.getcwd()}\\{archive_file}"
+            if not os.path.exists(archive_file):
+                raise SherlockImportODBError("File path is invalid.")
+        except SherlockImportODBError as e:
+            LOG.error(str(e))
+            raise e
+
+        if not self._is_connection_up():
+            LOG.error("There is no connection to a gRPC service.")
+            return
+
+        if project is None:
+            project = os.path.splitext(os.path.basename(archive_file))[0]
+        if cca_name is None:
+            cca_name = os.path.splitext(os.path.basename(archive_file))[0]
+
+        request = SherlockProjectService_pb2.ImportODBRequest(
+            archiveFile=archive_file,
+            processLayerThickness=process_layer_thickness,
+            includeOtherLayers=include_other_layers,
+            processCutoutFile=process_cutout_file,
+            guessPartProperties=guess_part_properties,
+            project=project,
+            ccaName=cca_name,
+        )
+
+        response = self.stub.importODBArchive(request)
+
+        try:
+            if response.value == -1:
+                raise SherlockImportODBError(response.message)
+
+            LOG.info(response.message)
+            return
+        except SherlockImportODBError as e:
+            LOG.error(str(e))
+            raise e
+
+    def import_ipc2581_archive(
+        self, archive_file, include_other_layers, guess_part_properties, project=None, cca_name=None
+    ):
+        """Import an IPC2581 archive.
+
+        Parameters
+        ----------
+        archive_file : str
+            Full path to the ODB++ archive file.
+        include_other_layers : bool
+            Whether to include other layers.
+        guess_part_properties: bool
+            Whether to guess part properties
+        project: str, optional
+            Name of the Sherlock project. The default is ``None``, in which case
+            the filename is used for the project name.
+        cca_name : str, optional
+            Name of the CCA. The default is ``None``, in which case the filename
+            is be used for the CCA name.
+
+        Examples
+        --------
+        >>> from ansys.sherlock.core.launcher import launch_sherlock
+        >>> sherlock = launch_sherlock()
+        >>> sherlock.project.import_ipc2581_archive("Tutorial.zip", True, True,
+                                project="Tutorial",
+                                cca_name="Card")
+        """
+        try:
+            if archive_file == "":
+                raise SherlockImportIpc2581Error(message="Archive file path is required.")
+            if len(archive_file) <= 1 or archive_file[1] != ":":
+                archive_file = f"{os.getcwd()}\\{archive_file}"
+            if not os.path.exists(archive_file):
+                raise SherlockImportIpc2581Error("File path is invalid.")
+        except SherlockImportIpc2581Error as e:
+            LOG.error(str(e))
+            raise e
+
+        if not self._is_connection_up():
+            LOG.error("There is no connection to a gRPC service.")
+            return
+
+        if project is None:
+            project = os.path.splitext(os.path.basename(archive_file))[0]
+        if cca_name is None:
+            cca_name = os.path.splitext(os.path.basename(archive_file))[0]
+
+        request = SherlockProjectService_pb2.ImportIPC2581Request(
+            archiveFile=archive_file,
+            includeOtherLayers=include_other_layers,
+            guessPartProperties=guess_part_properties,
+            project=project,
+            ccaName=cca_name,
+        )
+
+        response = self.stub.importIPC2581Archive(request)
+
+        try:
+            if response.value == -1:
+                raise SherlockImportIpc2581Error(response.message)
+
+            LOG.info(response.message)
+            return
+        except SherlockImportIpc2581Error as e:
+            LOG.error(str(e))
+            raise e
+
+    def generate_project_report(self, project, author, company, export_file):
+        """Generate a project report.
+
+        Parameters
+        ----------
+        project : str
+            Name of the Sherlock project.
+        author : str
+            Name of the author who is generating the report.
+        company : str
+            Name of the author's company.
+        export_file: str
+            Full path to where the report is to be written.
+
+        Examples
+        --------
+        >>> from ansys.sherlock.core.launcher import launch_sherlock
+        >>> sherlock = launch_sherlock()
+        >>> sherlock.project.import_odb_archive("ODB++ Tutorial.tgz", True, True,
+                                True, True,
+                                project="Tutorial",
+                                cca_name="Card")
+        >>> sherlock.project.generate_project_report(
+            "Tutorial",
+            "John Doe",
+            "Example",
+            "example.pdf",
+        )
+        """
+        try:
+            if project == "":
+                raise SherlockGenerateProjectReportError(message="Project name is invalid.")
+            if author == "":
+                raise SherlockGenerateProjectReportError(message="Author name is invalid.")
+            if company == "":
+                raise SherlockGenerateProjectReportError(message="Company name is invalid.")
+            if export_file == "":
+                raise SherlockGenerateProjectReportError(message="Export file path is required.")
+            if len(export_file) <= 1 or export_file[1] != ":":
+                export_file = f"{os.getcwd()}\\{export_file}"
+            else:  # For locally rooted path
+                if not os.path.exists(os.path.dirname(export_file)):
+                    raise SherlockGenerateProjectReportError(
+                        message=("Export file directory does not exist.")
+                    )
+        except SherlockGenerateProjectReportError as e:
+            LOG.error(str(e))
+            raise e
+
+        if not self._is_connection_up():
+            LOG.error("There is no connection to a gRPC service.")
+            return
+
+        request = SherlockProjectService_pb2.GenReportRequest(
+            project=project,
+            author=author,
+            company=company,
+        )
+
+        try:
+            with open(export_file, "wb") as dest:
+                for response in self.stub.genReport(request):
+                    if response.returnCode.value == -1:
+                        raise SherlockGenerateProjectReportError(
+                            message=response.returnCode.message
+                        )
+                    else:
+                        dest.write(response.content)
+                else:
+                    LOG.info(response.returnCode.message)
+        except SherlockGenerateProjectReportError as e:
+            LOG.error(str(e))
+            raise e
+
+    def list_ccas(self, project, cca_names=None):
+        """Get a list of CCAs and subassembly CCAs assigned to each CCA or requested CCAs.
+
+        Parameters
+        ----------
+        project: str
+            Name of the Sherlock project to provide strain maps for.
+        cca_name : List of str, optional
+            List of CCA names. The default is ``None``, in which case all CCAs
+            in the project are returned.
+
+        Examples
+        --------
+        >>> from ansys.sherlock.core.launcher import launch_sherlock
+        >>> sherlock = launch_sherlock()
+        >>> ccas = project.list_ccas("AssemblyTutorial",["Main Board"])
+        """
+        try:
+            if project == "":
+                raise SherlockListCCAsError(message="Project name is invalid.")
+
+            if cca_names is not None and type(cca_names) is not list:
+                raise SherlockListCCAsError(message="cca_names is not a list.")
+
+            if not self._is_connection_up():
+                LOG.error("There is no connection to a gRPC service.")
+                return
+
+            request = SherlockProjectService_pb2.ListCCAsRequest(project=project)
+
+            """Add the CCA names to the request."""
+            if cca_names is not None:
+                for cca_name in cca_names:
+                    request.cca.append(cca_name)
+
+            response = self.stub.listCCAs(request)
+
+            return_code = response.returnCode
+
+            if return_code.value == -1:
+                if return_code.message == "":
+                    raise SherlockListCCAsError(error_array=response.errors)
+
+                raise SherlockListCCAsError(message=return_code.message)
+
+        except SherlockListCCAsError as e:
+            LOG.error(str(e))
+            raise e
+
+        return response.ccas
+
+    def add_strain_maps(self, project, strain_maps):
+        """Add CSV files with strain maps to the CCAs.
+
+        Parameters
+        ----------
+        project: str
+            Name of the Sherlock project to add strain maps to.
+        strain_maps : List of (strain_map_file, file_comment, header_row_count, \
+            reference_id_column, strain_column, strain_units, ccas) required
+            strain_map_file : str
+                Full path to the strain map file to add to the project.
+            file_comment : str
+                File comment to associate with the strain map file.
+            header_row_count : int
+                Number of rows before the file's column header.
+            reference_id_column : str
+                Name of the column in the file with the reference IDs.
+            strain_column : str
+                Name of the column in the file with the strain values.
+            strain_units : str
+                Strain units: Options are ``µε`` and ``ε``.
+            ccas : List of (cca_name), optional
+                List of CCA names to assign the strain map file to. When no list is
+                specified, the strain  map is assigned to all CCAs in the project.
+
+        Examples
+        --------
+        >>> from ansys.sherlock.core.launcher import launch_sherlock
+        >>> sherlock = launch_sherlock()
+        >>> project.add_strain_maps("Tutorial Project",
+            [("StrainMap.csv",
+            "This is the strain map file for the project",
+            0,
+            "refDes",
+            "strain",
+            "µε"
+            ["Main Board"])
+            )],
+        """
+        try:
+            if project == "":
+                raise SherlockAddStrainMapsError(message="Project name is invalid.")
+
+            if len(strain_maps) == 0:
+                raise SherlockAddStrainMapsError(message="Strain maps are missing.")
+
+            # Validate first
+            for i, strain_map in enumerate(strain_maps):
+                if len(strain_map) < 6 or len(strain_map) > 7:
+                    raise SherlockAddStrainMapsError(
+                        f"Number of arguments ({str(len(strain_maps))}) is wrong for strain map {i}."  # noqa: E501
+                    )
+                elif not isinstance(strain_map[0], str) or strain_map[0] == "":
+                    raise SherlockAddStrainMapsError(f"File path is required for strain map {i}.")
+                elif not isinstance(strain_map[2], int) or strain_map[2] == "":
+                    raise SherlockAddStrainMapsError(
+                        f"Header row count is required for strain map {i}."
+                    )
+                elif strain_map[2] < 0:
+                    raise SherlockAddStrainMapsError(
+                        f"Header row count must be greater than or equal to 0 for strain map {i}."
+                    )
+                elif not isinstance(strain_map[3], str) or strain_map[3] == "":
+                    raise SherlockAddStrainMapsError(
+                        f"Reference ID column is required for strain map {i}."
+                    )
+                elif not isinstance(strain_map[4], str) or strain_map[4] == "":
+                    raise SherlockAddStrainMapsError(
+                        f"Strain column is required for strain map {i}."
+                    )
+                elif not isinstance(strain_map[5], str) or strain_map[5] == "":
+                    raise SherlockAddStrainMapsError(
+                        f"Strain units are required for strain map {i}."
+                    )
+                elif strain_map[5] != "µε" and strain_map[5] != "ε":
+                    raise SherlockAddStrainMapsError(
+                        f"Strain units '{strain_map[5]}' are invalid for strain map {i}."
+                    )
+                elif (
+                    len(strain_maps) == 7
+                    and strain_map[6] is not None
+                    and type(strain_map[6]) is not list
+                ):
+                    raise SherlockAddStrainMapsError(
+                        message="cca_names is not a list for strain map {i}."
+                    )
+
+                strain_map_file = strain_map[0]
+
+                if not os.path.exists(strain_map_file):
+                    raise SherlockAddStrainMapsError(
+                        message=f"File '{strain_map_file}' doesn't exist for strain map {i}."
+                    )
+
+            if not self._is_connection_up():
+                LOG.error("There is no connection to a gRPC service.")
+                return
+
+            request = SherlockProjectService_pb2.AddStrainMapRequest(project=project)
+
+            # Add the strain maps to the request
+            for s in strain_maps:
+                strain_map = request.strainMapFiles.add()
+                strain_map.strainMapFile = s[0]
+                strain_map.fileComment = s[1]
+                strain_map.headerRowCount = s[2]
+                strain_map.referenceIDColumn = s[3]
+                strain_map.strainColumn = s[4]
+                strain_map.strainUnits = s[5]
+
+                """Add the CCA names to the request."""
+                if len(s) == 7:
+                    cca_names = s[6]
+                    if cca_names is not None:
+                        for cca_name in cca_names:
+                            strain_map.cca.append(cca_name)
+
+            response = self.stub.addStrainMap(request)
+
+            return_code = response.returnCode
+
+            if return_code.value == -1:
+                if return_code.message == "":
+                    raise SherlockAddStrainMapsError(error_array=response.errors)
+
+                raise SherlockAddStrainMapsError(message=return_code.message)
+
+        except SherlockAddStrainMapsError as e:
+            for error in e.str_itr():
+                LOG.error(error)
+            raise e
+
+    def list_strain_maps(self, project, cca_names=None):
+        """Get the strain maps assigned to each CCA or the requested CCAs.
+
+        Parameters
+        ----------
+        project: str
+            Name of the Sherlock project.
+        cca_name : List of str, optional
+            List of CCA names to provide strain maps for. The default is ``None``,
+            in which case all CCAs in the project are returned.
+
+        Examples
+        --------
+        >>> from ansys.sherlock.core.launcher import launch_sherlock
+        >>> sherlock = launch_sherlock()
+        >>> strain_maps = project.list_strain_maps("AssemblyTutorial",["Main Board","Power Module"])
+        """
+        try:
+            if project == "":
+                raise SherlockListStrainMapsError(message="Project name is invalid.")
+
+            if cca_names is not None and type(cca_names) is not list:
+                raise SherlockListStrainMapsError(message="cca_names is not a list.")
+
+            if not self._is_connection_up():
+                LOG.error("There is no connection to a gRPC service.")
+                return
+
+            request = SherlockProjectService_pb2.ListStrainMapsRequest(project=project)
+
+            """Add the CCA names to the request."""
+            if cca_names is not None:
+                for cca_name in cca_names:
+                    request.cca.append(cca_name)
+
+            response = self.stub.listStrainMaps(request)
+
+            return_code = response.returnCode
+
+            if return_code.value == -1:
+                if return_code.message == "":
+                    raise SherlockListStrainMapsError(error_array=response.errors)
+
+                raise SherlockListStrainMapsError(message=return_code.message)
+
+        except SherlockListStrainMapsError as e:
+            LOG.error(str(e))
+            raise e
+
+        return response.ccaStrainMaps