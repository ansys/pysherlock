--- conflicted
+++ resolved
@@ -1,722 +1,719 @@
-# © 2023 ANSYS, Inc. All rights reserved
-
-"""Module containing all project management capabilities."""
-import os
-
-try:
-    import SherlockProjectService_pb2
-    import SherlockProjectService_pb2_grpc
-except ModuleNotFoundError:
-    from ansys.api.sherlock.v0 import SherlockProjectService_pb2
-    from ansys.api.sherlock.v0 import SherlockProjectService_pb2_grpc
-
-from ansys.sherlock.core import LOG
-from ansys.sherlock.core.errors import (
-<<<<<<< HEAD
-    SherlockAddProjectError,
-=======
-    SherlockAddCCAError,
->>>>>>> cc047861
-    SherlockAddStrainMapsError,
-    SherlockDeleteProjectError,
-    SherlockGenerateProjectReportError,
-    SherlockImportIpc2581Error,
-    SherlockImportODBError,
-    SherlockListCCAsError,
-    SherlockListStrainMapsError,
-)
-from ansys.sherlock.core.grpc_stub import GrpcStub
-
-
-class Project(GrpcStub):
-    """Contains all project management capabilities."""
-
-    def __init__(self, channel):
-        """Initialize a gRPC stub for Sherlock Project service."""
-        super().__init__(channel)
-        self.stub = SherlockProjectService_pb2_grpc.SherlockProjectServiceStub(channel)
-
-    def delete_project(self, project):
-        """Delete a Sherlock project.
-
-        Parameters
-        ----------
-        project : str
-            Name of the Sherlock project.
-
-        Returns
-        -------
-        int
-            Status code of the response. 0 for success.
-
-        Examples
-        --------
-        >>> from ansys.sherlock.core.launcher import launch_sherlock
-        >>> sherlock = launch_sherlock()
-        >>> sherlock.project.delete_project("Test Project")
-        """
-        try:
-            if project == "":
-                raise SherlockDeleteProjectError("Project name is blank. Specify a project name.")
-        except SherlockDeleteProjectError as e:
-            LOG.error(str(e))
-            raise e
-
-        if not self._is_connection_up():
-            LOG.error("There is no connection to a gRPC service.")
-            return
-
-        request = SherlockProjectService_pb2.DeleteProjectRequest(project=project)
-
-        response = self.stub.deleteProject(request)
-
-        try:
-            if response.value == -1:
-                raise SherlockDeleteProjectError(response.message)
-
-            LOG.info(response.message)
-            return response.value
-        except SherlockDeleteProjectError as e:
-            LOG.error(str(e))
-            raise e
-
-    def import_odb_archive(
-        self,
-        archive_file,
-        process_layer_thickness,
-        include_other_layers,
-        process_cutout_file,
-        guess_part_properties,
-        project=None,
-        cca_name=None,
-    ):
-        """Import an ODB++ archive file.
-
-        Parameters
-        ----------
-        archive_file : str
-            Full path to the ODB++ archive file.
-        process_layer_thickness : bool
-            Whether to assign stackup thickness.
-        include_other_layers : bool
-            Whether to include other layers.
-        process_cutout_file : bool
-            Whether to process cutouts.
-        guess_part_properties: bool
-            Whether to guess part properties.
-        project: str, optional
-            Name of the Sherlock project. The default is ``None``, in which
-            case the name of the ODB++ archive file is used for the project name.
-        cca_name : str, optional
-            Name of the CCA name. The default is ``None``, in which case the
-            name of the ODB++ archive file is used for the CCA name.
-
-        Returns
-        -------
-        int
-            Status code of the response. 0 for success.
-
-        Examples
-        --------
-        >>> from ansys.sherlock.core.launcher import launch_sherlock
-        >>> sherlock = launch_sherlock()
-        >>> sherlock.project.import_odb_archive("ODB++ Tutorial.tgz", True, True,
-                                True, True,
-                                project="Tutorial",
-                                cca_name="Card")
-        """
-        try:
-            if archive_file == "":
-                raise SherlockImportODBError(message="Archive path is required.")
-        except SherlockImportODBError as e:
-            LOG.error(str(e))
-            raise e
-
-        if not self._is_connection_up():
-            LOG.error("There is no connection to a gRPC service.")
-            return
-
-        if project is None:
-            project = os.path.splitext(os.path.basename(archive_file))[0]
-        if cca_name is None:
-            cca_name = os.path.splitext(os.path.basename(archive_file))[0]
-
-        request = SherlockProjectService_pb2.ImportODBRequest(
-            archiveFile=archive_file,
-            processLayerThickness=process_layer_thickness,
-            includeOtherLayers=include_other_layers,
-            processCutoutFile=process_cutout_file,
-            guessPartProperties=guess_part_properties,
-            project=project,
-            ccaName=cca_name,
-        )
-
-        response = self.stub.importODBArchive(request)
-
-        try:
-            if response.value == -1:
-                raise SherlockImportODBError(response.message)
-
-            LOG.info(response.message)
-            return response.value
-        except SherlockImportODBError as e:
-            LOG.error(str(e))
-            raise e
-
-    def import_ipc2581_archive(
-        self, archive_file, include_other_layers, guess_part_properties, project=None, cca_name=None
-    ):
-        """Import an IPC-2581 archive file.
-
-        Parameters
-        ----------
-        archive_file : str
-            Full path to the IPC-2581 archive file.
-        include_other_layers : bool
-            Whether to include other layers.
-        guess_part_properties: bool
-            Whether to guess part properties
-        project: str, optional
-            Name of the Sherlock project. The default is ``None``, in which case
-            the name of the IPC-2581 archive file is used for the project name.
-        cca_name : str, optional
-            Name of the CCA. The default is ``None``, in which case the name of
-            the IPC-2581 archive file is used for the CCA name.
-
-        Returns
-        -------
-        int
-            Status code of the response. 0 for success.
-
-        Examples
-        --------
-        >>> from ansys.sherlock.core.launcher import launch_sherlock
-        >>> sherlock = launch_sherlock()
-        >>> sherlock.project.import_ipc2581_archive("Tutorial.zip", True, True,
-                                project="Tutorial",
-                                cca_name="Card")
-        """
-        try:
-            if archive_file == "":
-                raise SherlockImportIpc2581Error(message="Archive file path is required.")
-        except SherlockImportIpc2581Error as e:
-            LOG.error(str(e))
-            raise e
-
-        if not self._is_connection_up():
-            LOG.error("There is no connection to a gRPC service.")
-            return
-
-        if project is None:
-            project = os.path.splitext(os.path.basename(archive_file))[0]
-        if cca_name is None:
-            cca_name = os.path.splitext(os.path.basename(archive_file))[0]
-
-        request = SherlockProjectService_pb2.ImportIPC2581Request(
-            archiveFile=archive_file,
-            includeOtherLayers=include_other_layers,
-            guessPartProperties=guess_part_properties,
-            project=project,
-            ccaName=cca_name,
-        )
-
-        response = self.stub.importIPC2581Archive(request)
-
-        try:
-            if response.value == -1:
-                raise SherlockImportIpc2581Error(response.message)
-
-            LOG.info(response.message)
-            return response.value
-        except Exception as e:
-            LOG.error(str(e))
-            raise e
-
-    def generate_project_report(self, project, author, company, report_file):
-        """Generate a project report.
-
-        Parameters
-        ----------
-        project : str
-            Name of the Sherlock project.
-        author : str
-            Name of the author who is generating the report.
-        company : str
-            Name of the author's company.
-        report_file: str
-            Full path to where to create the report.
-
-        Returns
-        -------
-        int
-            Status code of the response. 0 for success.
-
-        Examples
-        --------
-        >>> from ansys.sherlock.core.launcher import launch_sherlock
-        >>> sherlock = launch_sherlock()
-        >>> sherlock.project.import_odb_archive("ODB++ Tutorial.tgz", True, True,
-                                True, True,
-                                project="Tutorial",
-                                cca_name="Card")
-        >>> sherlock.project.generate_project_report(
-            "Tutorial",
-            "John Doe",
-            "Example",
-            "Project Report.pdf",
-        )
-        """
-        try:
-            if project == "":
-                raise SherlockGenerateProjectReportError(message="Project name is invalid.")
-            if author == "":
-                raise SherlockGenerateProjectReportError(message="Author name is invalid.")
-            if company == "":
-                raise SherlockGenerateProjectReportError(message="Company name is invalid.")
-            if report_file == "":
-                raise SherlockGenerateProjectReportError(message="Report path is required.")
-        except SherlockGenerateProjectReportError as e:
-            LOG.error(str(e))
-            raise e
-
-        if not self._is_connection_up():
-            LOG.error("There is no connection to a gRPC service.")
-            return
-
-        request = SherlockProjectService_pb2.GenReportRequest(
-            project=project,
-            author=author,
-            company=company,
-        )
-
-        try:
-            with open(report_file, "wb") as dest:
-                for response in self.stub.genReport(request):
-                    if response.returnCode.value == -1:
-                        raise SherlockGenerateProjectReportError(
-                            message=response.returnCode.message
-                        )
-                    else:
-                        dest.write(response.content)
-                else:
-                    LOG.info(response.returnCode.message)
-
-                return response.returnCode.value
-        except Exception as e:
-            LOG.error(str(e))
-            raise SherlockGenerateProjectReportError(str(e))
-
-    def list_ccas(self, project, cca_names=None):
-        """List CCAs and subassembly CCAs assigned to each CCA or given CCAs.
-
-        Parameters
-        ----------
-        project: str
-            Name of the Sherlock project.
-        cca_names : List of str, optional
-            List of CCA names. The default is ``None``, in which case all CCAs
-            in the project are returned.
-
-        Returns
-        -------
-        list
-            CCAs and subassembly CCAs.
-
-        Examples
-        --------
-        >>> from ansys.sherlock.core.launcher import launch_sherlock
-        >>> sherlock = launch_sherlock()
-        >>> ccas = project.list_ccas("AssemblyTutorial",["Main Board"])
-        """
-        try:
-            if project == "":
-                raise SherlockListCCAsError(message="Project name is invalid.")
-
-            if cca_names is not None and type(cca_names) is not list:
-                raise SherlockListCCAsError(message="cca_names is not a list.")
-
-            if not self._is_connection_up():
-                LOG.error("There is no connection to a gRPC service.")
-                return
-
-            request = SherlockProjectService_pb2.ListCCAsRequest(project=project)
-
-            """Add the CCA names to the request."""
-            if cca_names is not None:
-                for cca_name in cca_names:
-                    request.cca.append(cca_name)
-
-            response = self.stub.listCCAs(request)
-
-            return_code = response.returnCode
-
-            if return_code.value == -1:
-                if return_code.message == "":
-                    raise SherlockListCCAsError(error_array=response.errors)
-
-                raise SherlockListCCAsError(message=return_code.message)
-
-        except SherlockListCCAsError as e:
-            LOG.error(str(e))
-            raise e
-
-        return response.ccas
-
-    def add_cca(self, project, cca_properties):
-        """Add one or more CCAs to a project.
-
-        Parameters
-        ----------
-        project : str
-            Name of the Sherlock project.
-        cca_properties : list
-            List of CCAs to be added consisting of these properties:
-
-            - cca_name : str
-                Name of the CCA.
-            - description : str
-                Description of the CCA. The default is ``None``.
-            - default_solder_type: str
-                The default solder type. The default is ``None``.
-            - default_stencil_thickness: float
-                The default stencil thickness. The default is ``None``.
-            - default_stencil_thickness_units: str
-                Units for default stencil thickness. The default is ``None``.
-            - default_part_temp_rise: float
-                Default part temp rise. The default is ``None``.
-            - default_part_temp_rise_units: str
-                Units for default part temp rise. The default is ``None``.
-                Options are ``"C"``, ``"F"``, and ``"K"``.
-            - guess_part_properties_enabled: bool
-                Whether to enable guess part properties. The default is ``None``.
-
-        Returns
-        -------
-        int
-            Status code of the response. 0 for success.
-
-        Examples
-        --------
-        >>> from ansys.sherlock.core.launcher import launch_sherlock
-        >>> sherlock = launch_sherlock()
-        >>> sherlock.project.import_odb_archive(
-            "ODB++ Tutorial.tgz",
-            True,
-            True,
-            True,
-            True,
-            project="Test",
-            cca_name="Card",
-        )
-        >>> sherlock.project.add_cca(
-            "Test",
-            [{
-                'cca_name': 'Card 2',
-                'description': 'Second CCA',
-                'default_solder_type': 'SAC305',
-                'default_stencil_thickness': 10,
-                'default_stencil_thickness_units': 'mm',
-                'default_part_temp_rise': 20,
-                'default_part_temp_rise_units': 'C',
-                'guess_part_properties_enabled': False,
-            },
-            ]
-        )
-
-        """
-        try:
-            if project == "":
-                raise SherlockAddCCAError(message="Project name is invalid.")
-
-            if not isinstance(cca_properties, list):
-                raise SherlockAddCCAError(message="CCA properties argument is invalid.")
-
-            if len(cca_properties) == 0:
-                raise SherlockAddCCAError(message="One or more CCAs are required.")
-
-            request = SherlockProjectService_pb2.AddCcaRequest(project=project)
-
-            for i, cca in enumerate(cca_properties):
-                if not isinstance(cca, dict):
-                    raise SherlockAddCCAError(message=f"CCA properties are invalid for CCA {i}.")
-
-                if "cca_name" not in cca.keys():
-                    raise SherlockAddCCAError(message=f"CCA name is missing for CCA {i}.")
-
-                cca_request = request.CCAs.add()
-                cca_request.ccaName = cca["cca_name"]
-
-                if cca_request.ccaName == "":
-                    raise SherlockAddCCAError(message=f"CCA name is invalid for CCA {i}.")
-
-                if "description" in cca.keys():
-                    cca_request.description = cca["description"]
-
-                if "default_solder_type" in cca.keys():
-                    cca_request.defaultSolderType = cca["default_solder_type"]
-
-                if "default_stencil_thickness" in cca.keys():
-                    cca_request.defaultStencilThickness = cca["default_stencil_thickness"]
-
-                if "default_stencil_thickness_units" in cca.keys():
-                    cca_request.defaultStencilThicknessUnits = cca[
-                        "default_stencil_thickness_units"
-                    ]
-
-                if "default_part_temp_rise" in cca.keys():
-                    cca_request.defaultPartTempRise = cca["default_part_temp_rise"]
-
-                if "default_part_temp_rise_units" in cca.keys():
-                    cca_request.defaultPartTempRiseUnits = cca["default_part_temp_rise_units"]
-
-                if "guess_part_properties_enabled" in cca.keys():
-                    cca_request.guessPartPropertiesEnabled = cca["guess_part_properties_enabled"]
-
-        except SherlockAddCCAError as e:
-            LOG.error(str(e))
-            raise e
-
-        if not self._is_connection_up():
-            LOG.error("There is no connection to a gRPC service.")
-            return
-
-        response = self.stub.addCCA(request)
-
-        try:
-            if response.value == -1:
-                raise SherlockAddCCAError(response.message)
-            else:
-                LOG.info(response.message)
-                return response.value
-        except SherlockAddCCAError as e:
-            LOG.error(str(e))
-            raise e
-
-    def add_strain_maps(self, project, strain_maps):
-        """Add a CSV file with strain maps to the CCAs.
-
-        Parameters
-        ----------
-        project: str
-            Name of the Sherlock project to add strain maps to.
-        strain_maps : list
-            List of strain maps consisting of these properties:
-
-            - strain_map_file : str
-                Full path to the CSV file with the strain maps.
-            - file_comment : str
-                Comment to associate with the file.
-            - header_row_count : int
-                Number of rows before the file's column header.
-            - reference_id_column : str
-                Name of the column in the file with reference IDs.
-            - strain_column : str
-                Name of the column in the file with strain values.
-            - strain_units : str
-                Strain units. Options are ``µε`` and ``ε``.
-            - ccas : list, optional
-                List of CCA names to assign the file to. When no list is
-                specified, the file is assigned to all CCAs in the project.
-
-        Returns
-        -------
-        int
-            Status code of the response. 0 for success.
-
-        Examples
-        --------
-        >>> from ansys.sherlock.core.launcher import launch_sherlock
-        >>> sherlock = launch_sherlock()
-        >>> project.add_strain_maps("Tutorial Project",
-            [("StrainMap.csv",
-            "This is the strain map file for the project",
-            0,
-            "refDes",
-            "strain",
-            "µε"
-            ["Main Board"])
-            )],
-        """
-        try:
-            if project == "":
-                raise SherlockAddStrainMapsError(message="Project name is invalid.")
-
-            if len(strain_maps) == 0:
-                raise SherlockAddStrainMapsError(message="Strain maps are missing.")
-
-            # Validate first
-            for i, strain_map in enumerate(strain_maps):
-                if len(strain_map) < 6 or len(strain_map) > 7:
-                    raise SherlockAddStrainMapsError(
-                        f"Number of elements ({str(len(strain_maps))}) is wrong for strain map {i}."  # noqa: E501
-                    )
-                elif not isinstance(strain_map[0], str) or strain_map[0] == "":
-                    raise SherlockAddStrainMapsError(f"Path is required for strain map {i}.")
-                elif not isinstance(strain_map[2], int) or strain_map[2] == "":
-                    raise SherlockAddStrainMapsError(
-                        f"Header row count is required for strain map {i}."
-                    )
-                elif strain_map[2] < 0:
-                    raise SherlockAddStrainMapsError(
-                        f"Header row count must be greater than or equal to 0 for strain map {i}."
-                    )
-                elif not isinstance(strain_map[3], str) or strain_map[3] == "":
-                    raise SherlockAddStrainMapsError(
-                        f"Reference ID column is required for strain map {i}."
-                    )
-                elif not isinstance(strain_map[4], str) or strain_map[4] == "":
-                    raise SherlockAddStrainMapsError(
-                        f"Strain column is required for strain map {i}."
-                    )
-                elif not isinstance(strain_map[5], str) or strain_map[5] == "":
-                    raise SherlockAddStrainMapsError(
-                        f"Strain units are required for strain map {i}."
-                    )
-                elif strain_map[5] != "µε" and strain_map[5] != "ε":
-                    raise SherlockAddStrainMapsError(
-                        f'Strain units "{strain_map[5]}" are invalid for strain map {i}.'
-                    )
-                elif (
-                    len(strain_map) == 7
-                    and strain_map[6] is not None
-                    and type(strain_map[6]) is not list
-                ):
-                    raise SherlockAddStrainMapsError(
-                        message=f"cca_names is not a list for strain map {i}."
-                    )
-
-            if not self._is_connection_up():
-                LOG.error("There is no connection to a gRPC service.")
-                return
-
-            request = SherlockProjectService_pb2.AddStrainMapRequest(project=project)
-
-            # Add the strain maps to the request
-            for s in strain_maps:
-                strain_map = request.strainMapFiles.add()
-                strain_map.strainMapFile = s[0]
-                strain_map.fileComment = s[1]
-                strain_map.headerRowCount = s[2]
-                strain_map.referenceIDColumn = s[3]
-                strain_map.strainColumn = s[4]
-                strain_map.strainUnits = s[5]
-
-                """Add the CCA names to the request."""
-                if len(s) == 7:
-                    cca_names = s[6]
-                    if cca_names is not None:
-                        for cca_name in cca_names:
-                            strain_map.cca.append(cca_name)
-
-            response = self.stub.addStrainMap(request)
-
-            return_code = response.returnCode
-
-            if return_code.value == -1:
-                if return_code.message == "":
-                    raise SherlockAddStrainMapsError(error_array=response.errors)
-
-                raise SherlockAddStrainMapsError(message=return_code.message)
-
-            return return_code.value
-        except SherlockAddStrainMapsError as e:
-            for error in e.str_itr():
-                LOG.error(error)
-            raise e
-
-    def list_strain_maps(self, project, cca_names=None):
-        """List the strain maps assigned to each CCA or given CCAs.
-
-        Parameters
-        ----------
-        project: str
-            Name of the Sherlock project.
-        cca_names : List of str, optional
-            List of CCA names to provide strain maps for. The default is ``None``,
-            in which case all CCAs in the project are returned.
-
-        Returns
-        -------
-        list
-            All strain maps or strain maps for the specified CCAs.
-
-        Examples
-        --------
-        >>> from ansys.sherlock.core.launcher import launch_sherlock
-        >>> sherlock = launch_sherlock()
-        >>> strain_maps = project.list_strain_maps("AssemblyTutorial",["Main Board","Power Module"])
-        """
-        try:
-            if project == "":
-                raise SherlockListStrainMapsError(message="Project name is invalid.")
-
-            if cca_names is not None and type(cca_names) is not list:
-                raise SherlockListStrainMapsError(message="cca_names is not a list.")
-
-            if not self._is_connection_up():
-                LOG.error("There is no connection to a gRPC service.")
-                return
-
-            request = SherlockProjectService_pb2.ListStrainMapsRequest(project=project)
-
-            """Add the CCA names to the request."""
-            if cca_names is not None:
-                for cca_name in cca_names:
-                    request.cca.append(cca_name)
-
-            response = self.stub.listStrainMaps(request)
-
-            return_code = response.returnCode
-
-            if return_code.value == -1:
-                if return_code.message == "":
-                    raise SherlockListStrainMapsError(error_array=response.errors)
-
-                raise SherlockListStrainMapsError(message=return_code.message)
-
-        except Exception as e:
-            LOG.error(str(e))
-            raise e
-
-        return response.ccaStrainMaps
-    
-    def add_project(self, project_name : str, project_category : str, project_description : str):
-        """Add a sherlock project to sherlock
-
-        Parameters
-        ----------
-        project_name: str
-            Name of the Sherlock project.
-        project_category: str
-            Category of the Sherlock project
-        project_description: str
-            Description of the Sherlock project
-
-        Returns
-        -------
-        ReturnCode
-            int - 0 for success otherwise error
-            message - message that describes what failed
-
-        Examples
-        --------
-        >>> from ansys.sherlock.core.launcher import launch_sherlock
-        >>> sherlock = launch_sherlock()
-        >>> code = sherlock.add_project("project_name", "project_category", "project_description")
-        """
-
-        if project_name is None or project_name  == "":
-            raise SherlockAddProjectError("Project name cannot be blank")
-
-        if not self._is_connection_up():
-            LOG.error("There is no connection to a gRPC service.")
-            return
-
-        request = SherlockProjectService_pb2.AddProjectRequest(project=project_name, category=project_category, description=project_description)
-
-        return_code = self.stub.addProject(request)
-
-        if return_code.value == -1:
-            raise SherlockAddProjectError(return_code.message)
-        
-        return return_code
+# © 2023 ANSYS, Inc. All rights reserved
+
+"""Module containing all project management capabilities."""
+import os
+
+try:
+    import SherlockProjectService_pb2
+    import SherlockProjectService_pb2_grpc
+except ModuleNotFoundError:
+    from ansys.api.sherlock.v0 import SherlockProjectService_pb2
+    from ansys.api.sherlock.v0 import SherlockProjectService_pb2_grpc
+
+from ansys.sherlock.core import LOG
+from ansys.sherlock.core.errors import (
+    SherlockAddCCAError,
+    SherlockAddProjectError,
+    SherlockAddStrainMapsError,
+    SherlockDeleteProjectError,
+    SherlockGenerateProjectReportError,
+    SherlockImportIpc2581Error,
+    SherlockImportODBError,
+    SherlockListCCAsError,
+    SherlockListStrainMapsError,
+)
+from ansys.sherlock.core.grpc_stub import GrpcStub
+
+
+class Project(GrpcStub):
+    """Contains all project management capabilities."""
+
+    def __init__(self, channel):
+        """Initialize a gRPC stub for Sherlock Project service."""
+        super().__init__(channel)
+        self.stub = SherlockProjectService_pb2_grpc.SherlockProjectServiceStub(channel)
+
+    def delete_project(self, project):
+        """Delete a Sherlock project.
+
+        Parameters
+        ----------
+        project : str
+            Name of the Sherlock project.
+
+        Returns
+        -------
+        int
+            Status code of the response. 0 for success.
+
+        Examples
+        --------
+        >>> from ansys.sherlock.core.launcher import launch_sherlock
+        >>> sherlock = launch_sherlock()
+        >>> sherlock.project.delete_project("Test Project")
+        """
+        try:
+            if project == "":
+                raise SherlockDeleteProjectError("Project name is blank. Specify a project name.")
+        except SherlockDeleteProjectError as e:
+            LOG.error(str(e))
+            raise e
+
+        if not self._is_connection_up():
+            LOG.error("There is no connection to a gRPC service.")
+            return
+
+        request = SherlockProjectService_pb2.DeleteProjectRequest(project=project)
+
+        response = self.stub.deleteProject(request)
+
+        try:
+            if response.value == -1:
+                raise SherlockDeleteProjectError(response.message)
+
+            LOG.info(response.message)
+            return response.value
+        except SherlockDeleteProjectError as e:
+            LOG.error(str(e))
+            raise e
+
+    def import_odb_archive(
+        self,
+        archive_file,
+        process_layer_thickness,
+        include_other_layers,
+        process_cutout_file,
+        guess_part_properties,
+        project=None,
+        cca_name=None,
+    ):
+        """Import an ODB++ archive file.
+
+        Parameters
+        ----------
+        archive_file : str
+            Full path to the ODB++ archive file.
+        process_layer_thickness : bool
+            Whether to assign stackup thickness.
+        include_other_layers : bool
+            Whether to include other layers.
+        process_cutout_file : bool
+            Whether to process cutouts.
+        guess_part_properties: bool
+            Whether to guess part properties.
+        project: str, optional
+            Name of the Sherlock project. The default is ``None``, in which
+            case the name of the ODB++ archive file is used for the project name.
+        cca_name : str, optional
+            Name of the CCA name. The default is ``None``, in which case the
+            name of the ODB++ archive file is used for the CCA name.
+
+        Returns
+        -------
+        int
+            Status code of the response. 0 for success.
+
+        Examples
+        --------
+        >>> from ansys.sherlock.core.launcher import launch_sherlock
+        >>> sherlock = launch_sherlock()
+        >>> sherlock.project.import_odb_archive("ODB++ Tutorial.tgz", True, True,
+                                True, True,
+                                project="Tutorial",
+                                cca_name="Card")
+        """
+        try:
+            if archive_file == "":
+                raise SherlockImportODBError(message="Archive path is required.")
+        except SherlockImportODBError as e:
+            LOG.error(str(e))
+            raise e
+
+        if not self._is_connection_up():
+            LOG.error("There is no connection to a gRPC service.")
+            return
+
+        if project is None:
+            project = os.path.splitext(os.path.basename(archive_file))[0]
+        if cca_name is None:
+            cca_name = os.path.splitext(os.path.basename(archive_file))[0]
+
+        request = SherlockProjectService_pb2.ImportODBRequest(
+            archiveFile=archive_file,
+            processLayerThickness=process_layer_thickness,
+            includeOtherLayers=include_other_layers,
+            processCutoutFile=process_cutout_file,
+            guessPartProperties=guess_part_properties,
+            project=project,
+            ccaName=cca_name,
+        )
+
+        response = self.stub.importODBArchive(request)
+
+        try:
+            if response.value == -1:
+                raise SherlockImportODBError(response.message)
+
+            LOG.info(response.message)
+            return response.value
+        except SherlockImportODBError as e:
+            LOG.error(str(e))
+            raise e
+
+    def import_ipc2581_archive(
+        self, archive_file, include_other_layers, guess_part_properties, project=None, cca_name=None
+    ):
+        """Import an IPC-2581 archive file.
+
+        Parameters
+        ----------
+        archive_file : str
+            Full path to the IPC-2581 archive file.
+        include_other_layers : bool
+            Whether to include other layers.
+        guess_part_properties: bool
+            Whether to guess part properties
+        project: str, optional
+            Name of the Sherlock project. The default is ``None``, in which case
+            the name of the IPC-2581 archive file is used for the project name.
+        cca_name : str, optional
+            Name of the CCA. The default is ``None``, in which case the name of
+            the IPC-2581 archive file is used for the CCA name.
+
+        Returns
+        -------
+        int
+            Status code of the response. 0 for success.
+
+        Examples
+        --------
+        >>> from ansys.sherlock.core.launcher import launch_sherlock
+        >>> sherlock = launch_sherlock()
+        >>> sherlock.project.import_ipc2581_archive("Tutorial.zip", True, True,
+                                project="Tutorial",
+                                cca_name="Card")
+        """
+        try:
+            if archive_file == "":
+                raise SherlockImportIpc2581Error(message="Archive file path is required.")
+        except SherlockImportIpc2581Error as e:
+            LOG.error(str(e))
+            raise e
+
+        if not self._is_connection_up():
+            LOG.error("There is no connection to a gRPC service.")
+            return
+
+        if project is None:
+            project = os.path.splitext(os.path.basename(archive_file))[0]
+        if cca_name is None:
+            cca_name = os.path.splitext(os.path.basename(archive_file))[0]
+
+        request = SherlockProjectService_pb2.ImportIPC2581Request(
+            archiveFile=archive_file,
+            includeOtherLayers=include_other_layers,
+            guessPartProperties=guess_part_properties,
+            project=project,
+            ccaName=cca_name,
+        )
+
+        response = self.stub.importIPC2581Archive(request)
+
+        try:
+            if response.value == -1:
+                raise SherlockImportIpc2581Error(response.message)
+
+            LOG.info(response.message)
+            return response.value
+        except Exception as e:
+            LOG.error(str(e))
+            raise e
+
+    def generate_project_report(self, project, author, company, report_file):
+        """Generate a project report.
+
+        Parameters
+        ----------
+        project : str
+            Name of the Sherlock project.
+        author : str
+            Name of the author who is generating the report.
+        company : str
+            Name of the author's company.
+        report_file: str
+            Full path to where to create the report.
+
+        Returns
+        -------
+        int
+            Status code of the response. 0 for success.
+
+        Examples
+        --------
+        >>> from ansys.sherlock.core.launcher import launch_sherlock
+        >>> sherlock = launch_sherlock()
+        >>> sherlock.project.import_odb_archive("ODB++ Tutorial.tgz", True, True,
+                                True, True,
+                                project="Tutorial",
+                                cca_name="Card")
+        >>> sherlock.project.generate_project_report(
+            "Tutorial",
+            "John Doe",
+            "Example",
+            "Project Report.pdf",
+        )
+        """
+        try:
+            if project == "":
+                raise SherlockGenerateProjectReportError(message="Project name is invalid.")
+            if author == "":
+                raise SherlockGenerateProjectReportError(message="Author name is invalid.")
+            if company == "":
+                raise SherlockGenerateProjectReportError(message="Company name is invalid.")
+            if report_file == "":
+                raise SherlockGenerateProjectReportError(message="Report path is required.")
+        except SherlockGenerateProjectReportError as e:
+            LOG.error(str(e))
+            raise e
+
+        if not self._is_connection_up():
+            LOG.error("There is no connection to a gRPC service.")
+            return
+
+        request = SherlockProjectService_pb2.GenReportRequest(
+            project=project,
+            author=author,
+            company=company,
+        )
+
+        try:
+            with open(report_file, "wb") as dest:
+                for response in self.stub.genReport(request):
+                    if response.returnCode.value == -1:
+                        raise SherlockGenerateProjectReportError(
+                            message=response.returnCode.message
+                        )
+                    else:
+                        dest.write(response.content)
+                else:
+                    LOG.info(response.returnCode.message)
+
+                return response.returnCode.value
+        except Exception as e:
+            LOG.error(str(e))
+            raise SherlockGenerateProjectReportError(str(e))
+
+    def list_ccas(self, project, cca_names=None):
+        """List CCAs and subassembly CCAs assigned to each CCA or given CCAs.
+
+        Parameters
+        ----------
+        project: str
+            Name of the Sherlock project.
+        cca_names : List of str, optional
+            List of CCA names. The default is ``None``, in which case all CCAs
+            in the project are returned.
+
+        Returns
+        -------
+        list
+            CCAs and subassembly CCAs.
+
+        Examples
+        --------
+        >>> from ansys.sherlock.core.launcher import launch_sherlock
+        >>> sherlock = launch_sherlock()
+        >>> ccas = project.list_ccas("AssemblyTutorial",["Main Board"])
+        """
+        try:
+            if project == "":
+                raise SherlockListCCAsError(message="Project name is invalid.")
+
+            if cca_names is not None and type(cca_names) is not list:
+                raise SherlockListCCAsError(message="cca_names is not a list.")
+
+            if not self._is_connection_up():
+                LOG.error("There is no connection to a gRPC service.")
+                return
+
+            request = SherlockProjectService_pb2.ListCCAsRequest(project=project)
+
+            """Add the CCA names to the request."""
+            if cca_names is not None:
+                for cca_name in cca_names:
+                    request.cca.append(cca_name)
+
+            response = self.stub.listCCAs(request)
+
+            return_code = response.returnCode
+
+            if return_code.value == -1:
+                if return_code.message == "":
+                    raise SherlockListCCAsError(error_array=response.errors)
+
+                raise SherlockListCCAsError(message=return_code.message)
+
+        except SherlockListCCAsError as e:
+            LOG.error(str(e))
+            raise e
+
+        return response.ccas
+
+    def add_cca(self, project, cca_properties):
+        """Add one or more CCAs to a project.
+
+        Parameters
+        ----------
+        project : str
+            Name of the Sherlock project.
+        cca_properties : list
+            List of CCAs to be added consisting of these properties:
+
+            - cca_name : str
+                Name of the CCA.
+            - description : str
+                Description of the CCA. The default is ``None``.
+            - default_solder_type: str
+                The default solder type. The default is ``None``.
+            - default_stencil_thickness: float
+                The default stencil thickness. The default is ``None``.
+            - default_stencil_thickness_units: str
+                Units for default stencil thickness. The default is ``None``.
+            - default_part_temp_rise: float
+                Default part temp rise. The default is ``None``.
+            - default_part_temp_rise_units: str
+                Units for default part temp rise. The default is ``None``.
+                Options are ``"C"``, ``"F"``, and ``"K"``.
+            - guess_part_properties_enabled: bool
+                Whether to enable guess part properties. The default is ``None``.
+
+        Returns
+        -------
+        int
+            Status code of the response. 0 for success.
+
+        Examples
+        --------
+        >>> from ansys.sherlock.core.launcher import launch_sherlock
+        >>> sherlock = launch_sherlock()
+        >>> sherlock.project.import_odb_archive(
+            "ODB++ Tutorial.tgz",
+            True,
+            True,
+            True,
+            True,
+            project="Test",
+            cca_name="Card",
+        )
+        >>> sherlock.project.add_cca(
+            "Test",
+            [{
+                'cca_name': 'Card 2',
+                'description': 'Second CCA',
+                'default_solder_type': 'SAC305',
+                'default_stencil_thickness': 10,
+                'default_stencil_thickness_units': 'mm',
+                'default_part_temp_rise': 20,
+                'default_part_temp_rise_units': 'C',
+                'guess_part_properties_enabled': False,
+            },
+            ]
+        )
+
+        """
+        try:
+            if project == "":
+                raise SherlockAddCCAError(message="Project name is invalid.")
+
+            if not isinstance(cca_properties, list):
+                raise SherlockAddCCAError(message="CCA properties argument is invalid.")
+
+            if len(cca_properties) == 0:
+                raise SherlockAddCCAError(message="One or more CCAs are required.")
+
+            request = SherlockProjectService_pb2.AddCcaRequest(project=project)
+
+            for i, cca in enumerate(cca_properties):
+                if not isinstance(cca, dict):
+                    raise SherlockAddCCAError(message=f"CCA properties are invalid for CCA {i}.")
+
+                if "cca_name" not in cca.keys():
+                    raise SherlockAddCCAError(message=f"CCA name is missing for CCA {i}.")
+
+                cca_request = request.CCAs.add()
+                cca_request.ccaName = cca["cca_name"]
+
+                if cca_request.ccaName == "":
+                    raise SherlockAddCCAError(message=f"CCA name is invalid for CCA {i}.")
+
+                if "description" in cca.keys():
+                    cca_request.description = cca["description"]
+
+                if "default_solder_type" in cca.keys():
+                    cca_request.defaultSolderType = cca["default_solder_type"]
+
+                if "default_stencil_thickness" in cca.keys():
+                    cca_request.defaultStencilThickness = cca["default_stencil_thickness"]
+
+                if "default_stencil_thickness_units" in cca.keys():
+                    cca_request.defaultStencilThicknessUnits = cca[
+                        "default_stencil_thickness_units"
+                    ]
+
+                if "default_part_temp_rise" in cca.keys():
+                    cca_request.defaultPartTempRise = cca["default_part_temp_rise"]
+
+                if "default_part_temp_rise_units" in cca.keys():
+                    cca_request.defaultPartTempRiseUnits = cca["default_part_temp_rise_units"]
+
+                if "guess_part_properties_enabled" in cca.keys():
+                    cca_request.guessPartPropertiesEnabled = cca["guess_part_properties_enabled"]
+
+        except SherlockAddCCAError as e:
+            LOG.error(str(e))
+            raise e
+
+        if not self._is_connection_up():
+            LOG.error("There is no connection to a gRPC service.")
+            return
+
+        response = self.stub.addCCA(request)
+
+        try:
+            if response.value == -1:
+                raise SherlockAddCCAError(response.message)
+            else:
+                LOG.info(response.message)
+                return response.value
+        except SherlockAddCCAError as e:
+            LOG.error(str(e))
+            raise e
+
+    def add_strain_maps(self, project, strain_maps):
+        """Add a CSV file with strain maps to the CCAs.
+
+        Parameters
+        ----------
+        project: str
+            Name of the Sherlock project to add strain maps to.
+        strain_maps : list
+            List of strain maps consisting of these properties:
+
+            - strain_map_file : str
+                Full path to the CSV file with the strain maps.
+            - file_comment : str
+                Comment to associate with the file.
+            - header_row_count : int
+                Number of rows before the file's column header.
+            - reference_id_column : str
+                Name of the column in the file with reference IDs.
+            - strain_column : str
+                Name of the column in the file with strain values.
+            - strain_units : str
+                Strain units. Options are ``µε`` and ``ε``.
+            - ccas : list, optional
+                List of CCA names to assign the file to. When no list is
+                specified, the file is assigned to all CCAs in the project.
+
+        Returns
+        -------
+        int
+            Status code of the response. 0 for success.
+
+        Examples
+        --------
+        >>> from ansys.sherlock.core.launcher import launch_sherlock
+        >>> sherlock = launch_sherlock()
+        >>> project.add_strain_maps("Tutorial Project",
+            [("StrainMap.csv",
+            "This is the strain map file for the project",
+            0,
+            "refDes",
+            "strain",
+            "µε"
+            ["Main Board"])
+            )],
+        """
+        try:
+            if project == "":
+                raise SherlockAddStrainMapsError(message="Project name is invalid.")
+
+            if len(strain_maps) == 0:
+                raise SherlockAddStrainMapsError(message="Strain maps are missing.")
+
+            # Validate first
+            for i, strain_map in enumerate(strain_maps):
+                if len(strain_map) < 6 or len(strain_map) > 7:
+                    raise SherlockAddStrainMapsError(
+                        f"Number of elements ({str(len(strain_maps))}) is wrong for strain map {i}."  # noqa: E501
+                    )
+                elif not isinstance(strain_map[0], str) or strain_map[0] == "":
+                    raise SherlockAddStrainMapsError(f"Path is required for strain map {i}.")
+                elif not isinstance(strain_map[2], int) or strain_map[2] == "":
+                    raise SherlockAddStrainMapsError(
+                        f"Header row count is required for strain map {i}."
+                    )
+                elif strain_map[2] < 0:
+                    raise SherlockAddStrainMapsError(
+                        f"Header row count must be greater than or equal to 0 for strain map {i}."
+                    )
+                elif not isinstance(strain_map[3], str) or strain_map[3] == "":
+                    raise SherlockAddStrainMapsError(
+                        f"Reference ID column is required for strain map {i}."
+                    )
+                elif not isinstance(strain_map[4], str) or strain_map[4] == "":
+                    raise SherlockAddStrainMapsError(
+                        f"Strain column is required for strain map {i}."
+                    )
+                elif not isinstance(strain_map[5], str) or strain_map[5] == "":
+                    raise SherlockAddStrainMapsError(
+                        f"Strain units are required for strain map {i}."
+                    )
+                elif strain_map[5] != "µε" and strain_map[5] != "ε":
+                    raise SherlockAddStrainMapsError(
+                        f'Strain units "{strain_map[5]}" are invalid for strain map {i}.'
+                    )
+                elif (
+                    len(strain_map) == 7
+                    and strain_map[6] is not None
+                    and type(strain_map[6]) is not list
+                ):
+                    raise SherlockAddStrainMapsError(
+                        message=f"cca_names is not a list for strain map {i}."
+                    )
+
+            if not self._is_connection_up():
+                LOG.error("There is no connection to a gRPC service.")
+                return
+
+            request = SherlockProjectService_pb2.AddStrainMapRequest(project=project)
+
+            # Add the strain maps to the request
+            for s in strain_maps:
+                strain_map = request.strainMapFiles.add()
+                strain_map.strainMapFile = s[0]
+                strain_map.fileComment = s[1]
+                strain_map.headerRowCount = s[2]
+                strain_map.referenceIDColumn = s[3]
+                strain_map.strainColumn = s[4]
+                strain_map.strainUnits = s[5]
+
+                """Add the CCA names to the request."""
+                if len(s) == 7:
+                    cca_names = s[6]
+                    if cca_names is not None:
+                        for cca_name in cca_names:
+                            strain_map.cca.append(cca_name)
+
+            response = self.stub.addStrainMap(request)
+
+            return_code = response.returnCode
+
+            if return_code.value == -1:
+                if return_code.message == "":
+                    raise SherlockAddStrainMapsError(error_array=response.errors)
+
+                raise SherlockAddStrainMapsError(message=return_code.message)
+
+            return return_code.value
+        except SherlockAddStrainMapsError as e:
+            for error in e.str_itr():
+                LOG.error(error)
+            raise e
+
+    def list_strain_maps(self, project, cca_names=None):
+        """List the strain maps assigned to each CCA or given CCAs.
+
+        Parameters
+        ----------
+        project: str
+            Name of the Sherlock project.
+        cca_names : List of str, optional
+            List of CCA names to provide strain maps for. The default is ``None``,
+            in which case all CCAs in the project are returned.
+
+        Returns
+        -------
+        list
+            All strain maps or strain maps for the specified CCAs.
+
+        Examples
+        --------
+        >>> from ansys.sherlock.core.launcher import launch_sherlock
+        >>> sherlock = launch_sherlock()
+        >>> strain_maps = project.list_strain_maps("AssemblyTutorial",["Main Board","Power Module"])
+        """
+        try:
+            if project == "":
+                raise SherlockListStrainMapsError(message="Project name is invalid.")
+
+            if cca_names is not None and type(cca_names) is not list:
+                raise SherlockListStrainMapsError(message="cca_names is not a list.")
+
+            if not self._is_connection_up():
+                LOG.error("There is no connection to a gRPC service.")
+                return
+
+            request = SherlockProjectService_pb2.ListStrainMapsRequest(project=project)
+
+            """Add the CCA names to the request."""
+            if cca_names is not None:
+                for cca_name in cca_names:
+                    request.cca.append(cca_name)
+
+            response = self.stub.listStrainMaps(request)
+
+            return_code = response.returnCode
+
+            if return_code.value == -1:
+                if return_code.message == "":
+                    raise SherlockListStrainMapsError(error_array=response.errors)
+
+                raise SherlockListStrainMapsError(message=return_code.message)
+
+        except Exception as e:
+            LOG.error(str(e))
+            raise e
+
+        return response.ccaStrainMaps
+    
+    def add_project(self, project_name : str, project_category : str, project_description : str):
+        """Add a sherlock project to sherlock
+
+        Parameters
+        ----------
+        project_name: str
+            Name of the Sherlock project.
+        project_category: str
+            Category of the Sherlock project
+        project_description: str
+            Description of the Sherlock project
+
+        Returns
+        -------
+        ReturnCode
+            int - 0 for success otherwise error
+            message - message that describes what failed
+
+        Examples
+        --------
+        >>> from ansys.sherlock.core.launcher import launch_sherlock
+        >>> sherlock = launch_sherlock()
+        >>> code = sherlock.add_project("project_name", "project_category", "project_description")
+        """
+
+        if project_name is None or project_name  == "":
+            raise SherlockAddProjectError("Project name cannot be blank")
+
+        if not self._is_connection_up():
+            LOG.error("There is no connection to a gRPC service.")
+            return
+
+        request = SherlockProjectService_pb2.AddProjectRequest(project=project_name, category=project_category, description=project_description)
+
+        return_code = self.stub.addProject(request)
+
+        if return_code.value == -1:
+            raise SherlockAddProjectError(return_code.message)
+        
+        return return_code