# Copyright (c) 2023 ANSYS, Inc. and/or its affiliates.

"""Module containing all stackup management capabilities."""

try:
    import SherlockStackupService_pb2
    import SherlockStackupService_pb2_grpc
except ModuleNotFoundError:
    from ansys.api.sherlock.v0 import SherlockStackupService_pb2
    from ansys.api.sherlock.v0 import SherlockStackupService_pb2_grpc

from ansys.sherlock.core import LOG
from ansys.sherlock.core.errors import (
    SherlockGenStackupError,
    SherlockGetLayerCountError,
    SherlockGetStackupPropsError,
    SherlockInvalidConductorPercentError,
    SherlockInvalidGlassConstructionError,
    SherlockInvalidLayerIDError,
    SherlockInvalidMaterialError,
    SherlockInvalidThicknessArgumentError,
    SherlockListConductorLayersError,
    SherlockListLaminateLayersError,
    SherlockUpdateConductorLayerError,
    SherlockUpdateLaminateLayerError,
)
from ansys.sherlock.core.grpc_stub import GrpcStub


class Stackup(GrpcStub):
    """Contains all stackup management capabilities."""

    def __init__(self, channel):
        """Initialize a gRPC stub for Sherlock Stackup service."""
        self.channel = channel
        self.stub = SherlockStackupService_pb2_grpc.SherlockStackupServiceStub(channel)
        self.LAMINATE_THICKNESS_UNIT_LIST = None
        self.LAMINATE_MATERIAL_MANUFACTURER_LIST = None
        self.CONDUCTOR_MATERIAL_LIST = None
        self.LAYER_TYPE_LIST = ["SIGNAL", "POWER", "SUBSTRATE"]
        self.CONSTRUCTION_STYLE_LIST = None
        self.FIBER_MATERIAL_LIST = None

    def _init_laminate_thickness_units(self):
        """Initialize list of units for laminate thickness."""
        if self._is_connection_up():
            laminate_thickness_unit_request = (
                SherlockStackupService_pb2.ListLaminateThicknessUnitsRequest()
            )
            laminate_thickness_unit_response = self.stub.listLaminateThicknessUnits(
                laminate_thickness_unit_request
            )
            if laminate_thickness_unit_response.returnCode.value == 0:
                self.LAMINATE_THICKNESS_UNIT_LIST = laminate_thickness_unit_response.unit

    def _init_laminate_material_manufacturers(self):
        """Initialize list of lamininate material manufacturers."""
        if self._is_connection_up():
            laminate_material_manufacturer_request = (
                SherlockStackupService_pb2.ListLaminateMaterialsManufacturersRequest()
            )
            laminate_material_manufacturer_response = self.stub.listLaminateMaterialsManufacturers(
                laminate_material_manufacturer_request
            )
            if laminate_material_manufacturer_response.returnCode.value == 0:
                self.LAMINATE_MATERIAL_MANUFACTURER_LIST = (
                    laminate_material_manufacturer_response.manufacturer
                )

    def _init_conductor_materials(self):
        """Initialize list of conductor materials."""
        if self._is_connection_up():
            conductor_materials_request = SherlockStackupService_pb2.ListConductorMaterialsRequest()
            conductor_materials_response = self.stub.listConductorMaterials(
                conductor_materials_request
            )
            if conductor_materials_response.returnCode.value == 0:
                self.CONDUCTOR_MATERIAL_LIST = conductor_materials_response.conductorMaterial

    def _init_construction_styles(self):
        """Initialize list of construction styles."""
        if self._is_connection_up():
            construction_style_request = SherlockStackupService_pb2.ListConstructionStylesRequest()
            construction_style_response = self.stub.listConstructionStyles(
                construction_style_request
            )
            if construction_style_response.returnCode.value == 0:
                self.CONSTRUCTION_STYLE_LIST = construction_style_response.constructionStyle

    def _init_fiber_materials(self):
        """Initialize list of fiber materials."""
        if self._is_connection_up():
            fiber_material_request = SherlockStackupService_pb2.ListFiberMaterialsRequest()
            fiber_material_response = self.stub.listFiberMaterials(fiber_material_request)
            if fiber_material_response.returnCode.value == 0:
                self.FIBER_MATERIAL_LIST = fiber_material_response.fiberMaterial

    def _check_pcb_material_validity(self, manufacturer, grade, material):
        """Check PCB arguments to see if they are valid."""
        if (self.LAMINATE_MATERIAL_MANUFACTURER_LIST is not None) and (
            manufacturer not in self.LAMINATE_MATERIAL_MANUFACTURER_LIST
        ):
            raise SherlockInvalidMaterialError(message="Laminate manufacturer is invalid.")
        if self._is_connection_up():
            request = SherlockStackupService_pb2.ListLaminateMaterialsRequest(
                manufacturer=manufacturer
            )
            response = self.stub.listLaminateMaterials(request)
            if response.returnCode.value == 0:
                manufacturer_materials = response.manufacturerMaterials[0]
                assert manufacturer_materials.manufacturer == manufacturer

                for grade_material in manufacturer_materials.gradeMaterials:
                    if grade == grade_material.grade:
                        if material in grade_material.laminateMaterial:
                            return

                        raise SherlockInvalidMaterialError("Laminate material is invalid.")
                else:
                    raise SherlockInvalidMaterialError("Laminate grade is invalid.")

    def _check_thickness(self, thickness, thickness_unit, spec=None):
        """Check thickness arguments to see if they are valid."""
        if thickness < 0:
            if spec is not None:
                raise SherlockInvalidThicknessArgumentError(
                    message=f"{str(spec).capitalize()} thickness is invalid."
                )

            raise SherlockInvalidThicknessArgumentError(message="Thickness is invalid.")
        if thickness > 0:
            if spec == "conductor" or spec == "power":
                if thickness_unit == "oz":
                    return
            if (self.LAMINATE_THICKNESS_UNIT_LIST is not None) and (
                thickness_unit not in self.LAMINATE_THICKNESS_UNIT_LIST
            ):
                if spec is not None:
                    raise SherlockInvalidThicknessArgumentError(
                        message=f"Thickness units {spec} are invalid."
                    )

                raise SherlockInvalidThicknessArgumentError(message="Thickness units are invalid.")

    def _check_layer_id(self, layerid, spec=None):
        """Check layer argument to see if it is valid."""
        if layerid == "":
            if spec is not None:
                raise SherlockInvalidLayerIDError(message=f"Layer ID {spec} is missing.")

            raise SherlockInvalidLayerIDError(message="Layer ID is missing.")

        try:
            id = int(layerid)
            if id < 0:
                raise SherlockInvalidLayerIDError(
                    message="Layer ID is invalid. It must be an integer greater than 0."
                )
        except ValueError:
            raise SherlockInvalidLayerIDError(
                message="Layer ID is invalid. It must be an integer greater than 0."
            )

    def _check_conductor_percent(self, input):
        """Check input string to see if it is a valid conductor percent."""
        if input == "":
            return

        try:
            percent = float(input)
            if percent < 0 or percent > 100:
                raise SherlockInvalidConductorPercentError(
                    message="Conductor percent is invalid. It must be between 0 and 100."
                )
        except ValueError:
            raise SherlockInvalidConductorPercentError(
                message="Conductor percent is invalid. It must be between 0 and 100."
            )

    def _check_glass_construction_validity(self, input):
        """Check input to see if it is a valid glass construction argument."""
        if not isinstance(input, list):
            raise SherlockInvalidGlassConstructionError(
                message="glass_construction argument is invalid."
            )

        try:
            for i, layer in enumerate(input):
                if len(layer) != 4:
                    raise SherlockInvalidGlassConstructionError(
                        message=f"Invalid layer {i}: Number of arguments is wrong."
                    )
                self._check_thickness(layer[2], layer[3])
        except SherlockInvalidThicknessArgumentError as e:
            raise SherlockInvalidGlassConstructionError(message=f"Invalid layer {i}: {str(e)}")

    def _add_glass_construction_layers(self, request, layers):
        """Add the layers to the request."""
        for l in layers:
            layer = request.glassConstruction.add()
            layer.style = l[0]
            layer.resinPercentage = l[1]
            layer.thickness = l[2]
            layer.thicknessUnit = l[3]

    def gen_stackup(
        self,
        project,
        cca_name,
        board_thickness,
        board_thickness_unit,
        pcb_material_manufacturer,
        pcb_material_grade,
        pcb_material,
        conductor_layers_cnt,
        signal_layer_thickness,
        signal_layer_thickness_unit,
        min_laminate_thickness,
        min_laminate_thickness_unit,
        maintain_symmetry,
        power_layer_thickness,
        power_layer_thickness_unit,
    ):
        """Generate a new stackup from the properties.

        Parameters
        ----------
        project : str
            Name of the Sherlock project.
        cca_name : str
            Name of the CCA.
        board_thickness : double
            Board thickness.
        board_thickness_unit : str
            Units for board thickness.
        pcb_material_manufacturer : str
            PCB material manufacturer.
        pcb_material_grade : str
            PCB material grade.
        pcb_material : str
            PCB material.
        conductor_layers_cnt : int32
            Number of conductor layers.
        signal_layer_thickness : double
            Signal layer thickness.
        signal_layer_thickness_unit : str
            Units for signal layer thickness.
        min_laminate_thickness : double
            Minimum thickness of laminate layers.
        min_laminate_thickness_unit : str
            Units for the minimum thickness of laminate layers.
        maintain_symmetry : bool
            Whether to maintain symmetry.
        power_layer_thickness : double
            Power layer thickness.
        power_layer_thickness_unit : str
            Units for power layer thickness.

        Examples
        --------
        >>> from ansys.sherlock.core.launcher import launch_sherlock
        >>> sherlock = launch_sherlock()
        >>> sherlock.project.import_odb_archive(
            "ODB++ Tutorial.tgz",
            True,
            True,
            True,
            True,
            project="Test",
            cca_name="Card",
        )
        >>> sherlock.stackup.gen_stackup(
            "Test",
            "Card",
            82.6,
            "mil",
            "Generic",
            "FR-4",
            "Generic FR-4",
            6,
            0.5,
            "oz",
            1.0,
            "mil",
            False,
            1.0,
            "mil",
        )
        """
        if self.LAMINATE_THICKNESS_UNIT_LIST is None:
            self._init_laminate_thickness_units()
        if self.LAMINATE_MATERIAL_MANUFACTURER_LIST is None:
            self._init_laminate_material_manufacturers()

        try:
            if project == "":
                raise SherlockGenStackupError(message="Project name is invalid.")
            if cca_name == "":
                raise SherlockGenStackupError(message="CCA name is invalid.")
            self._check_thickness(board_thickness, board_thickness_unit, spec="board")
            self._check_pcb_material_validity(
                pcb_material_manufacturer, pcb_material_grade, pcb_material
            )
            if conductor_layers_cnt <= 1:
                raise SherlockGenStackupError(
                    message="Number of conductor layers must be greater than 1."
                )
            if signal_layer_thickness < 0:
                raise SherlockGenStackupError(message="Conductor thickness is invalid.")
            self._check_thickness(
                signal_layer_thickness, signal_layer_thickness_unit, spec="conductor"
            )
            self._check_thickness(
                min_laminate_thickness, min_laminate_thickness_unit, spec="laminate"
            )
            self._check_thickness(power_layer_thickness, power_layer_thickness_unit, spec="power")
        except SherlockGenStackupError as e:
            LOG.error(str(e))
            raise e
        except (SherlockInvalidMaterialError, SherlockInvalidThicknessArgumentError) as e:
            LOG.error(f"Generate stackup error: {str(e)}")
            raise SherlockGenStackupError(message=str(e))

        if not self._is_connection_up():
            LOG.error("There is no connection to a gRPC service.")
            return

        request = SherlockStackupService_pb2.GenStackupRequest(
            project=project,
            ccaName=cca_name,
            boardThickness=board_thickness,
            boardThicknessUnit=board_thickness_unit,
            pcbMaterialManufacturer=pcb_material_manufacturer,
            pcbMaterialGrade=pcb_material_grade,
            pcbMaterial=pcb_material,
            conductorLayersCnt=conductor_layers_cnt,
            signalLayerThickness=signal_layer_thickness,
            signalLayerThicknessUnit=signal_layer_thickness_unit,
            minLaminateThickness=min_laminate_thickness,
            minLaminateThicknessUnit=min_laminate_thickness_unit,
            maintainSymmetry=maintain_symmetry,
            powerLayerThickness=power_layer_thickness,
            powerLayerThicknessUnit=power_layer_thickness_unit,
        )

        response = self.stub.genStackup(request)

        try:
            if response.value == -1:
                raise SherlockGenStackupError(response.message)

            LOG.info(response.message)
            return
        except SherlockGenStackupError as e:
            LOG.error(str(e))
            raise e

    def update_conductor_layer(
        self,
        project,
        cca_name,
        layer,
        type="",
        material="",
        thickness=0,
        thickness_unit="",
        conductor_percent="",
        resin_material="",
    ):
        """Update a conductor layer with given properties.

        Parameters
        ----------
        project : str
            Name of the Sherlock project.
        cca_name : str
            Name of the CCA.
        layer : str
            Layer ID associated with this conductor layer.
        type : str, optional
            Layer type. For example, ``"SIGNAL"``, ``"POWER"``, and ``"SUBSTRATE"``.
        material : str, optional
            Name of the conductor material.
        thickness : double, optional
            Conductor layer thickness.
        thickness_unit : str, optional
            Units for conductor layer thickness.
        conductor_percent : str, optional
            Conductor percentage.
        resin_material : str, optional
            Resin material.

        Note
        ----
        Using the default value for a property cause no changes for that property.

        Example
        -------
        >>> from ansys.sherlock.core.launcher import launch_sherlock
        >>> sherlock = launch_sherlock()
        >>> sherlock.project.import_odb_archive(
            "ODB++ Tutorial.tgz",
            True,
            True,
            True,
            True,
            project="Test",
            cca_name="Card",
        )
        >>> sherlock.stackup.update_conductor_layer(
            "Test",
            "Card",
            "3",
            "POWER",
            "COPPER",
            1.0,
            "oz",
            "94.2",
            "Generic FR-4 Generic FR-4",
        )
        """
        if self.LAMINATE_THICKNESS_UNIT_LIST is None:
            self._init_laminate_thickness_units()
        if self.CONDUCTOR_MATERIAL_LIST is None:
            self._init_conductor_materials()

        try:
            if project == "":
                raise SherlockUpdateConductorLayerError(message="Project name is invalid.")
            if cca_name == "":
                raise SherlockUpdateConductorLayerError(message="CCA name is invalid.")
            self._check_layer_id(layer, spec="conductor")
            if (type != "") and type not in self.LAYER_TYPE_LIST:
                raise SherlockUpdateConductorLayerError(
                    message=(
                        "Conductor type is invalid. "
                        'Options are "SIGNAL", "POWER", and "SUBSTRATE".'
                    )
                )
            if material != "":
                if (self.CONDUCTOR_MATERIAL_LIST is not None) and (
                    material not in self.CONDUCTOR_MATERIAL_LIST
                ):
                    raise SherlockUpdateConductorLayerError(
                        message="Conductor material is invalid."
                    )
            self._check_thickness(thickness, thickness_unit, spec="conductor")
            self._check_conductor_percent(conductor_percent)
        except SherlockUpdateConductorLayerError as e:
            LOG.error(str(e))
            raise e
        except (
            SherlockInvalidLayerIDError,
            SherlockInvalidConductorPercentError,
            SherlockInvalidThicknessArgumentError,
        ) as e:
            LOG.error(f"Update conductor layer error: {str(e)}")
            raise SherlockUpdateConductorLayerError(message=str(e))

        if not self._is_connection_up():
            LOG.error("There is no connection to a gRPC service.")
            return

        request = SherlockStackupService_pb2.UpdateConductorLayerRequest(
            project=project,
            ccaName=cca_name,
            layer=layer,
            type=type,
            material=material,
            thickness=thickness,
            thicknessUnit=thickness_unit,
            conductorPercent=conductor_percent,
            resinMaterial=resin_material,
        )

        response = self.stub.updateConductorLayer(request)

        try:
            if response.value == -1:
                raise SherlockUpdateConductorLayerError(response.message)

            LOG.info(response.message)
            return
        except SherlockUpdateConductorLayerError as e:
            LOG.error(str(e))
            raise e

    def update_laminate_layer(
        self,
        project,
        cca_name,
        layer,
        manufacturer="",
        grade="",
        material="",
        thickness=0,
        thickness_unit="",
        construction_style="",
        glass_construction=[],
        fiber_material="",
        conductor_material="",
        conductor_percent="",
    ):
        """Update a laminate layer with given properties.

        Parameters
        ----------
        project : str
            Name of the Sherlock project.
        cca_name : str
            Name of the CCA.
        layer : str
            Layer ID associated with this conductor layer.
        manufacturer : str, optional
            Name of the material manufacturer. The manufacturer name must be provided
            along with the material grade and material name.
        grade : str, optional
            Material grade.
        material : str, optional
            Material name.
        thickness : double, optional
            Laminate thickness.
        thickness_unit : str, optional
            Units for laminate thickness.
        construction_style : str, optional
            Construction style.
        glass_construction : (str, double, double, str) list, optional
            List of (style, resinPercentage, thickness, thicknessUnit) layers
            Represents the layers with a glass construction.
        fiber_material : str, optional
            Fiber material. This parameter is only updated if glass construction is selected.
        conductor_material : str, optional
            Conductor material.
        conductor_percent : str, optional
            Conductor percentage.

        Note
        ----
        Using the default value for a property cause no changes for that property.

        Example
        -------
        >>> from ansys.sherlock.core.launcher import launch_sherlock
        >>> sherlock = launch_sherlock()
        >>> sherlock.project.import_odb_archive(
            "ODB++ Tutorial.tgz",
            True,
            True,
            True,
            True,
            project="Test",
            cca_name="Card",
        )
        >>> sherlock.stackup.update_laminate_layer(
            "Test",
            "Card",
            "2",
            "Generic",
            "FR-4",
            "Generic FR-4",
            0.015,
            "in",
            "106",
            [
                ("106", 68.0, 0.015, "in")
            ],
            "E-GLASS",
            "COPPER",
            "0.0",
        )
        """
        if self.LAMINATE_THICKNESS_UNIT_LIST is None:
            self._init_laminate_thickness_units()
        if self.LAMINATE_MATERIAL_MANUFACTURER_LIST is None:
            self._init_laminate_material_manufacturers()
        if self.CONSTRUCTION_STYLE_LIST is None:
            self._init_construction_styles()
        if self.FIBER_MATERIAL_LIST is None:
            self._init_fiber_materials()
        if self.CONDUCTOR_MATERIAL_LIST is None:
            self._init_conductor_materials()

        try:
            if project == "":
                raise SherlockUpdateLaminateLayerError(message="Project name is invalid.")
            if cca_name == "":
                raise SherlockUpdateLaminateLayerError(message="CCA name is invalid.")
            self._check_layer_id(layer, spec="laminate")
            if manufacturer != "":
                self._check_pcb_material_validity(manufacturer, grade, material)
            self._check_thickness(thickness, thickness_unit, spec="laminate")
            if construction_style != "":
                if (self.CONSTRUCTION_STYLE_LIST is not None) and (
                    construction_style not in self.CONSTRUCTION_STYLE_LIST
                ):
                    raise SherlockUpdateLaminateLayerError(message="Construction style is invalid.")
                self._check_glass_construction_validity(glass_construction)
            if fiber_material != "":
                if (self.FIBER_MATERIAL_LIST is not None) and (
                    fiber_material not in self.FIBER_MATERIAL_LIST
                ):
                    raise SherlockUpdateLaminateLayerError(message="Fiber material is invalid.")
            if conductor_material != "":
                if (self.CONDUCTOR_MATERIAL_LIST is not None) and (
                    conductor_material not in self.CONDUCTOR_MATERIAL_LIST
                ):
                    raise SherlockUpdateLaminateLayerError(message="Conductor material is invalid.")
            self._check_conductor_percent(conductor_percent)
        except SherlockUpdateLaminateLayerError as e:
            LOG.error(str(e))
            raise e
        except (
            SherlockInvalidLayerIDError,
            SherlockInvalidMaterialError,
            SherlockInvalidConductorPercentError,
            SherlockInvalidThicknessArgumentError,
            SherlockInvalidGlassConstructionError,
        ) as e:
            LOG.error(f"Update laminate layer error: %s", {str(e)})
            raise SherlockUpdateLaminateLayerError(message=str(e))

        if not self._is_connection_up():
            LOG.error("There is no connection to a gRPC service.")
            return

        request = SherlockStackupService_pb2.UpdateLaminateRequest(
            project=project,
            ccaName=cca_name,
            layer=layer,
            manufacturer=manufacturer,
            grade=grade,
            material=material,
            thickness=thickness,
            thicknessUnit=thickness_unit,
            constructionStyle=construction_style,
            fiberMaterial=fiber_material,
            conductorMaterial=conductor_material,
            conductorPercent=conductor_percent,
        )

        self._add_glass_construction_layers(request, glass_construction)

        response = self.stub.updateLaminate(request)

        try:
            if response.value == -1:
                raise SherlockUpdateLaminateLayerError(response.message)

            LOG.info(response.message)
            return
        except SherlockUpdateLaminateLayerError as e:
            LOG.error(str(e))
            raise e

    def list_conductor_layers(self, project):
        """List CCA conductor layers.

        Parameters
        ----------
        project : str
            Name of the Sherlock project.

        Example
        -------
        >>> from ansys.sherlock.core.launcher import launch_sherlock
        >>> sherlock = launch_sherlock()
        >>> sherlock.project.import_odb_archive(
            "ODB++ Tutorial.tgz",
            True,
            True,
            True,
            True,
            project="Test",
            cca_name="Card",
        )
        >>> conductorLayers = sherlock.stackup.list_conductor_layers(project="Tutorial")
        >>> for layer in conductorLayers:
        >>>     properties = layer.conductorLayerProps
        >>>     for prop in properties:
        >>>     print(f"{prop}")
        """
        if self.LAMINATE_THICKNESS_UNIT_LIST is None:
            self._init_laminate_thickness_units()
        if self.CONDUCTOR_MATERIAL_LIST is None:
            self._init_conductor_materials()

        try:
            if project == "":
                raise SherlockListConductorLayersError(message="Project name is invalid.")

            if not self._is_connection_up():
                LOG.error("There is no connection to a gRPC service.")
                return

            request = SherlockStackupService_pb2.ListConductorLayersRequest(project=project)
            response = self.stub.listConductorLayers(request)
            layers = response.ccaConductorLayerProps
            return layers

        except SherlockListConductorLayersError as e:
            LOG.error(str(e))
            raise e

    def list_laminate_layers(self, project):
        """Get a list of all laminate layers and their properties.

        Parameters
        ----------
        project : str
            Name of the Sherlock project.

        Example
        -------
        >>> from ansys.sherlock.core.launcher import launch_sherlock
        >>> sherlock = launch_sherlock()
        >>> sherlock.project.import_odb_archive(
            "ODB++ Tutorial.tgz",
            True,
            True,
            True,
            True,
            project="Test",
            cca_name="Card",
        )
        >>> laminateLayers = sherlock.stackup.list_laminate_layers(project="Tutorial")
        >>> for layer in laminateLayers:
        >>>     properties = layer.laminateProps
        >>>     for prop in properties:
        >>>     print(f"{prop}")
        """
        if self.LAMINATE_THICKNESS_UNIT_LIST is None:
            self._init_laminate_thickness_units()
        if self.LAMINATE_MATERIAL_MANUFACTURER_LIST is None:
            self._init_laminate_material_manufacturers()
        if self.CONSTRUCTION_STYLE_LIST is None:
            self._init_construction_styles()
        if self.FIBER_MATERIAL_LIST is None:
            self._init_fiber_materials()
        if self.CONDUCTOR_MATERIAL_LIST is None:
            self._init_conductor_materials()

        try:
            if project == "":
                raise SherlockListLaminateLayersError(message="Project name is invalid.")
            if not self._is_connection_up():
                LOG.error("There is no connection to a gRPC service.")
                return

            request = SherlockStackupService_pb2.ListLaminatesRequest(project=project)
            response = self.stub.listLaminates(request)
            layers = response.ccaLaminateProps
            return layers

        except SherlockListLaminateLayersError as e:
            LOG.error(str(e))
            raise e

<<<<<<< HEAD
    def get_layer_count(
            self,
            project,
            cca_name):
=======
    def get_layer_count(self, project, cca_name):
>>>>>>> 07c12675
        """Return the number of CCA layers in a stackup.

        Parameters
        ----------
        project : str, required
            Sherlock project name.
        cca_name : str, required
            The CCA name.

        Example
        -------
        >>> from ansys.sherlock.core.launcher import launch_sherlock
        >>> sherlock = launch_sherlock()
        >>> sherlock.project.import_odb_archive(
            "ODB++ Tutorial.tgz",
            True,
            True,
            True,
            True,
            project="Test",
            cca_name="Card",
        )
        >>> conductor_layer_count = sherlock.stackup.get_layer_count(
        >>>    project="Test",
        >>>    cca_name="Card")
        >>> print(f"{conductor_layer_count}")
        """
        try:
            if project == "":
                raise SherlockGetLayerCountError(message="Invalid project name")
            if cca_name == "":
                raise SherlockGetLayerCountError(message="Invalid CCA name")
            if not self._is_connection_up():
                LOG.error("Not connected to a gRPC service.")
                return

            request = SherlockStackupService_pb2.GetLayerCountRequest(
                project=project, ccaName=cca_name
            )
            response = self.stub.getLayerCount(request)
            return response

        except SherlockGetLayerCountError as e:
            LOG.error(str(e))
            raise e

    def get_stackup_props(self, project, cca_name):
        """Return the stackup properties from a CCA.

        Parameters
        ----------
        project : str, required
            Sherlock project name.
        cca_name : str, required
            The CCA name.

        Example
        -------
        >>> from ansys.sherlock.core.launcher import launch_sherlock
        >>> sherlock = launch_sherlock()
        >>> sherlock.project.import_odb_archive(
            "ODB++ Tutorial.tgz",
            True,
            True,
            True,
            True,
            project="Test",
            cca_name="Card",
        )
        >>> stackup_props = sherlock.stackup.get_stackup_props(
               project="Tutorial",
               cca_name="Main Board"
            )
        >>> print(f"{stackup_props}")
        """
        try:
            if project == "":
                raise SherlockGetStackupPropsError(message="Invalid project name")
            if cca_name == "":
                raise SherlockGetStackupPropsError(message="Invalid CCA name")
            if not self._is_connection_up():
                LOG.error("Not connected to a gRPC service.")
                return

            request = SherlockStackupService_pb2.GetStackupPropsRequest(
                project=project, ccaName=cca_name
            )
            response = self.stub.getStackupProps(request)
            return response
        except SherlockGetStackupPropsError as e:
            LOG.error(str(e))
<<<<<<< HEAD
            raise e

    def get_layer_count(
            self,
            project,
            cca_name):
        """Return the number of CCA layers in a stackup.

        Parameters
        ----------
        project : str, required
            Sherlock project name.
        cca_name : str, required
            The CCA name.

        Example
        -------
        >>> from ansys.sherlock.core.launcher import launch_sherlock
        >>> sherlock = launch_sherlock()
        >>> sherlock.project.import_odb_archive(
            "ODB++ Tutorial.tgz",
            True,
            True,
            True,
            True,
            project="Test",
            cca_name="Card",
        )
        >>> conductor_layer_count = sherlock.stackup.get_layer_count(
        >>>    project="Test",
        >>>    cca_name="Card")
        >>> print(f"{conductor_layer_count}")
        """
        try:
            if project == "":
                raise SherlockGetLayerCountError(message="Invalid project name")
            if cca_name == "":
                raise SherlockGetLayerCountError(message="Invalid CCA name")
            if not self._is_connection_up():
                LOG.error("Not connected to a gRPC service.")
                return

            request = SherlockStackupService_pb2.GetLayerCountRequest(
                project=project,
                ccaName=cca_name)
            response = self.stub.getLayerCount(request)
            return response

        except SherlockGetLayerCountError as e:
            LOG.error(str(e))
=======
>>>>>>> 07c12675
            raise e
<|MERGE_RESOLUTION|>--- conflicted
+++ resolved
@@ -1,910 +1,850 @@
-# Copyright (c) 2023 ANSYS, Inc. and/or its affiliates.
-
-"""Module containing all stackup management capabilities."""
-
-try:
-    import SherlockStackupService_pb2
-    import SherlockStackupService_pb2_grpc
-except ModuleNotFoundError:
-    from ansys.api.sherlock.v0 import SherlockStackupService_pb2
-    from ansys.api.sherlock.v0 import SherlockStackupService_pb2_grpc
-
-from ansys.sherlock.core import LOG
-from ansys.sherlock.core.errors import (
-    SherlockGenStackupError,
-    SherlockGetLayerCountError,
-    SherlockGetStackupPropsError,
-    SherlockInvalidConductorPercentError,
-    SherlockInvalidGlassConstructionError,
-    SherlockInvalidLayerIDError,
-    SherlockInvalidMaterialError,
-    SherlockInvalidThicknessArgumentError,
-    SherlockListConductorLayersError,
-    SherlockListLaminateLayersError,
-    SherlockUpdateConductorLayerError,
-    SherlockUpdateLaminateLayerError,
-)
-from ansys.sherlock.core.grpc_stub import GrpcStub
-
-
-class Stackup(GrpcStub):
-    """Contains all stackup management capabilities."""
-
-    def __init__(self, channel):
-        """Initialize a gRPC stub for Sherlock Stackup service."""
-        self.channel = channel
-        self.stub = SherlockStackupService_pb2_grpc.SherlockStackupServiceStub(channel)
-        self.LAMINATE_THICKNESS_UNIT_LIST = None
-        self.LAMINATE_MATERIAL_MANUFACTURER_LIST = None
-        self.CONDUCTOR_MATERIAL_LIST = None
-        self.LAYER_TYPE_LIST = ["SIGNAL", "POWER", "SUBSTRATE"]
-        self.CONSTRUCTION_STYLE_LIST = None
-        self.FIBER_MATERIAL_LIST = None
-
-    def _init_laminate_thickness_units(self):
-        """Initialize list of units for laminate thickness."""
-        if self._is_connection_up():
-            laminate_thickness_unit_request = (
-                SherlockStackupService_pb2.ListLaminateThicknessUnitsRequest()
-            )
-            laminate_thickness_unit_response = self.stub.listLaminateThicknessUnits(
-                laminate_thickness_unit_request
-            )
-            if laminate_thickness_unit_response.returnCode.value == 0:
-                self.LAMINATE_THICKNESS_UNIT_LIST = laminate_thickness_unit_response.unit
-
-    def _init_laminate_material_manufacturers(self):
-        """Initialize list of lamininate material manufacturers."""
-        if self._is_connection_up():
-            laminate_material_manufacturer_request = (
-                SherlockStackupService_pb2.ListLaminateMaterialsManufacturersRequest()
-            )
-            laminate_material_manufacturer_response = self.stub.listLaminateMaterialsManufacturers(
-                laminate_material_manufacturer_request
-            )
-            if laminate_material_manufacturer_response.returnCode.value == 0:
-                self.LAMINATE_MATERIAL_MANUFACTURER_LIST = (
-                    laminate_material_manufacturer_response.manufacturer
-                )
-
-    def _init_conductor_materials(self):
-        """Initialize list of conductor materials."""
-        if self._is_connection_up():
-            conductor_materials_request = SherlockStackupService_pb2.ListConductorMaterialsRequest()
-            conductor_materials_response = self.stub.listConductorMaterials(
-                conductor_materials_request
-            )
-            if conductor_materials_response.returnCode.value == 0:
-                self.CONDUCTOR_MATERIAL_LIST = conductor_materials_response.conductorMaterial
-
-    def _init_construction_styles(self):
-        """Initialize list of construction styles."""
-        if self._is_connection_up():
-            construction_style_request = SherlockStackupService_pb2.ListConstructionStylesRequest()
-            construction_style_response = self.stub.listConstructionStyles(
-                construction_style_request
-            )
-            if construction_style_response.returnCode.value == 0:
-                self.CONSTRUCTION_STYLE_LIST = construction_style_response.constructionStyle
-
-    def _init_fiber_materials(self):
-        """Initialize list of fiber materials."""
-        if self._is_connection_up():
-            fiber_material_request = SherlockStackupService_pb2.ListFiberMaterialsRequest()
-            fiber_material_response = self.stub.listFiberMaterials(fiber_material_request)
-            if fiber_material_response.returnCode.value == 0:
-                self.FIBER_MATERIAL_LIST = fiber_material_response.fiberMaterial
-
-    def _check_pcb_material_validity(self, manufacturer, grade, material):
-        """Check PCB arguments to see if they are valid."""
-        if (self.LAMINATE_MATERIAL_MANUFACTURER_LIST is not None) and (
-            manufacturer not in self.LAMINATE_MATERIAL_MANUFACTURER_LIST
-        ):
-            raise SherlockInvalidMaterialError(message="Laminate manufacturer is invalid.")
-        if self._is_connection_up():
-            request = SherlockStackupService_pb2.ListLaminateMaterialsRequest(
-                manufacturer=manufacturer
-            )
-            response = self.stub.listLaminateMaterials(request)
-            if response.returnCode.value == 0:
-                manufacturer_materials = response.manufacturerMaterials[0]
-                assert manufacturer_materials.manufacturer == manufacturer
-
-                for grade_material in manufacturer_materials.gradeMaterials:
-                    if grade == grade_material.grade:
-                        if material in grade_material.laminateMaterial:
-                            return
-
-                        raise SherlockInvalidMaterialError("Laminate material is invalid.")
-                else:
-                    raise SherlockInvalidMaterialError("Laminate grade is invalid.")
-
-    def _check_thickness(self, thickness, thickness_unit, spec=None):
-        """Check thickness arguments to see if they are valid."""
-        if thickness < 0:
-            if spec is not None:
-                raise SherlockInvalidThicknessArgumentError(
-                    message=f"{str(spec).capitalize()} thickness is invalid."
-                )
-
-            raise SherlockInvalidThicknessArgumentError(message="Thickness is invalid.")
-        if thickness > 0:
-            if spec == "conductor" or spec == "power":
-                if thickness_unit == "oz":
-                    return
-            if (self.LAMINATE_THICKNESS_UNIT_LIST is not None) and (
-                thickness_unit not in self.LAMINATE_THICKNESS_UNIT_LIST
-            ):
-                if spec is not None:
-                    raise SherlockInvalidThicknessArgumentError(
-                        message=f"Thickness units {spec} are invalid."
-                    )
-
-                raise SherlockInvalidThicknessArgumentError(message="Thickness units are invalid.")
-
-    def _check_layer_id(self, layerid, spec=None):
-        """Check layer argument to see if it is valid."""
-        if layerid == "":
-            if spec is not None:
-                raise SherlockInvalidLayerIDError(message=f"Layer ID {spec} is missing.")
-
-            raise SherlockInvalidLayerIDError(message="Layer ID is missing.")
-
-        try:
-            id = int(layerid)
-            if id < 0:
-                raise SherlockInvalidLayerIDError(
-                    message="Layer ID is invalid. It must be an integer greater than 0."
-                )
-        except ValueError:
-            raise SherlockInvalidLayerIDError(
-                message="Layer ID is invalid. It must be an integer greater than 0."
-            )
-
-    def _check_conductor_percent(self, input):
-        """Check input string to see if it is a valid conductor percent."""
-        if input == "":
-            return
-
-        try:
-            percent = float(input)
-            if percent < 0 or percent > 100:
-                raise SherlockInvalidConductorPercentError(
-                    message="Conductor percent is invalid. It must be between 0 and 100."
-                )
-        except ValueError:
-            raise SherlockInvalidConductorPercentError(
-                message="Conductor percent is invalid. It must be between 0 and 100."
-            )
-
-    def _check_glass_construction_validity(self, input):
-        """Check input to see if it is a valid glass construction argument."""
-        if not isinstance(input, list):
-            raise SherlockInvalidGlassConstructionError(
-                message="glass_construction argument is invalid."
-            )
-
-        try:
-            for i, layer in enumerate(input):
-                if len(layer) != 4:
-                    raise SherlockInvalidGlassConstructionError(
-                        message=f"Invalid layer {i}: Number of arguments is wrong."
-                    )
-                self._check_thickness(layer[2], layer[3])
-        except SherlockInvalidThicknessArgumentError as e:
-            raise SherlockInvalidGlassConstructionError(message=f"Invalid layer {i}: {str(e)}")
-
-    def _add_glass_construction_layers(self, request, layers):
-        """Add the layers to the request."""
-        for l in layers:
-            layer = request.glassConstruction.add()
-            layer.style = l[0]
-            layer.resinPercentage = l[1]
-            layer.thickness = l[2]
-            layer.thicknessUnit = l[3]
-
-    def gen_stackup(
-        self,
-        project,
-        cca_name,
-        board_thickness,
-        board_thickness_unit,
-        pcb_material_manufacturer,
-        pcb_material_grade,
-        pcb_material,
-        conductor_layers_cnt,
-        signal_layer_thickness,
-        signal_layer_thickness_unit,
-        min_laminate_thickness,
-        min_laminate_thickness_unit,
-        maintain_symmetry,
-        power_layer_thickness,
-        power_layer_thickness_unit,
-    ):
-        """Generate a new stackup from the properties.
-
-        Parameters
-        ----------
-        project : str
-            Name of the Sherlock project.
-        cca_name : str
-            Name of the CCA.
-        board_thickness : double
-            Board thickness.
-        board_thickness_unit : str
-            Units for board thickness.
-        pcb_material_manufacturer : str
-            PCB material manufacturer.
-        pcb_material_grade : str
-            PCB material grade.
-        pcb_material : str
-            PCB material.
-        conductor_layers_cnt : int32
-            Number of conductor layers.
-        signal_layer_thickness : double
-            Signal layer thickness.
-        signal_layer_thickness_unit : str
-            Units for signal layer thickness.
-        min_laminate_thickness : double
-            Minimum thickness of laminate layers.
-        min_laminate_thickness_unit : str
-            Units for the minimum thickness of laminate layers.
-        maintain_symmetry : bool
-            Whether to maintain symmetry.
-        power_layer_thickness : double
-            Power layer thickness.
-        power_layer_thickness_unit : str
-            Units for power layer thickness.
-
-        Examples
-        --------
-        >>> from ansys.sherlock.core.launcher import launch_sherlock
-        >>> sherlock = launch_sherlock()
-        >>> sherlock.project.import_odb_archive(
-            "ODB++ Tutorial.tgz",
-            True,
-            True,
-            True,
-            True,
-            project="Test",
-            cca_name="Card",
-        )
-        >>> sherlock.stackup.gen_stackup(
-            "Test",
-            "Card",
-            82.6,
-            "mil",
-            "Generic",
-            "FR-4",
-            "Generic FR-4",
-            6,
-            0.5,
-            "oz",
-            1.0,
-            "mil",
-            False,
-            1.0,
-            "mil",
-        )
-        """
-        if self.LAMINATE_THICKNESS_UNIT_LIST is None:
-            self._init_laminate_thickness_units()
-        if self.LAMINATE_MATERIAL_MANUFACTURER_LIST is None:
-            self._init_laminate_material_manufacturers()
-
-        try:
-            if project == "":
-                raise SherlockGenStackupError(message="Project name is invalid.")
-            if cca_name == "":
-                raise SherlockGenStackupError(message="CCA name is invalid.")
-            self._check_thickness(board_thickness, board_thickness_unit, spec="board")
-            self._check_pcb_material_validity(
-                pcb_material_manufacturer, pcb_material_grade, pcb_material
-            )
-            if conductor_layers_cnt <= 1:
-                raise SherlockGenStackupError(
-                    message="Number of conductor layers must be greater than 1."
-                )
-            if signal_layer_thickness < 0:
-                raise SherlockGenStackupError(message="Conductor thickness is invalid.")
-            self._check_thickness(
-                signal_layer_thickness, signal_layer_thickness_unit, spec="conductor"
-            )
-            self._check_thickness(
-                min_laminate_thickness, min_laminate_thickness_unit, spec="laminate"
-            )
-            self._check_thickness(power_layer_thickness, power_layer_thickness_unit, spec="power")
-        except SherlockGenStackupError as e:
-            LOG.error(str(e))
-            raise e
-        except (SherlockInvalidMaterialError, SherlockInvalidThicknessArgumentError) as e:
-            LOG.error(f"Generate stackup error: {str(e)}")
-            raise SherlockGenStackupError(message=str(e))
-
-        if not self._is_connection_up():
-            LOG.error("There is no connection to a gRPC service.")
-            return
-
-        request = SherlockStackupService_pb2.GenStackupRequest(
-            project=project,
-            ccaName=cca_name,
-            boardThickness=board_thickness,
-            boardThicknessUnit=board_thickness_unit,
-            pcbMaterialManufacturer=pcb_material_manufacturer,
-            pcbMaterialGrade=pcb_material_grade,
-            pcbMaterial=pcb_material,
-            conductorLayersCnt=conductor_layers_cnt,
-            signalLayerThickness=signal_layer_thickness,
-            signalLayerThicknessUnit=signal_layer_thickness_unit,
-            minLaminateThickness=min_laminate_thickness,
-            minLaminateThicknessUnit=min_laminate_thickness_unit,
-            maintainSymmetry=maintain_symmetry,
-            powerLayerThickness=power_layer_thickness,
-            powerLayerThicknessUnit=power_layer_thickness_unit,
-        )
-
-        response = self.stub.genStackup(request)
-
-        try:
-            if response.value == -1:
-                raise SherlockGenStackupError(response.message)
-
-            LOG.info(response.message)
-            return
-        except SherlockGenStackupError as e:
-            LOG.error(str(e))
-            raise e
-
-    def update_conductor_layer(
-        self,
-        project,
-        cca_name,
-        layer,
-        type="",
-        material="",
-        thickness=0,
-        thickness_unit="",
-        conductor_percent="",
-        resin_material="",
-    ):
-        """Update a conductor layer with given properties.
-
-        Parameters
-        ----------
-        project : str
-            Name of the Sherlock project.
-        cca_name : str
-            Name of the CCA.
-        layer : str
-            Layer ID associated with this conductor layer.
-        type : str, optional
-            Layer type. For example, ``"SIGNAL"``, ``"POWER"``, and ``"SUBSTRATE"``.
-        material : str, optional
-            Name of the conductor material.
-        thickness : double, optional
-            Conductor layer thickness.
-        thickness_unit : str, optional
-            Units for conductor layer thickness.
-        conductor_percent : str, optional
-            Conductor percentage.
-        resin_material : str, optional
-            Resin material.
-
-        Note
-        ----
-        Using the default value for a property cause no changes for that property.
-
-        Example
-        -------
-        >>> from ansys.sherlock.core.launcher import launch_sherlock
-        >>> sherlock = launch_sherlock()
-        >>> sherlock.project.import_odb_archive(
-            "ODB++ Tutorial.tgz",
-            True,
-            True,
-            True,
-            True,
-            project="Test",
-            cca_name="Card",
-        )
-        >>> sherlock.stackup.update_conductor_layer(
-            "Test",
-            "Card",
-            "3",
-            "POWER",
-            "COPPER",
-            1.0,
-            "oz",
-            "94.2",
-            "Generic FR-4 Generic FR-4",
-        )
-        """
-        if self.LAMINATE_THICKNESS_UNIT_LIST is None:
-            self._init_laminate_thickness_units()
-        if self.CONDUCTOR_MATERIAL_LIST is None:
-            self._init_conductor_materials()
-
-        try:
-            if project == "":
-                raise SherlockUpdateConductorLayerError(message="Project name is invalid.")
-            if cca_name == "":
-                raise SherlockUpdateConductorLayerError(message="CCA name is invalid.")
-            self._check_layer_id(layer, spec="conductor")
-            if (type != "") and type not in self.LAYER_TYPE_LIST:
-                raise SherlockUpdateConductorLayerError(
-                    message=(
-                        "Conductor type is invalid. "
-                        'Options are "SIGNAL", "POWER", and "SUBSTRATE".'
-                    )
-                )
-            if material != "":
-                if (self.CONDUCTOR_MATERIAL_LIST is not None) and (
-                    material not in self.CONDUCTOR_MATERIAL_LIST
-                ):
-                    raise SherlockUpdateConductorLayerError(
-                        message="Conductor material is invalid."
-                    )
-            self._check_thickness(thickness, thickness_unit, spec="conductor")
-            self._check_conductor_percent(conductor_percent)
-        except SherlockUpdateConductorLayerError as e:
-            LOG.error(str(e))
-            raise e
-        except (
-            SherlockInvalidLayerIDError,
-            SherlockInvalidConductorPercentError,
-            SherlockInvalidThicknessArgumentError,
-        ) as e:
-            LOG.error(f"Update conductor layer error: {str(e)}")
-            raise SherlockUpdateConductorLayerError(message=str(e))
-
-        if not self._is_connection_up():
-            LOG.error("There is no connection to a gRPC service.")
-            return
-
-        request = SherlockStackupService_pb2.UpdateConductorLayerRequest(
-            project=project,
-            ccaName=cca_name,
-            layer=layer,
-            type=type,
-            material=material,
-            thickness=thickness,
-            thicknessUnit=thickness_unit,
-            conductorPercent=conductor_percent,
-            resinMaterial=resin_material,
-        )
-
-        response = self.stub.updateConductorLayer(request)
-
-        try:
-            if response.value == -1:
-                raise SherlockUpdateConductorLayerError(response.message)
-
-            LOG.info(response.message)
-            return
-        except SherlockUpdateConductorLayerError as e:
-            LOG.error(str(e))
-            raise e
-
-    def update_laminate_layer(
-        self,
-        project,
-        cca_name,
-        layer,
-        manufacturer="",
-        grade="",
-        material="",
-        thickness=0,
-        thickness_unit="",
-        construction_style="",
-        glass_construction=[],
-        fiber_material="",
-        conductor_material="",
-        conductor_percent="",
-    ):
-        """Update a laminate layer with given properties.
-
-        Parameters
-        ----------
-        project : str
-            Name of the Sherlock project.
-        cca_name : str
-            Name of the CCA.
-        layer : str
-            Layer ID associated with this conductor layer.
-        manufacturer : str, optional
-            Name of the material manufacturer. The manufacturer name must be provided
-            along with the material grade and material name.
-        grade : str, optional
-            Material grade.
-        material : str, optional
-            Material name.
-        thickness : double, optional
-            Laminate thickness.
-        thickness_unit : str, optional
-            Units for laminate thickness.
-        construction_style : str, optional
-            Construction style.
-        glass_construction : (str, double, double, str) list, optional
-            List of (style, resinPercentage, thickness, thicknessUnit) layers
-            Represents the layers with a glass construction.
-        fiber_material : str, optional
-            Fiber material. This parameter is only updated if glass construction is selected.
-        conductor_material : str, optional
-            Conductor material.
-        conductor_percent : str, optional
-            Conductor percentage.
-
-        Note
-        ----
-        Using the default value for a property cause no changes for that property.
-
-        Example
-        -------
-        >>> from ansys.sherlock.core.launcher import launch_sherlock
-        >>> sherlock = launch_sherlock()
-        >>> sherlock.project.import_odb_archive(
-            "ODB++ Tutorial.tgz",
-            True,
-            True,
-            True,
-            True,
-            project="Test",
-            cca_name="Card",
-        )
-        >>> sherlock.stackup.update_laminate_layer(
-            "Test",
-            "Card",
-            "2",
-            "Generic",
-            "FR-4",
-            "Generic FR-4",
-            0.015,
-            "in",
-            "106",
-            [
-                ("106", 68.0, 0.015, "in")
-            ],
-            "E-GLASS",
-            "COPPER",
-            "0.0",
-        )
-        """
-        if self.LAMINATE_THICKNESS_UNIT_LIST is None:
-            self._init_laminate_thickness_units()
-        if self.LAMINATE_MATERIAL_MANUFACTURER_LIST is None:
-            self._init_laminate_material_manufacturers()
-        if self.CONSTRUCTION_STYLE_LIST is None:
-            self._init_construction_styles()
-        if self.FIBER_MATERIAL_LIST is None:
-            self._init_fiber_materials()
-        if self.CONDUCTOR_MATERIAL_LIST is None:
-            self._init_conductor_materials()
-
-        try:
-            if project == "":
-                raise SherlockUpdateLaminateLayerError(message="Project name is invalid.")
-            if cca_name == "":
-                raise SherlockUpdateLaminateLayerError(message="CCA name is invalid.")
-            self._check_layer_id(layer, spec="laminate")
-            if manufacturer != "":
-                self._check_pcb_material_validity(manufacturer, grade, material)
-            self._check_thickness(thickness, thickness_unit, spec="laminate")
-            if construction_style != "":
-                if (self.CONSTRUCTION_STYLE_LIST is not None) and (
-                    construction_style not in self.CONSTRUCTION_STYLE_LIST
-                ):
-                    raise SherlockUpdateLaminateLayerError(message="Construction style is invalid.")
-                self._check_glass_construction_validity(glass_construction)
-            if fiber_material != "":
-                if (self.FIBER_MATERIAL_LIST is not None) and (
-                    fiber_material not in self.FIBER_MATERIAL_LIST
-                ):
-                    raise SherlockUpdateLaminateLayerError(message="Fiber material is invalid.")
-            if conductor_material != "":
-                if (self.CONDUCTOR_MATERIAL_LIST is not None) and (
-                    conductor_material not in self.CONDUCTOR_MATERIAL_LIST
-                ):
-                    raise SherlockUpdateLaminateLayerError(message="Conductor material is invalid.")
-            self._check_conductor_percent(conductor_percent)
-        except SherlockUpdateLaminateLayerError as e:
-            LOG.error(str(e))
-            raise e
-        except (
-            SherlockInvalidLayerIDError,
-            SherlockInvalidMaterialError,
-            SherlockInvalidConductorPercentError,
-            SherlockInvalidThicknessArgumentError,
-            SherlockInvalidGlassConstructionError,
-        ) as e:
-            LOG.error(f"Update laminate layer error: %s", {str(e)})
-            raise SherlockUpdateLaminateLayerError(message=str(e))
-
-        if not self._is_connection_up():
-            LOG.error("There is no connection to a gRPC service.")
-            return
-
-        request = SherlockStackupService_pb2.UpdateLaminateRequest(
-            project=project,
-            ccaName=cca_name,
-            layer=layer,
-            manufacturer=manufacturer,
-            grade=grade,
-            material=material,
-            thickness=thickness,
-            thicknessUnit=thickness_unit,
-            constructionStyle=construction_style,
-            fiberMaterial=fiber_material,
-            conductorMaterial=conductor_material,
-            conductorPercent=conductor_percent,
-        )
-
-        self._add_glass_construction_layers(request, glass_construction)
-
-        response = self.stub.updateLaminate(request)
-
-        try:
-            if response.value == -1:
-                raise SherlockUpdateLaminateLayerError(response.message)
-
-            LOG.info(response.message)
-            return
-        except SherlockUpdateLaminateLayerError as e:
-            LOG.error(str(e))
-            raise e
-
-    def list_conductor_layers(self, project):
-        """List CCA conductor layers.
-
-        Parameters
-        ----------
-        project : str
-            Name of the Sherlock project.
-
-        Example
-        -------
-        >>> from ansys.sherlock.core.launcher import launch_sherlock
-        >>> sherlock = launch_sherlock()
-        >>> sherlock.project.import_odb_archive(
-            "ODB++ Tutorial.tgz",
-            True,
-            True,
-            True,
-            True,
-            project="Test",
-            cca_name="Card",
-        )
-        >>> conductorLayers = sherlock.stackup.list_conductor_layers(project="Tutorial")
-        >>> for layer in conductorLayers:
-        >>>     properties = layer.conductorLayerProps
-        >>>     for prop in properties:
-        >>>     print(f"{prop}")
-        """
-        if self.LAMINATE_THICKNESS_UNIT_LIST is None:
-            self._init_laminate_thickness_units()
-        if self.CONDUCTOR_MATERIAL_LIST is None:
-            self._init_conductor_materials()
-
-        try:
-            if project == "":
-                raise SherlockListConductorLayersError(message="Project name is invalid.")
-
-            if not self._is_connection_up():
-                LOG.error("There is no connection to a gRPC service.")
-                return
-
-            request = SherlockStackupService_pb2.ListConductorLayersRequest(project=project)
-            response = self.stub.listConductorLayers(request)
-            layers = response.ccaConductorLayerProps
-            return layers
-
-        except SherlockListConductorLayersError as e:
-            LOG.error(str(e))
-            raise e
-
-    def list_laminate_layers(self, project):
-        """Get a list of all laminate layers and their properties.
-
-        Parameters
-        ----------
-        project : str
-            Name of the Sherlock project.
-
-        Example
-        -------
-        >>> from ansys.sherlock.core.launcher import launch_sherlock
-        >>> sherlock = launch_sherlock()
-        >>> sherlock.project.import_odb_archive(
-            "ODB++ Tutorial.tgz",
-            True,
-            True,
-            True,
-            True,
-            project="Test",
-            cca_name="Card",
-        )
-        >>> laminateLayers = sherlock.stackup.list_laminate_layers(project="Tutorial")
-        >>> for layer in laminateLayers:
-        >>>     properties = layer.laminateProps
-        >>>     for prop in properties:
-        >>>     print(f"{prop}")
-        """
-        if self.LAMINATE_THICKNESS_UNIT_LIST is None:
-            self._init_laminate_thickness_units()
-        if self.LAMINATE_MATERIAL_MANUFACTURER_LIST is None:
-            self._init_laminate_material_manufacturers()
-        if self.CONSTRUCTION_STYLE_LIST is None:
-            self._init_construction_styles()
-        if self.FIBER_MATERIAL_LIST is None:
-            self._init_fiber_materials()
-        if self.CONDUCTOR_MATERIAL_LIST is None:
-            self._init_conductor_materials()
-
-        try:
-            if project == "":
-                raise SherlockListLaminateLayersError(message="Project name is invalid.")
-            if not self._is_connection_up():
-                LOG.error("There is no connection to a gRPC service.")
-                return
-
-            request = SherlockStackupService_pb2.ListLaminatesRequest(project=project)
-            response = self.stub.listLaminates(request)
-            layers = response.ccaLaminateProps
-            return layers
-
-        except SherlockListLaminateLayersError as e:
-            LOG.error(str(e))
-            raise e
-
-<<<<<<< HEAD
-    def get_layer_count(
-            self,
-            project,
-            cca_name):
-=======
-    def get_layer_count(self, project, cca_name):
->>>>>>> 07c12675
-        """Return the number of CCA layers in a stackup.
-
-        Parameters
-        ----------
-        project : str, required
-            Sherlock project name.
-        cca_name : str, required
-            The CCA name.
-
-        Example
-        -------
-        >>> from ansys.sherlock.core.launcher import launch_sherlock
-        >>> sherlock = launch_sherlock()
-        >>> sherlock.project.import_odb_archive(
-            "ODB++ Tutorial.tgz",
-            True,
-            True,
-            True,
-            True,
-            project="Test",
-            cca_name="Card",
-        )
-        >>> conductor_layer_count = sherlock.stackup.get_layer_count(
-        >>>    project="Test",
-        >>>    cca_name="Card")
-        >>> print(f"{conductor_layer_count}")
-        """
-        try:
-            if project == "":
-                raise SherlockGetLayerCountError(message="Invalid project name")
-            if cca_name == "":
-                raise SherlockGetLayerCountError(message="Invalid CCA name")
-            if not self._is_connection_up():
-                LOG.error("Not connected to a gRPC service.")
-                return
-
-            request = SherlockStackupService_pb2.GetLayerCountRequest(
-                project=project, ccaName=cca_name
-            )
-            response = self.stub.getLayerCount(request)
-            return response
-
-        except SherlockGetLayerCountError as e:
-            LOG.error(str(e))
-            raise e
-
-    def get_stackup_props(self, project, cca_name):
-        """Return the stackup properties from a CCA.
-
-        Parameters
-        ----------
-        project : str, required
-            Sherlock project name.
-        cca_name : str, required
-            The CCA name.
-
-        Example
-        -------
-        >>> from ansys.sherlock.core.launcher import launch_sherlock
-        >>> sherlock = launch_sherlock()
-        >>> sherlock.project.import_odb_archive(
-            "ODB++ Tutorial.tgz",
-            True,
-            True,
-            True,
-            True,
-            project="Test",
-            cca_name="Card",
-        )
-        >>> stackup_props = sherlock.stackup.get_stackup_props(
-               project="Tutorial",
-               cca_name="Main Board"
-            )
-        >>> print(f"{stackup_props}")
-        """
-        try:
-            if project == "":
-                raise SherlockGetStackupPropsError(message="Invalid project name")
-            if cca_name == "":
-                raise SherlockGetStackupPropsError(message="Invalid CCA name")
-            if not self._is_connection_up():
-                LOG.error("Not connected to a gRPC service.")
-                return
-
-            request = SherlockStackupService_pb2.GetStackupPropsRequest(
-                project=project, ccaName=cca_name
-            )
-            response = self.stub.getStackupProps(request)
-            return response
-        except SherlockGetStackupPropsError as e:
-            LOG.error(str(e))
-<<<<<<< HEAD
-            raise e
-
-    def get_layer_count(
-            self,
-            project,
-            cca_name):
-        """Return the number of CCA layers in a stackup.
-
-        Parameters
-        ----------
-        project : str, required
-            Sherlock project name.
-        cca_name : str, required
-            The CCA name.
-
-        Example
-        -------
-        >>> from ansys.sherlock.core.launcher import launch_sherlock
-        >>> sherlock = launch_sherlock()
-        >>> sherlock.project.import_odb_archive(
-            "ODB++ Tutorial.tgz",
-            True,
-            True,
-            True,
-            True,
-            project="Test",
-            cca_name="Card",
-        )
-        >>> conductor_layer_count = sherlock.stackup.get_layer_count(
-        >>>    project="Test",
-        >>>    cca_name="Card")
-        >>> print(f"{conductor_layer_count}")
-        """
-        try:
-            if project == "":
-                raise SherlockGetLayerCountError(message="Invalid project name")
-            if cca_name == "":
-                raise SherlockGetLayerCountError(message="Invalid CCA name")
-            if not self._is_connection_up():
-                LOG.error("Not connected to a gRPC service.")
-                return
-
-            request = SherlockStackupService_pb2.GetLayerCountRequest(
-                project=project,
-                ccaName=cca_name)
-            response = self.stub.getLayerCount(request)
-            return response
-
-        except SherlockGetLayerCountError as e:
-            LOG.error(str(e))
-=======
->>>>>>> 07c12675
-            raise e
+# Copyright (c) 2023 ANSYS, Inc. and/or its affiliates.
+
+"""Module containing all stackup management capabilities."""
+
+try:
+    import SherlockStackupService_pb2
+    import SherlockStackupService_pb2_grpc
+except ModuleNotFoundError:
+    from ansys.api.sherlock.v0 import SherlockStackupService_pb2
+    from ansys.api.sherlock.v0 import SherlockStackupService_pb2_grpc
+
+from ansys.sherlock.core import LOG
+from ansys.sherlock.core.errors import (
+    SherlockGenStackupError,
+    SherlockGetLayerCountError,
+    SherlockGetStackupPropsError,
+    SherlockInvalidConductorPercentError,
+    SherlockInvalidGlassConstructionError,
+    SherlockInvalidLayerIDError,
+    SherlockInvalidMaterialError,
+    SherlockInvalidThicknessArgumentError,
+    SherlockListConductorLayersError,
+    SherlockListLaminateLayersError,
+    SherlockUpdateConductorLayerError,
+    SherlockUpdateLaminateLayerError,
+)
+from ansys.sherlock.core.grpc_stub import GrpcStub
+
+
+class Stackup(GrpcStub):
+    """Contains all stackup management capabilities."""
+
+    def __init__(self, channel):
+        """Initialize a gRPC stub for Sherlock Stackup service."""
+        self.channel = channel
+        self.stub = SherlockStackupService_pb2_grpc.SherlockStackupServiceStub(channel)
+        self.LAMINATE_THICKNESS_UNIT_LIST = None
+        self.LAMINATE_MATERIAL_MANUFACTURER_LIST = None
+        self.CONDUCTOR_MATERIAL_LIST = None
+        self.LAYER_TYPE_LIST = ["SIGNAL", "POWER", "SUBSTRATE"]
+        self.CONSTRUCTION_STYLE_LIST = None
+        self.FIBER_MATERIAL_LIST = None
+
+    def _init_laminate_thickness_units(self):
+        """Initialize list of units for laminate thickness."""
+        if self._is_connection_up():
+            laminate_thickness_unit_request = (
+                SherlockStackupService_pb2.ListLaminateThicknessUnitsRequest()
+            )
+            laminate_thickness_unit_response = self.stub.listLaminateThicknessUnits(
+                laminate_thickness_unit_request
+            )
+            if laminate_thickness_unit_response.returnCode.value == 0:
+                self.LAMINATE_THICKNESS_UNIT_LIST = laminate_thickness_unit_response.unit
+
+    def _init_laminate_material_manufacturers(self):
+        """Initialize list of lamininate material manufacturers."""
+        if self._is_connection_up():
+            laminate_material_manufacturer_request = (
+                SherlockStackupService_pb2.ListLaminateMaterialsManufacturersRequest()
+            )
+            laminate_material_manufacturer_response = self.stub.listLaminateMaterialsManufacturers(
+                laminate_material_manufacturer_request
+            )
+            if laminate_material_manufacturer_response.returnCode.value == 0:
+                self.LAMINATE_MATERIAL_MANUFACTURER_LIST = (
+                    laminate_material_manufacturer_response.manufacturer
+                )
+
+    def _init_conductor_materials(self):
+        """Initialize list of conductor materials."""
+        if self._is_connection_up():
+            conductor_materials_request = SherlockStackupService_pb2.ListConductorMaterialsRequest()
+            conductor_materials_response = self.stub.listConductorMaterials(
+                conductor_materials_request
+            )
+            if conductor_materials_response.returnCode.value == 0:
+                self.CONDUCTOR_MATERIAL_LIST = conductor_materials_response.conductorMaterial
+
+    def _init_construction_styles(self):
+        """Initialize list of construction styles."""
+        if self._is_connection_up():
+            construction_style_request = SherlockStackupService_pb2.ListConstructionStylesRequest()
+            construction_style_response = self.stub.listConstructionStyles(
+                construction_style_request
+            )
+            if construction_style_response.returnCode.value == 0:
+                self.CONSTRUCTION_STYLE_LIST = construction_style_response.constructionStyle
+
+    def _init_fiber_materials(self):
+        """Initialize list of fiber materials."""
+        if self._is_connection_up():
+            fiber_material_request = SherlockStackupService_pb2.ListFiberMaterialsRequest()
+            fiber_material_response = self.stub.listFiberMaterials(fiber_material_request)
+            if fiber_material_response.returnCode.value == 0:
+                self.FIBER_MATERIAL_LIST = fiber_material_response.fiberMaterial
+
+    def _check_pcb_material_validity(self, manufacturer, grade, material):
+        """Check PCB arguments to see if they are valid."""
+        if (self.LAMINATE_MATERIAL_MANUFACTURER_LIST is not None) and (
+            manufacturer not in self.LAMINATE_MATERIAL_MANUFACTURER_LIST
+        ):
+            raise SherlockInvalidMaterialError(message="Laminate manufacturer is invalid.")
+        if self._is_connection_up():
+            request = SherlockStackupService_pb2.ListLaminateMaterialsRequest(
+                manufacturer=manufacturer
+            )
+            response = self.stub.listLaminateMaterials(request)
+            if response.returnCode.value == 0:
+                manufacturer_materials = response.manufacturerMaterials[0]
+                assert manufacturer_materials.manufacturer == manufacturer
+
+                for grade_material in manufacturer_materials.gradeMaterials:
+                    if grade == grade_material.grade:
+                        if material in grade_material.laminateMaterial:
+                            return
+
+                        raise SherlockInvalidMaterialError("Laminate material is invalid.")
+                else:
+                    raise SherlockInvalidMaterialError("Laminate grade is invalid.")
+
+    def _check_thickness(self, thickness, thickness_unit, spec=None):
+        """Check thickness arguments to see if they are valid."""
+        if thickness < 0:
+            if spec is not None:
+                raise SherlockInvalidThicknessArgumentError(
+                    message=f"{str(spec).capitalize()} thickness is invalid."
+                )
+
+            raise SherlockInvalidThicknessArgumentError(message="Thickness is invalid.")
+        if thickness > 0:
+            if spec == "conductor" or spec == "power":
+                if thickness_unit == "oz":
+                    return
+            if (self.LAMINATE_THICKNESS_UNIT_LIST is not None) and (
+                thickness_unit not in self.LAMINATE_THICKNESS_UNIT_LIST
+            ):
+                if spec is not None:
+                    raise SherlockInvalidThicknessArgumentError(
+                        message=f"Thickness units {spec} are invalid."
+                    )
+
+                raise SherlockInvalidThicknessArgumentError(message="Thickness units are invalid.")
+
+    def _check_layer_id(self, layerid, spec=None):
+        """Check layer argument to see if it is valid."""
+        if layerid == "":
+            if spec is not None:
+                raise SherlockInvalidLayerIDError(message=f"Layer ID {spec} is missing.")
+
+            raise SherlockInvalidLayerIDError(message="Layer ID is missing.")
+
+        try:
+            id = int(layerid)
+            if id < 0:
+                raise SherlockInvalidLayerIDError(
+                    message="Layer ID is invalid. It must be an integer greater than 0."
+                )
+        except ValueError:
+            raise SherlockInvalidLayerIDError(
+                message="Layer ID is invalid. It must be an integer greater than 0."
+            )
+
+    def _check_conductor_percent(self, input):
+        """Check input string to see if it is a valid conductor percent."""
+        if input == "":
+            return
+
+        try:
+            percent = float(input)
+            if percent < 0 or percent > 100:
+                raise SherlockInvalidConductorPercentError(
+                    message="Conductor percent is invalid. It must be between 0 and 100."
+                )
+        except ValueError:
+            raise SherlockInvalidConductorPercentError(
+                message="Conductor percent is invalid. It must be between 0 and 100."
+            )
+
+    def _check_glass_construction_validity(self, input):
+        """Check input to see if it is a valid glass construction argument."""
+        if not isinstance(input, list):
+            raise SherlockInvalidGlassConstructionError(
+                message="glass_construction argument is invalid."
+            )
+
+        try:
+            for i, layer in enumerate(input):
+                if len(layer) != 4:
+                    raise SherlockInvalidGlassConstructionError(
+                        message=f"Invalid layer {i}: Number of arguments is wrong."
+                    )
+                self._check_thickness(layer[2], layer[3])
+        except SherlockInvalidThicknessArgumentError as e:
+            raise SherlockInvalidGlassConstructionError(message=f"Invalid layer {i}: {str(e)}")
+
+    def _add_glass_construction_layers(self, request, layers):
+        """Add the layers to the request."""
+        for l in layers:
+            layer = request.glassConstruction.add()
+            layer.style = l[0]
+            layer.resinPercentage = l[1]
+            layer.thickness = l[2]
+            layer.thicknessUnit = l[3]
+
+    def gen_stackup(
+        self,
+        project,
+        cca_name,
+        board_thickness,
+        board_thickness_unit,
+        pcb_material_manufacturer,
+        pcb_material_grade,
+        pcb_material,
+        conductor_layers_cnt,
+        signal_layer_thickness,
+        signal_layer_thickness_unit,
+        min_laminate_thickness,
+        min_laminate_thickness_unit,
+        maintain_symmetry,
+        power_layer_thickness,
+        power_layer_thickness_unit,
+    ):
+        """Generate a new stackup from the properties.
+
+        Parameters
+        ----------
+        project : str
+            Name of the Sherlock project.
+        cca_name : str
+            Name of the CCA.
+        board_thickness : double
+            Board thickness.
+        board_thickness_unit : str
+            Units for board thickness.
+        pcb_material_manufacturer : str
+            PCB material manufacturer.
+        pcb_material_grade : str
+            PCB material grade.
+        pcb_material : str
+            PCB material.
+        conductor_layers_cnt : int32
+            Number of conductor layers.
+        signal_layer_thickness : double
+            Signal layer thickness.
+        signal_layer_thickness_unit : str
+            Units for signal layer thickness.
+        min_laminate_thickness : double
+            Minimum thickness of laminate layers.
+        min_laminate_thickness_unit : str
+            Units for the minimum thickness of laminate layers.
+        maintain_symmetry : bool
+            Whether to maintain symmetry.
+        power_layer_thickness : double
+            Power layer thickness.
+        power_layer_thickness_unit : str
+            Units for power layer thickness.
+
+        Examples
+        --------
+        >>> from ansys.sherlock.core.launcher import launch_sherlock
+        >>> sherlock = launch_sherlock()
+        >>> sherlock.project.import_odb_archive(
+            "ODB++ Tutorial.tgz",
+            True,
+            True,
+            True,
+            True,
+            project="Test",
+            cca_name="Card",
+        )
+        >>> sherlock.stackup.gen_stackup(
+            "Test",
+            "Card",
+            82.6,
+            "mil",
+            "Generic",
+            "FR-4",
+            "Generic FR-4",
+            6,
+            0.5,
+            "oz",
+            1.0,
+            "mil",
+            False,
+            1.0,
+            "mil",
+        )
+        """
+        if self.LAMINATE_THICKNESS_UNIT_LIST is None:
+            self._init_laminate_thickness_units()
+        if self.LAMINATE_MATERIAL_MANUFACTURER_LIST is None:
+            self._init_laminate_material_manufacturers()
+
+        try:
+            if project == "":
+                raise SherlockGenStackupError(message="Project name is invalid.")
+            if cca_name == "":
+                raise SherlockGenStackupError(message="CCA name is invalid.")
+            self._check_thickness(board_thickness, board_thickness_unit, spec="board")
+            self._check_pcb_material_validity(
+                pcb_material_manufacturer, pcb_material_grade, pcb_material
+            )
+            if conductor_layers_cnt <= 1:
+                raise SherlockGenStackupError(
+                    message="Number of conductor layers must be greater than 1."
+                )
+            if signal_layer_thickness < 0:
+                raise SherlockGenStackupError(message="Conductor thickness is invalid.")
+            self._check_thickness(
+                signal_layer_thickness, signal_layer_thickness_unit, spec="conductor"
+            )
+            self._check_thickness(
+                min_laminate_thickness, min_laminate_thickness_unit, spec="laminate"
+            )
+            self._check_thickness(power_layer_thickness, power_layer_thickness_unit, spec="power")
+        except SherlockGenStackupError as e:
+            LOG.error(str(e))
+            raise e
+        except (SherlockInvalidMaterialError, SherlockInvalidThicknessArgumentError) as e:
+            LOG.error(f"Generate stackup error: {str(e)}")
+            raise SherlockGenStackupError(message=str(e))
+
+        if not self._is_connection_up():
+            LOG.error("There is no connection to a gRPC service.")
+            return
+
+        request = SherlockStackupService_pb2.GenStackupRequest(
+            project=project,
+            ccaName=cca_name,
+            boardThickness=board_thickness,
+            boardThicknessUnit=board_thickness_unit,
+            pcbMaterialManufacturer=pcb_material_manufacturer,
+            pcbMaterialGrade=pcb_material_grade,
+            pcbMaterial=pcb_material,
+            conductorLayersCnt=conductor_layers_cnt,
+            signalLayerThickness=signal_layer_thickness,
+            signalLayerThicknessUnit=signal_layer_thickness_unit,
+            minLaminateThickness=min_laminate_thickness,
+            minLaminateThicknessUnit=min_laminate_thickness_unit,
+            maintainSymmetry=maintain_symmetry,
+            powerLayerThickness=power_layer_thickness,
+            powerLayerThicknessUnit=power_layer_thickness_unit,
+        )
+
+        response = self.stub.genStackup(request)
+
+        try:
+            if response.value == -1:
+                raise SherlockGenStackupError(response.message)
+
+            LOG.info(response.message)
+            return
+        except SherlockGenStackupError as e:
+            LOG.error(str(e))
+            raise e
+
+    def update_conductor_layer(
+        self,
+        project,
+        cca_name,
+        layer,
+        type="",
+        material="",
+        thickness=0,
+        thickness_unit="",
+        conductor_percent="",
+        resin_material="",
+    ):
+        """Update a conductor layer with given properties.
+
+        Parameters
+        ----------
+        project : str
+            Name of the Sherlock project.
+        cca_name : str
+            Name of the CCA.
+        layer : str
+            Layer ID associated with this conductor layer.
+        type : str, optional
+            Layer type. For example, ``"SIGNAL"``, ``"POWER"``, and ``"SUBSTRATE"``.
+        material : str, optional
+            Name of the conductor material.
+        thickness : double, optional
+            Conductor layer thickness.
+        thickness_unit : str, optional
+            Units for conductor layer thickness.
+        conductor_percent : str, optional
+            Conductor percentage.
+        resin_material : str, optional
+            Resin material.
+
+        Note
+        ----
+        Using the default value for a property cause no changes for that property.
+
+        Example
+        -------
+        >>> from ansys.sherlock.core.launcher import launch_sherlock
+        >>> sherlock = launch_sherlock()
+        >>> sherlock.project.import_odb_archive(
+            "ODB++ Tutorial.tgz",
+            True,
+            True,
+            True,
+            True,
+            project="Test",
+            cca_name="Card",
+        )
+        >>> sherlock.stackup.update_conductor_layer(
+            "Test",
+            "Card",
+            "3",
+            "POWER",
+            "COPPER",
+            1.0,
+            "oz",
+            "94.2",
+            "Generic FR-4 Generic FR-4",
+        )
+        """
+        if self.LAMINATE_THICKNESS_UNIT_LIST is None:
+            self._init_laminate_thickness_units()
+        if self.CONDUCTOR_MATERIAL_LIST is None:
+            self._init_conductor_materials()
+
+        try:
+            if project == "":
+                raise SherlockUpdateConductorLayerError(message="Project name is invalid.")
+            if cca_name == "":
+                raise SherlockUpdateConductorLayerError(message="CCA name is invalid.")
+            self._check_layer_id(layer, spec="conductor")
+            if (type != "") and type not in self.LAYER_TYPE_LIST:
+                raise SherlockUpdateConductorLayerError(
+                    message=(
+                        "Conductor type is invalid. "
+                        'Options are "SIGNAL", "POWER", and "SUBSTRATE".'
+                    )
+                )
+            if material != "":
+                if (self.CONDUCTOR_MATERIAL_LIST is not None) and (
+                    material not in self.CONDUCTOR_MATERIAL_LIST
+                ):
+                    raise SherlockUpdateConductorLayerError(
+                        message="Conductor material is invalid."
+                    )
+            self._check_thickness(thickness, thickness_unit, spec="conductor")
+            self._check_conductor_percent(conductor_percent)
+        except SherlockUpdateConductorLayerError as e:
+            LOG.error(str(e))
+            raise e
+        except (
+            SherlockInvalidLayerIDError,
+            SherlockInvalidConductorPercentError,
+            SherlockInvalidThicknessArgumentError,
+        ) as e:
+            LOG.error(f"Update conductor layer error: {str(e)}")
+            raise SherlockUpdateConductorLayerError(message=str(e))
+
+        if not self._is_connection_up():
+            LOG.error("There is no connection to a gRPC service.")
+            return
+
+        request = SherlockStackupService_pb2.UpdateConductorLayerRequest(
+            project=project,
+            ccaName=cca_name,
+            layer=layer,
+            type=type,
+            material=material,
+            thickness=thickness,
+            thicknessUnit=thickness_unit,
+            conductorPercent=conductor_percent,
+            resinMaterial=resin_material,
+        )
+
+        response = self.stub.updateConductorLayer(request)
+
+        try:
+            if response.value == -1:
+                raise SherlockUpdateConductorLayerError(response.message)
+
+            LOG.info(response.message)
+            return
+        except SherlockUpdateConductorLayerError as e:
+            LOG.error(str(e))
+            raise e
+
+    def update_laminate_layer(
+        self,
+        project,
+        cca_name,
+        layer,
+        manufacturer="",
+        grade="",
+        material="",
+        thickness=0,
+        thickness_unit="",
+        construction_style="",
+        glass_construction=[],
+        fiber_material="",
+        conductor_material="",
+        conductor_percent="",
+    ):
+        """Update a laminate layer with given properties.
+
+        Parameters
+        ----------
+        project : str
+            Name of the Sherlock project.
+        cca_name : str
+            Name of the CCA.
+        layer : str
+            Layer ID associated with this conductor layer.
+        manufacturer : str, optional
+            Name of the material manufacturer. The manufacturer name must be provided
+            along with the material grade and material name.
+        grade : str, optional
+            Material grade.
+        material : str, optional
+            Material name.
+        thickness : double, optional
+            Laminate thickness.
+        thickness_unit : str, optional
+            Units for laminate thickness.
+        construction_style : str, optional
+            Construction style.
+        glass_construction : (str, double, double, str) list, optional
+            List of (style, resinPercentage, thickness, thicknessUnit) layers
+            Represents the layers with a glass construction.
+        fiber_material : str, optional
+            Fiber material. This parameter is only updated if glass construction is selected.
+        conductor_material : str, optional
+            Conductor material.
+        conductor_percent : str, optional
+            Conductor percentage.
+
+        Note
+        ----
+        Using the default value for a property cause no changes for that property.
+
+        Example
+        -------
+        >>> from ansys.sherlock.core.launcher import launch_sherlock
+        >>> sherlock = launch_sherlock()
+        >>> sherlock.project.import_odb_archive(
+            "ODB++ Tutorial.tgz",
+            True,
+            True,
+            True,
+            True,
+            project="Test",
+            cca_name="Card",
+        )
+        >>> sherlock.stackup.update_laminate_layer(
+            "Test",
+            "Card",
+            "2",
+            "Generic",
+            "FR-4",
+            "Generic FR-4",
+            0.015,
+            "in",
+            "106",
+            [
+                ("106", 68.0, 0.015, "in")
+            ],
+            "E-GLASS",
+            "COPPER",
+            "0.0",
+        )
+        """
+        if self.LAMINATE_THICKNESS_UNIT_LIST is None:
+            self._init_laminate_thickness_units()
+        if self.LAMINATE_MATERIAL_MANUFACTURER_LIST is None:
+            self._init_laminate_material_manufacturers()
+        if self.CONSTRUCTION_STYLE_LIST is None:
+            self._init_construction_styles()
+        if self.FIBER_MATERIAL_LIST is None:
+            self._init_fiber_materials()
+        if self.CONDUCTOR_MATERIAL_LIST is None:
+            self._init_conductor_materials()
+
+        try:
+            if project == "":
+                raise SherlockUpdateLaminateLayerError(message="Project name is invalid.")
+            if cca_name == "":
+                raise SherlockUpdateLaminateLayerError(message="CCA name is invalid.")
+            self._check_layer_id(layer, spec="laminate")
+            if manufacturer != "":
+                self._check_pcb_material_validity(manufacturer, grade, material)
+            self._check_thickness(thickness, thickness_unit, spec="laminate")
+            if construction_style != "":
+                if (self.CONSTRUCTION_STYLE_LIST is not None) and (
+                    construction_style not in self.CONSTRUCTION_STYLE_LIST
+                ):
+                    raise SherlockUpdateLaminateLayerError(message="Construction style is invalid.")
+                self._check_glass_construction_validity(glass_construction)
+            if fiber_material != "":
+                if (self.FIBER_MATERIAL_LIST is not None) and (
+                    fiber_material not in self.FIBER_MATERIAL_LIST
+                ):
+                    raise SherlockUpdateLaminateLayerError(message="Fiber material is invalid.")
+            if conductor_material != "":
+                if (self.CONDUCTOR_MATERIAL_LIST is not None) and (
+                    conductor_material not in self.CONDUCTOR_MATERIAL_LIST
+                ):
+                    raise SherlockUpdateLaminateLayerError(message="Conductor material is invalid.")
+            self._check_conductor_percent(conductor_percent)
+        except SherlockUpdateLaminateLayerError as e:
+            LOG.error(str(e))
+            raise e
+        except (
+            SherlockInvalidLayerIDError,
+            SherlockInvalidMaterialError,
+            SherlockInvalidConductorPercentError,
+            SherlockInvalidThicknessArgumentError,
+            SherlockInvalidGlassConstructionError,
+        ) as e:
+            LOG.error(f"Update laminate layer error: %s", {str(e)})
+            raise SherlockUpdateLaminateLayerError(message=str(e))
+
+        if not self._is_connection_up():
+            LOG.error("There is no connection to a gRPC service.")
+            return
+
+        request = SherlockStackupService_pb2.UpdateLaminateRequest(
+            project=project,
+            ccaName=cca_name,
+            layer=layer,
+            manufacturer=manufacturer,
+            grade=grade,
+            material=material,
+            thickness=thickness,
+            thicknessUnit=thickness_unit,
+            constructionStyle=construction_style,
+            fiberMaterial=fiber_material,
+            conductorMaterial=conductor_material,
+            conductorPercent=conductor_percent,
+        )
+
+        self._add_glass_construction_layers(request, glass_construction)
+
+        response = self.stub.updateLaminate(request)
+
+        try:
+            if response.value == -1:
+                raise SherlockUpdateLaminateLayerError(response.message)
+
+            LOG.info(response.message)
+            return
+        except SherlockUpdateLaminateLayerError as e:
+            LOG.error(str(e))
+            raise e
+
+    def list_conductor_layers(self, project):
+        """List CCA conductor layers.
+
+        Parameters
+        ----------
+        project : str
+            Name of the Sherlock project.
+
+        Example
+        -------
+        >>> from ansys.sherlock.core.launcher import launch_sherlock
+        >>> sherlock = launch_sherlock()
+        >>> sherlock.project.import_odb_archive(
+            "ODB++ Tutorial.tgz",
+            True,
+            True,
+            True,
+            True,
+            project="Test",
+            cca_name="Card",
+        )
+        >>> conductorLayers = sherlock.stackup.list_conductor_layers(project="Tutorial")
+        >>> for layer in conductorLayers:
+        >>>     properties = layer.conductorLayerProps
+        >>>     for prop in properties:
+        >>>     print(f"{prop}")
+        """
+        if self.LAMINATE_THICKNESS_UNIT_LIST is None:
+            self._init_laminate_thickness_units()
+        if self.CONDUCTOR_MATERIAL_LIST is None:
+            self._init_conductor_materials()
+
+        try:
+            if project == "":
+                raise SherlockListConductorLayersError(message="Project name is invalid.")
+
+            if not self._is_connection_up():
+                LOG.error("There is no connection to a gRPC service.")
+                return
+
+            request = SherlockStackupService_pb2.ListConductorLayersRequest(project=project)
+            response = self.stub.listConductorLayers(request)
+            layers = response.ccaConductorLayerProps
+            return layers
+
+        except SherlockListConductorLayersError as e:
+            LOG.error(str(e))
+            raise e
+
+    def list_laminate_layers(self, project):
+        """Get a list of all laminate layers and their properties.
+
+        Parameters
+        ----------
+        project : str
+            Name of the Sherlock project.
+
+        Example
+        -------
+        >>> from ansys.sherlock.core.launcher import launch_sherlock
+        >>> sherlock = launch_sherlock()
+        >>> sherlock.project.import_odb_archive(
+            "ODB++ Tutorial.tgz",
+            True,
+            True,
+            True,
+            True,
+            project="Test",
+            cca_name="Card",
+        )
+        >>> laminateLayers = sherlock.stackup.list_laminate_layers(project="Tutorial")
+        >>> for layer in laminateLayers:
+        >>>     properties = layer.laminateProps
+        >>>     for prop in properties:
+        >>>     print(f"{prop}")
+        """
+        if self.LAMINATE_THICKNESS_UNIT_LIST is None:
+            self._init_laminate_thickness_units()
+        if self.LAMINATE_MATERIAL_MANUFACTURER_LIST is None:
+            self._init_laminate_material_manufacturers()
+        if self.CONSTRUCTION_STYLE_LIST is None:
+            self._init_construction_styles()
+        if self.FIBER_MATERIAL_LIST is None:
+            self._init_fiber_materials()
+        if self.CONDUCTOR_MATERIAL_LIST is None:
+            self._init_conductor_materials()
+
+        try:
+            if project == "":
+                raise SherlockListLaminateLayersError(message="Project name is invalid.")
+            if not self._is_connection_up():
+                LOG.error("There is no connection to a gRPC service.")
+                return
+
+            request = SherlockStackupService_pb2.ListLaminatesRequest(project=project)
+            response = self.stub.listLaminates(request)
+            layers = response.ccaLaminateProps
+            return layers
+
+        except SherlockListLaminateLayersError as e:
+            LOG.error(str(e))
+            raise e
+
+    def get_layer_count(self, project, cca_name):
+        """Return the number of CCA layers in a stackup.
+
+        Parameters
+        ----------
+        project : str, required
+            Sherlock project name.
+        cca_name : str, required
+            The CCA name.
+
+        Example
+        -------
+        >>> from ansys.sherlock.core.launcher import launch_sherlock
+        >>> sherlock = launch_sherlock()
+        >>> sherlock.project.import_odb_archive(
+            "ODB++ Tutorial.tgz",
+            True,
+            True,
+            True,
+            True,
+            project="Test",
+            cca_name="Card",
+        )
+        >>> conductor_layer_count = sherlock.stackup.get_layer_count(
+        >>>    project="Test",
+        >>>    cca_name="Card")
+        >>> print(f"{conductor_layer_count}")
+        """
+        try:
+            if project == "":
+                raise SherlockGetLayerCountError(message="Invalid project name")
+            if cca_name == "":
+                raise SherlockGetLayerCountError(message="Invalid CCA name")
+            if not self._is_connection_up():
+                LOG.error("Not connected to a gRPC service.")
+                return
+
+            request = SherlockStackupService_pb2.GetLayerCountRequest(
+                project=project, ccaName=cca_name
+            )
+            response = self.stub.getLayerCount(request)
+            return response
+
+        except SherlockGetLayerCountError as e:
+            LOG.error(str(e))
+            raise e
+
+    def get_stackup_props(self, project, cca_name):
+        """Return the stackup properties from a CCA.
+
+        Parameters
+        ----------
+        project : str, required
+            Sherlock project name.
+        cca_name : str, required
+            The CCA name.
+
+        Example
+        -------
+        >>> from ansys.sherlock.core.launcher import launch_sherlock
+        >>> sherlock = launch_sherlock()
+        >>> sherlock.project.import_odb_archive(
+            "ODB++ Tutorial.tgz",
+            True,
+            True,
+            True,
+            True,
+            project="Test",
+            cca_name="Card",
+        )
+        >>> stackup_props = sherlock.stackup.get_stackup_props(
+               project="Tutorial",
+               cca_name="Main Board"
+            )
+        >>> print(f"{stackup_props}")
+        """
+        try:
+            if project == "":
+                raise SherlockGetStackupPropsError(message="Invalid project name")
+            if cca_name == "":
+                raise SherlockGetStackupPropsError(message="Invalid CCA name")
+            if not self._is_connection_up():
+                LOG.error("Not connected to a gRPC service.")
+                return
+
+            request = SherlockStackupService_pb2.GetStackupPropsRequest(
+                project=project, ccaName=cca_name
+            )
+            response = self.stub.getStackupProps(request)
+            return response
+        except SherlockGetStackupPropsError as e:
+            LOG.error(str(e))
+            raise e